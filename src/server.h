/*
 * Copyright (c) 2009-Present, Redis Ltd.
 * All rights reserved.
 *
 * Licensed under your choice of the Redis Source Available License 2.0
 * (RSALv2) or the Server Side Public License v1 (SSPLv1).
 */

#ifndef __REDIS_H
#define __REDIS_H

#include "fmacros.h"
#include "config.h"
#include "solarisfixes.h"
#include "rio.h"
#include "atomicvar.h"
#include "commands.h"

#include <stdio.h>
#include <stdlib.h>
#include <stddef.h>
#include <string.h>
#include <time.h>
#include <limits.h>
#include <unistd.h>
#include <errno.h>
#include <inttypes.h>
#include <pthread.h>
#include <syslog.h>
#include <netinet/in.h>
#include <sys/socket.h>
#include <lua.h>
#include <signal.h>

#ifdef HAVE_LIBSYSTEMD
#include <systemd/sd-daemon.h>
#endif

#ifndef static_assert
#define static_assert(expr, lit) extern char __static_assert_failure[(expr) ? 1:-1]
#endif

typedef long long mstime_t; /* millisecond time type. */
typedef long long ustime_t; /* microsecond time type. */

#include "ae.h"      /* Event driven programming library */
#include "sds.h"     /* Dynamic safe strings */
#include "mstr.h"    /* Immutable strings with optional metadata attached */
#include "ebuckets.h" /* expiry data structure */
#include "dict.h"    /* Hash tables */
#include "kvstore.h" /* Slot-based hash table */
#include "adlist.h"  /* Linked lists */
#include "zmalloc.h" /* total memory usage aware version of malloc/free */
#include "anet.h"    /* Networking the easy way */
#include "version.h" /* Version macro */
#include "util.h"    /* Misc functions useful in many places */
#include "latency.h" /* Latency monitor API */
#include "sparkline.h" /* ASCII graphs API */
#include "quicklist.h"  /* Lists are encoded as linked lists of
                           N-elements flat arrays */
#include "rax.h"     /* Radix tree */
#include "connection.h" /* Connection abstraction */

#define REDISMODULE_CORE 1
typedef struct redisObject robj;
#include "redismodule.h"    /* Redis modules API defines. */

/* Following includes allow test functions to be called from Redis main() */
#include "zipmap.h"
#include "ziplist.h" /* Compact list data structure */
#include "sha1.h"
#include "endianconv.h"
#include "crc64.h"

struct hdr_histogram;

/* helpers */
#define numElements(x) (sizeof(x)/sizeof((x)[0]))

/* min/max */
#undef min
#undef max
#define min(a, b) ((a) < (b) ? (a) : (b))
#define max(a, b) ((a) > (b) ? (a) : (b))

/* Get the pointer of the outer struct from a member address */
#define redis_member2struct(struct_name, member_name, member_addr) \
            ((struct_name *)((char*)member_addr - offsetof(struct_name, member_name)))

/* Error codes */
#define C_OK                    0
#define C_ERR                   -1

/* Static server configuration */
#define CONFIG_DEFAULT_HZ        10             /* Time interrupt calls/sec. */
#define CONFIG_MIN_HZ            1
#define CONFIG_MAX_HZ            500
#define MAX_CLIENTS_PER_CLOCK_TICK 200          /* HZ is adapted based on that. */
#define CRON_DBS_PER_CALL 16
#define CRON_DICTS_PER_DB 16
#define NET_MAX_WRITES_PER_EVENT (1024*64)
#define PROTO_SHARED_SELECT_CMDS 10
#define OBJ_SHARED_INTEGERS 10000
#define OBJ_SHARED_BULKHDR_LEN 32
#define OBJ_SHARED_HDR_STRLEN(_len_) (((_len_) < 10) ? 4 : 5) /* see shared.mbulkhdr etc. */
#define LOG_MAX_LEN    1024 /* Default maximum length of syslog messages.*/
#define AOF_REWRITE_ITEMS_PER_CMD 64
#define AOF_ANNOTATION_LINE_MAX_LEN 1024
#define CONFIG_RUN_ID_SIZE 40
#define RDB_EOF_MARK_SIZE 40
#define CONFIG_REPL_BACKLOG_MIN_SIZE (1024*16)          /* 16k */
#define CONFIG_BGSAVE_RETRY_DELAY 5 /* Wait a few secs before trying again. */
#define CONFIG_DEFAULT_PID_FILE "/var/run/redis.pid"
#define CONFIG_DEFAULT_BINDADDR_COUNT 2
#define CONFIG_DEFAULT_BINDADDR { "*", "-::*" }
#define NET_HOST_STR_LEN 256 /* Longest valid hostname */
#define NET_IP_STR_LEN 46 /* INET6_ADDRSTRLEN is 46, but we need to be sure */
#define NET_ADDR_STR_LEN (NET_IP_STR_LEN+32) /* Must be enough for ip:port */
#define NET_HOST_PORT_STR_LEN (NET_HOST_STR_LEN+32) /* Must be enough for hostname:port */
#define CONFIG_BINDADDR_MAX 16
#define CONFIG_MIN_RESERVED_FDS 32
#define CONFIG_DEFAULT_PROC_TITLE_TEMPLATE "{title} {listen-addr} {server-mode}"
#define INCREMENTAL_REHASHING_THRESHOLD_US 1000

/* Bucket sizes for client eviction pools. Each bucket stores clients with
 * memory usage of up to twice the size of the bucket below it. */
#define CLIENT_MEM_USAGE_BUCKET_MIN_LOG 15 /* Bucket sizes start at up to 32KB (2^15) */
#define CLIENT_MEM_USAGE_BUCKET_MAX_LOG 33 /* Bucket for largest clients: sizes above 4GB (2^32) */
#define CLIENT_MEM_USAGE_BUCKETS (1+CLIENT_MEM_USAGE_BUCKET_MAX_LOG-CLIENT_MEM_USAGE_BUCKET_MIN_LOG)

#define ACTIVE_EXPIRE_CYCLE_SLOW 0
#define ACTIVE_EXPIRE_CYCLE_FAST 1

/* Children process will exit with this status code to signal that the
 * process terminated without an error: this is useful in order to kill
 * a saving child (RDB or AOF one), without triggering in the parent the
 * write protection that is normally turned on on write errors.
 * Usually children that are terminated with SIGUSR1 will exit with this
 * special code. */
#define SERVER_CHILD_NOERROR_RETVAL    255

/* Reading copy-on-write info is sometimes expensive and may slow down child
 * processes that report it continuously. We measure the cost of obtaining it
 * and hold back additional reading based on this factor. */
#define CHILD_COW_DUTY_CYCLE           100

/* Instantaneous metrics tracking. */
#define STATS_METRIC_SAMPLES 16     /* Number of samples per metric. */
#define STATS_METRIC_COMMAND 0      /* Number of commands executed. */
#define STATS_METRIC_NET_INPUT 1    /* Bytes read to network. */
#define STATS_METRIC_NET_OUTPUT 2   /* Bytes written to network. */
#define STATS_METRIC_NET_INPUT_REPLICATION 3   /* Bytes read to network during replication. */
#define STATS_METRIC_NET_OUTPUT_REPLICATION 4   /* Bytes written to network during replication. */
#define STATS_METRIC_EL_CYCLE 5     /* Number of eventloop cycled. */
#define STATS_METRIC_EL_DURATION 6  /* Eventloop duration. */
#define STATS_METRIC_COUNT 7

/* Protocol and I/O related defines */
#define PROTO_IOBUF_LEN         (1024*16)  /* Generic I/O buffer size */
#define PROTO_REPLY_CHUNK_BYTES (16*1024) /* 16k output buffer */
#define PROTO_INLINE_MAX_SIZE   (1024*64) /* Max size of inline reads */
#define PROTO_MBULK_BIG_ARG     (1024*32)
#define PROTO_RESIZE_THRESHOLD  (1024*32) /* Threshold for determining whether to resize query buffer */
#define PROTO_REPLY_MIN_BYTES   (1024) /* the lower limit on reply buffer size */
#define REDIS_AUTOSYNC_BYTES (1024*1024*4) /* Sync file every 4MB. */

#define REPLY_BUFFER_DEFAULT_PEAK_RESET_TIME 5000 /* 5 seconds */

/* When configuring the server eventloop, we setup it so that the total number
 * of file descriptors we can handle are server.maxclients + RESERVED_FDS +
 * a few more to stay safe. Since RESERVED_FDS defaults to 32, we add 96
 * in order to make sure of not over provisioning more than 128 fds. */
#define CONFIG_FDSET_INCR (CONFIG_MIN_RESERVED_FDS+96)

/* OOM Score Adjustment classes. */
#define CONFIG_OOM_MASTER 0
#define CONFIG_OOM_REPLICA 1
#define CONFIG_OOM_BGCHILD 2
#define CONFIG_OOM_COUNT 3

extern int configOOMScoreAdjValuesDefaults[CONFIG_OOM_COUNT];

/* Hash table parameters */
#define HASHTABLE_MAX_LOAD_FACTOR 1.618   /* Maximum hash table load factor. */

/* Command flags. Please check the definition of struct redisCommand in this file
 * for more information about the meaning of every flag. */
#define CMD_WRITE (1ULL<<0)
#define CMD_READONLY (1ULL<<1)
#define CMD_DENYOOM (1ULL<<2)
#define CMD_MODULE (1ULL<<3)           /* Command exported by module. */
#define CMD_ADMIN (1ULL<<4)
#define CMD_PUBSUB (1ULL<<5)
#define CMD_NOSCRIPT (1ULL<<6)
#define CMD_BLOCKING (1ULL<<8)       /* Has potential to block. */
#define CMD_LOADING (1ULL<<9)
#define CMD_STALE (1ULL<<10)
#define CMD_SKIP_MONITOR (1ULL<<11)
#define CMD_SKIP_SLOWLOG (1ULL<<12)
#define CMD_ASKING (1ULL<<13)
#define CMD_FAST (1ULL<<14)
#define CMD_NO_AUTH (1ULL<<15)
#define CMD_MAY_REPLICATE (1ULL<<16)
#define CMD_SENTINEL (1ULL<<17)
#define CMD_ONLY_SENTINEL (1ULL<<18)
#define CMD_NO_MANDATORY_KEYS (1ULL<<19)
#define CMD_PROTECTED (1ULL<<20)
#define CMD_MODULE_GETKEYS (1ULL<<21)  /* Use the modules getkeys interface. */
#define CMD_MODULE_NO_CLUSTER (1ULL<<22) /* Deny on Redis Cluster. */
#define CMD_NO_ASYNC_LOADING (1ULL<<23)
#define CMD_NO_MULTI (1ULL<<24)
#define CMD_MOVABLE_KEYS (1ULL<<25) /* The legacy range spec doesn't cover all keys.
                                     * Populated by populateCommandLegacyRangeSpec. */
#define CMD_ALLOW_BUSY ((1ULL<<26))
#define CMD_MODULE_GETCHANNELS (1ULL<<27)  /* Use the modules getchannels interface. */
#define CMD_TOUCHES_ARBITRARY_KEYS (1ULL<<28)

/* Command flags that describe ACLs categories. */
#define ACL_CATEGORY_KEYSPACE (1ULL<<0)
#define ACL_CATEGORY_READ (1ULL<<1)
#define ACL_CATEGORY_WRITE (1ULL<<2)
#define ACL_CATEGORY_SET (1ULL<<3)
#define ACL_CATEGORY_SORTEDSET (1ULL<<4)
#define ACL_CATEGORY_LIST (1ULL<<5)
#define ACL_CATEGORY_HASH (1ULL<<6)
#define ACL_CATEGORY_STRING (1ULL<<7)
#define ACL_CATEGORY_BITMAP (1ULL<<8)
#define ACL_CATEGORY_HYPERLOGLOG (1ULL<<9)
#define ACL_CATEGORY_GEO (1ULL<<10)
#define ACL_CATEGORY_STREAM (1ULL<<11)
#define ACL_CATEGORY_PUBSUB (1ULL<<12)
#define ACL_CATEGORY_ADMIN (1ULL<<13)
#define ACL_CATEGORY_FAST (1ULL<<14)
#define ACL_CATEGORY_SLOW (1ULL<<15)
#define ACL_CATEGORY_BLOCKING (1ULL<<16)
#define ACL_CATEGORY_DANGEROUS (1ULL<<17)
#define ACL_CATEGORY_CONNECTION (1ULL<<18)
#define ACL_CATEGORY_TRANSACTION (1ULL<<19)
#define ACL_CATEGORY_SCRIPTING (1ULL<<20)

/* Key-spec flags *
 * -------------- */
/* The following refer what the command actually does with the value or metadata
 * of the key, and not necessarily the user data or how it affects it.
 * Each key-spec may must have exactly one of these. Any operation that's not
 * distinctly deletion, overwrite or read-only would be marked as RW. */
#define CMD_KEY_RO (1ULL<<0)     /* Read-Only - Reads the value of the key, but
                                  * doesn't necessarily returns it. */
#define CMD_KEY_RW (1ULL<<1)     /* Read-Write - Modifies the data stored in the
                                  * value of the key or its metadata. */
#define CMD_KEY_OW (1ULL<<2)     /* Overwrite - Overwrites the data stored in
                                  * the value of the key. */
#define CMD_KEY_RM (1ULL<<3)     /* Deletes the key. */
/* The following refer to user data inside the value of the key, not the metadata
 * like LRU, type, cardinality. It refers to the logical operation on the user's
 * data (actual input strings / TTL), being used / returned / copied / changed,
 * It doesn't refer to modification or returning of metadata (like type, count,
 * presence of data). Any write that's not INSERT or DELETE, would be an UPDATE.
 * Each key-spec may have one of the writes with or without access, or none: */
#define CMD_KEY_ACCESS (1ULL<<4) /* Returns, copies or uses the user data from
                                  * the value of the key. */
#define CMD_KEY_UPDATE (1ULL<<5) /* Updates data to the value, new value may
                                  * depend on the old value. */
#define CMD_KEY_INSERT (1ULL<<6) /* Adds data to the value with no chance of
                                  * modification or deletion of existing data. */
#define CMD_KEY_DELETE (1ULL<<7) /* Explicitly deletes some content
                                  * from the value of the key. */
/* Other flags: */
#define CMD_KEY_NOT_KEY (1ULL<<8)     /* A 'fake' key that should be routed
                                       * like a key in cluster mode but is 
                                       * excluded from other key checks. */
#define CMD_KEY_INCOMPLETE (1ULL<<9)  /* Means that the keyspec might not point
                                       * out to all keys it should cover */
#define CMD_KEY_VARIABLE_FLAGS (1ULL<<10)  /* Means that some keys might have
                                            * different flags depending on arguments */

/* Key flags for when access type is unknown */
#define CMD_KEY_FULL_ACCESS (CMD_KEY_RW | CMD_KEY_ACCESS | CMD_KEY_UPDATE)

/* Key flags for how key is removed */
#define DB_FLAG_KEY_NONE 0
#define DB_FLAG_KEY_DELETED (1ULL<<0)
#define DB_FLAG_KEY_EXPIRED (1ULL<<1)
#define DB_FLAG_KEY_EVICTED (1ULL<<2)
#define DB_FLAG_KEY_OVERWRITE (1ULL<<3)

/* Channel flags share the same flag space as the key flags */
#define CMD_CHANNEL_PATTERN (1ULL<<11)     /* The argument is a channel pattern */
#define CMD_CHANNEL_SUBSCRIBE (1ULL<<12)   /* The command subscribes to channels */
#define CMD_CHANNEL_UNSUBSCRIBE (1ULL<<13) /* The command unsubscribes to channels */
#define CMD_CHANNEL_PUBLISH (1ULL<<14)     /* The command publishes to channels. */

/* AOF states */
#define AOF_OFF 0             /* AOF is off */
#define AOF_ON 1              /* AOF is on */
#define AOF_WAIT_REWRITE 2    /* AOF waits rewrite to start appending */

/* AOF return values for loadAppendOnlyFiles() and loadSingleAppendOnlyFile() */
#define AOF_OK 0
#define AOF_NOT_EXIST 1
#define AOF_EMPTY 2
#define AOF_OPEN_ERR 3
#define AOF_FAILED 4
#define AOF_TRUNCATED 5

/* RDB return values for rdbLoad. */
#define RDB_OK 0
#define RDB_NOT_EXIST 1 /* RDB file doesn't exist. */
#define RDB_FAILED 2 /* Failed to load the RDB file. */

/* Command doc flags */
#define CMD_DOC_NONE 0
#define CMD_DOC_DEPRECATED (1<<0) /* Command is deprecated */
#define CMD_DOC_SYSCMD (1<<1) /* System (internal) command */

/* Client flags */
#define CLIENT_SLAVE (1<<0)   /* This client is a replica */
#define CLIENT_MASTER (1<<1)  /* This client is a master */
#define CLIENT_MONITOR (1<<2) /* This client is a slave monitor, see MONITOR */
#define CLIENT_MULTI (1<<3)   /* This client is in a MULTI context */
#define CLIENT_BLOCKED (1<<4) /* The client is waiting in a blocking operation */
#define CLIENT_DIRTY_CAS (1<<5) /* Watched keys modified. EXEC will fail. */
#define CLIENT_CLOSE_AFTER_REPLY (1<<6) /* Close after writing entire reply. */
#define CLIENT_UNBLOCKED (1<<7) /* This client was unblocked and is stored in
                                  server.unblocked_clients */
#define CLIENT_SCRIPT (1<<8) /* This is a non connected client used by Lua */
#define CLIENT_ASKING (1<<9)     /* Client issued the ASKING command */
#define CLIENT_CLOSE_ASAP (1<<10)/* Close this client ASAP */
#define CLIENT_UNIX_SOCKET (1<<11) /* Client connected via Unix domain socket */
#define CLIENT_DIRTY_EXEC (1<<12)  /* EXEC will fail for errors while queueing */
#define CLIENT_MASTER_FORCE_REPLY (1<<13)  /* Queue replies even if is master */
#define CLIENT_FORCE_AOF (1<<14)   /* Force AOF propagation of current cmd. */
#define CLIENT_FORCE_REPL (1<<15)  /* Force replication of current cmd. */
#define CLIENT_PRE_PSYNC (1<<16)   /* Instance don't understand PSYNC. */
#define CLIENT_READONLY (1<<17)    /* Cluster client is in read-only state. */
#define CLIENT_PUBSUB (1<<18)      /* Client is in Pub/Sub mode. */
#define CLIENT_PREVENT_AOF_PROP (1<<19)  /* Don't propagate to AOF. */
#define CLIENT_PREVENT_REPL_PROP (1<<20)  /* Don't propagate to slaves. */
#define CLIENT_PREVENT_PROP (CLIENT_PREVENT_AOF_PROP|CLIENT_PREVENT_REPL_PROP)
#define CLIENT_PENDING_WRITE (1<<21) /* Client has output to send but a write
                                        handler is yet not installed. */
#define CLIENT_REPLY_OFF (1<<22)   /* Don't send replies to client. */
#define CLIENT_REPLY_SKIP_NEXT (1<<23)  /* Set CLIENT_REPLY_SKIP for next cmd */
#define CLIENT_REPLY_SKIP (1<<24)  /* Don't send just this reply. */
#define CLIENT_LUA_DEBUG (1<<25)  /* Run EVAL in debug mode. */
#define CLIENT_LUA_DEBUG_SYNC (1<<26)  /* EVAL debugging without fork() */
#define CLIENT_MODULE (1<<27) /* Non connected client used by some module. */
#define CLIENT_PROTECTED (1<<28) /* Client should not be freed for now. */
#define CLIENT_EXECUTING_COMMAND (1<<29) /* Indicates that the client is currently in the process of handling
                                          a command. usually this will be marked only during call()
                                          however, blocked clients might have this flag kept until they
                                          will try to reprocess the command. */

#define CLIENT_PENDING_COMMAND (1<<30) /* Indicates the client has a fully
                                        * parsed command ready for execution. */
#define CLIENT_TRACKING (1ULL<<31) /* Client enabled keys tracking in order to
                                   perform client side caching. */
#define CLIENT_TRACKING_BROKEN_REDIR (1ULL<<32) /* Target client is invalid. */
#define CLIENT_TRACKING_BCAST (1ULL<<33) /* Tracking in BCAST mode. */
#define CLIENT_TRACKING_OPTIN (1ULL<<34)  /* Tracking in opt-in mode. */
#define CLIENT_TRACKING_OPTOUT (1ULL<<35) /* Tracking in opt-out mode. */
#define CLIENT_TRACKING_CACHING (1ULL<<36) /* CACHING yes/no was given,
                                              depending on optin/optout mode. */
#define CLIENT_TRACKING_NOLOOP (1ULL<<37) /* Don't send invalidation messages
                                             about writes performed by myself.*/
#define CLIENT_IN_TO_TABLE (1ULL<<38) /* This client is in the timeout table. */
#define CLIENT_PROTOCOL_ERROR (1ULL<<39) /* Protocol error chatting with it. */
#define CLIENT_CLOSE_AFTER_COMMAND (1ULL<<40) /* Close after executing commands
                                               * and writing entire reply. */
#define CLIENT_DENY_BLOCKING (1ULL<<41) /* Indicate that the client should not be blocked.
                                           currently, turned on inside MULTI, Lua, RM_Call,
                                           and AOF client */
#define CLIENT_REPL_RDBONLY (1ULL<<42) /* This client is a replica that only wants
                                          RDB without replication buffer. */
#define CLIENT_NO_EVICT (1ULL<<43) /* This client is protected against client
                                      memory eviction. */
#define CLIENT_ALLOW_OOM (1ULL<<44) /* Client used by RM_Call is allowed to fully execute
                                       scripts even when in OOM */
#define CLIENT_NO_TOUCH (1ULL<<45) /* This client will not touch LFU/LRU stats. */
#define CLIENT_PUSHING (1ULL<<46) /* This client is pushing notifications. */
#define CLIENT_MODULE_AUTH_HAS_RESULT (1ULL<<47) /* Indicates a client in the middle of module based
                                                    auth had been authenticated from the Module. */
#define CLIENT_MODULE_PREVENT_AOF_PROP (1ULL<<48) /* Module client do not want to propagate to AOF */
#define CLIENT_MODULE_PREVENT_REPL_PROP (1ULL<<49) /* Module client do not want to propagate to replica */
#define CLIENT_REPROCESSING_COMMAND (1ULL<<50) /* The client is re-processing the command. */

/* Any flag that does not let optimize FLUSH SYNC to run it in bg as blocking client ASYNC */
#define CLIENT_AVOID_BLOCKING_ASYNC_FLUSH (CLIENT_DENY_BLOCKING|CLIENT_MULTI|CLIENT_LUA_DEBUG|CLIENT_LUA_DEBUG_SYNC|CLIENT_MODULE)

/* Client block type (btype field in client structure)
 * if CLIENT_BLOCKED flag is set. */
typedef enum blocking_type {
    BLOCKED_NONE,    /* Not blocked, no CLIENT_BLOCKED flag set. */
    BLOCKED_LIST,    /* BLPOP & co. */
    BLOCKED_WAIT,    /* WAIT for synchronous replication. */
    BLOCKED_WAITAOF, /* WAITAOF for AOF file fsync. */
    BLOCKED_MODULE,  /* Blocked by a loadable module. */
    BLOCKED_STREAM,  /* XREAD. */
    BLOCKED_ZSET,    /* BZPOP et al. */
    BLOCKED_POSTPONE, /* Blocked by processCommand, re-try processing later. */
    BLOCKED_SHUTDOWN, /* SHUTDOWN. */
    BLOCKED_LAZYFREE, /* LAZYFREE */
    BLOCKED_NUM,      /* Number of blocked states. */
    BLOCKED_END       /* End of enumeration */
} blocking_type;

/* Client request types */
#define PROTO_REQ_INLINE 1
#define PROTO_REQ_MULTIBULK 2

/* Client classes for client limits, currently used only for
 * the max-client-output-buffer limit implementation. */
#define CLIENT_TYPE_NORMAL 0 /* Normal req-reply clients + MONITORs */
#define CLIENT_TYPE_SLAVE 1  /* Slaves. */
#define CLIENT_TYPE_PUBSUB 2 /* Clients subscribed to PubSub channels. */
#define CLIENT_TYPE_MASTER 3 /* Master. */
#define CLIENT_TYPE_COUNT 4  /* Total number of client types. */
#define CLIENT_TYPE_OBUF_COUNT 3 /* Number of clients to expose to output
                                    buffer configuration. Just the first
                                    three: normal, slave, pubsub. */

/* Slave replication state. Used in server.repl_state for slaves to remember
 * what to do next. */
typedef enum {
    REPL_STATE_NONE = 0,            /* No active replication */
    REPL_STATE_CONNECT,             /* Must connect to master */
    REPL_STATE_CONNECTING,          /* Connecting to master */
    /* --- Handshake states, must be ordered --- */
    REPL_STATE_RECEIVE_PING_REPLY,  /* Wait for PING reply */
    REPL_STATE_SEND_HANDSHAKE,      /* Send handshake sequence to master */
    REPL_STATE_RECEIVE_AUTH_REPLY,  /* Wait for AUTH reply */
    REPL_STATE_RECEIVE_PORT_REPLY,  /* Wait for REPLCONF reply */
    REPL_STATE_RECEIVE_IP_REPLY,    /* Wait for REPLCONF reply */
    REPL_STATE_RECEIVE_CAPA_REPLY,  /* Wait for REPLCONF reply */
    REPL_STATE_SEND_PSYNC,          /* Send PSYNC */
    REPL_STATE_RECEIVE_PSYNC_REPLY, /* Wait for PSYNC reply */
    /* --- End of handshake states --- */
    REPL_STATE_TRANSFER,        /* Receiving .rdb from master */
    REPL_STATE_CONNECTED,       /* Connected to master */
} repl_state;

/* The state of an in progress coordinated failover */
typedef enum {
    NO_FAILOVER = 0,        /* No failover in progress */
    FAILOVER_WAIT_FOR_SYNC, /* Waiting for target replica to catch up */
    FAILOVER_IN_PROGRESS    /* Waiting for target replica to accept
                             * PSYNC FAILOVER request. */
} failover_state;

/* State of slaves from the POV of the master. Used in client->replstate.
 * In SEND_BULK and ONLINE state the slave receives new updates
 * in its output queue. In the WAIT_BGSAVE states instead the server is waiting
 * to start the next background saving in order to send updates to it. */
#define SLAVE_STATE_WAIT_BGSAVE_START 6 /* We need to produce a new RDB file. */
#define SLAVE_STATE_WAIT_BGSAVE_END 7 /* Waiting RDB file creation to finish. */
#define SLAVE_STATE_SEND_BULK 8 /* Sending RDB file to slave. */
#define SLAVE_STATE_ONLINE 9 /* RDB file transmitted, sending just updates. */
#define SLAVE_STATE_RDB_TRANSMITTED 10 /* RDB file transmitted - This state is used only for
                                        * a replica that only wants RDB without replication buffer  */

/* Slave capabilities. */
#define SLAVE_CAPA_NONE 0
#define SLAVE_CAPA_EOF (1<<0)    /* Can parse the RDB EOF streaming format. */
#define SLAVE_CAPA_PSYNC2 (1<<1) /* Supports PSYNC2 protocol. */

/* Slave requirements */
#define SLAVE_REQ_NONE 0
#define SLAVE_REQ_RDB_EXCLUDE_DATA (1 << 0)      /* Exclude data from RDB */
#define SLAVE_REQ_RDB_EXCLUDE_FUNCTIONS (1 << 1) /* Exclude functions from RDB */
/* Mask of all bits in the slave requirements bitfield that represent non-standard (filtered) RDB requirements */
#define SLAVE_REQ_RDB_MASK (SLAVE_REQ_RDB_EXCLUDE_DATA | SLAVE_REQ_RDB_EXCLUDE_FUNCTIONS)

/* Synchronous read timeout - slave side */
#define CONFIG_REPL_SYNCIO_TIMEOUT 5

/* The default number of replication backlog blocks to trim per call. */
#define REPL_BACKLOG_TRIM_BLOCKS_PER_CALL 64

/* In order to quickly find the requested offset for PSYNC requests,
 * we index some nodes in the replication buffer linked list into a rax. */
#define REPL_BACKLOG_INDEX_PER_BLOCKS 64

/* List related stuff */
#define LIST_HEAD 0
#define LIST_TAIL 1
#define ZSET_MIN 0
#define ZSET_MAX 1

/* Sort operations */
#define SORT_OP_GET 0

/* Log levels */
#define LL_DEBUG 0
#define LL_VERBOSE 1
#define LL_NOTICE 2
#define LL_WARNING 3
#define LL_NOTHING 4
#define LL_RAW (1<<10) /* Modifier to log without timestamp */

/* Supervision options */
#define SUPERVISED_NONE 0
#define SUPERVISED_AUTODETECT 1
#define SUPERVISED_SYSTEMD 2
#define SUPERVISED_UPSTART 3

/* Anti-warning macro... */
#define UNUSED(V) ((void) V)

#define ZSKIPLIST_MAXLEVEL 32 /* Should be enough for 2^64 elements */
#define ZSKIPLIST_P 0.25      /* Skiplist P = 1/4 */
#define ZSKIPLIST_MAX_SEARCH 10

/* Append only defines */
#define AOF_FSYNC_NO 0
#define AOF_FSYNC_ALWAYS 1
#define AOF_FSYNC_EVERYSEC 2

/* Replication diskless load defines */
#define REPL_DISKLESS_LOAD_DISABLED 0
#define REPL_DISKLESS_LOAD_WHEN_DB_EMPTY 1
#define REPL_DISKLESS_LOAD_SWAPDB 2

/* TLS Client Authentication */
#define TLS_CLIENT_AUTH_NO 0
#define TLS_CLIENT_AUTH_YES 1
#define TLS_CLIENT_AUTH_OPTIONAL 2

/* Sanitize dump payload */
#define SANITIZE_DUMP_NO 0
#define SANITIZE_DUMP_YES 1
#define SANITIZE_DUMP_CLIENTS 2

/* Enable protected config/command */
#define PROTECTED_ACTION_ALLOWED_NO 0
#define PROTECTED_ACTION_ALLOWED_YES 1
#define PROTECTED_ACTION_ALLOWED_LOCAL 2

/* Sets operations codes */
#define SET_OP_UNION 0
#define SET_OP_DIFF 1
#define SET_OP_INTER 2

/* oom-score-adj defines */
#define OOM_SCORE_ADJ_NO 0
#define OOM_SCORE_RELATIVE 1
#define OOM_SCORE_ADJ_ABSOLUTE 2

/* Redis maxmemory strategies. Instead of using just incremental number
 * for this defines, we use a set of flags so that testing for certain
 * properties common to multiple policies is faster. */
#define MAXMEMORY_FLAG_LRU (1<<0)
#define MAXMEMORY_FLAG_LFU (1<<1)
#define MAXMEMORY_FLAG_ALLKEYS (1<<2)
#define MAXMEMORY_FLAG_NO_SHARED_INTEGERS \
    (MAXMEMORY_FLAG_LRU|MAXMEMORY_FLAG_LFU)

#define MAXMEMORY_VOLATILE_LRU ((0<<8)|MAXMEMORY_FLAG_LRU)
#define MAXMEMORY_VOLATILE_LFU ((1<<8)|MAXMEMORY_FLAG_LFU)
#define MAXMEMORY_VOLATILE_TTL (2<<8)
#define MAXMEMORY_VOLATILE_RANDOM (3<<8)
#define MAXMEMORY_ALLKEYS_LRU ((4<<8)|MAXMEMORY_FLAG_LRU|MAXMEMORY_FLAG_ALLKEYS)
#define MAXMEMORY_ALLKEYS_LFU ((5<<8)|MAXMEMORY_FLAG_LFU|MAXMEMORY_FLAG_ALLKEYS)
#define MAXMEMORY_ALLKEYS_RANDOM ((6<<8)|MAXMEMORY_FLAG_ALLKEYS)
#define MAXMEMORY_NO_EVICTION (7<<8)

/* Units */
#define UNIT_SECONDS 0
#define UNIT_MILLISECONDS 1

/* SHUTDOWN flags */
#define SHUTDOWN_NOFLAGS 0      /* No flags. */
#define SHUTDOWN_SAVE 1         /* Force SAVE on SHUTDOWN even if no save
                                   points are configured. */
#define SHUTDOWN_NOSAVE 2       /* Don't SAVE on SHUTDOWN. */
#define SHUTDOWN_NOW 4          /* Don't wait for replicas to catch up. */
#define SHUTDOWN_FORCE 8        /* Don't let errors prevent shutdown. */

/* Command call flags, see call() function */
#define CMD_CALL_NONE 0
#define CMD_CALL_PROPAGATE_AOF (1<<0)
#define CMD_CALL_PROPAGATE_REPL (1<<1)
#define CMD_CALL_REPROCESSING (1<<2)
#define CMD_CALL_FROM_MODULE (1<<3)  /* From RM_Call */
#define CMD_CALL_PROPAGATE (CMD_CALL_PROPAGATE_AOF|CMD_CALL_PROPAGATE_REPL)
#define CMD_CALL_FULL (CMD_CALL_PROPAGATE)

/* Command propagation flags, see propagateNow() function */
#define PROPAGATE_NONE 0
#define PROPAGATE_AOF 1
#define PROPAGATE_REPL 2

/* Actions pause types */
#define PAUSE_ACTION_CLIENT_WRITE     (1<<0)
#define PAUSE_ACTION_CLIENT_ALL       (1<<1) /* must be bigger than PAUSE_ACTION_CLIENT_WRITE */
#define PAUSE_ACTION_EXPIRE           (1<<2)
#define PAUSE_ACTION_EVICT            (1<<3)
#define PAUSE_ACTION_REPLICA          (1<<4) /* pause replica traffic */

/* common sets of actions to pause/unpause */
#define PAUSE_ACTIONS_CLIENT_WRITE_SET (PAUSE_ACTION_CLIENT_WRITE|\
                                        PAUSE_ACTION_EXPIRE|\
                                        PAUSE_ACTION_EVICT|\
                                        PAUSE_ACTION_REPLICA)
#define PAUSE_ACTIONS_CLIENT_ALL_SET   (PAUSE_ACTION_CLIENT_ALL|\
                                        PAUSE_ACTION_EXPIRE|\
                                        PAUSE_ACTION_EVICT|\
                                        PAUSE_ACTION_REPLICA)

/* Client pause purposes. Each purpose has its own end time and pause type. */
typedef enum {
    PAUSE_BY_CLIENT_COMMAND = 0,
    PAUSE_DURING_SHUTDOWN,
    PAUSE_DURING_FAILOVER,
    NUM_PAUSE_PURPOSES /* This value is the number of purposes above. */
} pause_purpose;

typedef struct {
    uint32_t paused_actions; /* Bitmask of actions */
    mstime_t end;
} pause_event;

/* Ways that a clusters endpoint can be described */
typedef enum {
    CLUSTER_ENDPOINT_TYPE_IP = 0,          /* Show IP address */
    CLUSTER_ENDPOINT_TYPE_HOSTNAME,        /* Show hostname */
    CLUSTER_ENDPOINT_TYPE_UNKNOWN_ENDPOINT /* Show NULL or empty */
} cluster_endpoint_type;

/* RDB active child save type. */
#define RDB_CHILD_TYPE_NONE 0
#define RDB_CHILD_TYPE_DISK 1     /* RDB is written to disk. */
#define RDB_CHILD_TYPE_SOCKET 2   /* RDB is written to slave socket. */

/* Keyspace changes notification classes. Every class is associated with a
 * character for configuration purposes. */
#define NOTIFY_KEYSPACE (1<<0)    /* K */
#define NOTIFY_KEYEVENT (1<<1)    /* E */
#define NOTIFY_GENERIC (1<<2)     /* g */
#define NOTIFY_STRING (1<<3)      /* $ */
#define NOTIFY_LIST (1<<4)        /* l */
#define NOTIFY_SET (1<<5)         /* s */
#define NOTIFY_HASH (1<<6)        /* h */
#define NOTIFY_ZSET (1<<7)        /* z */
#define NOTIFY_EXPIRED (1<<8)     /* x */
#define NOTIFY_EVICTED (1<<9)     /* e */
#define NOTIFY_STREAM (1<<10)     /* t */
#define NOTIFY_KEY_MISS (1<<11)   /* m (Note: This one is excluded from NOTIFY_ALL on purpose) */
#define NOTIFY_LOADED (1<<12)     /* module only key space notification, indicate a key loaded from rdb */
#define NOTIFY_MODULE (1<<13)     /* d, module key space notification */
#define NOTIFY_NEW (1<<14)        /* n, new key notification */
#define NOTIFY_ALL (NOTIFY_GENERIC | NOTIFY_STRING | NOTIFY_LIST | NOTIFY_SET | NOTIFY_HASH | NOTIFY_ZSET | NOTIFY_EXPIRED | NOTIFY_EVICTED | NOTIFY_STREAM | NOTIFY_MODULE) /* A flag */

/* Using the following macro you can run code inside serverCron() with the
 * specified period, specified in milliseconds.
 * The actual resolution depends on server.hz. */
#define run_with_period(_ms_) if (((_ms_) <= 1000/server.hz) || !(server.cronloops%((_ms_)/(1000/server.hz))))

/* We can print the stacktrace, so our assert is defined this way: */
#define serverAssertWithInfo(_c,_o,_e) (likely(_e)?(void)0 : (_serverAssertWithInfo(_c,_o,#_e,__FILE__,__LINE__),redis_unreachable()))
#define serverAssert(_e) (likely(_e)?(void)0 : (_serverAssert(#_e,__FILE__,__LINE__),redis_unreachable()))
#define serverPanic(...) _serverPanic(__FILE__,__LINE__,__VA_ARGS__),redis_unreachable()

/* The following macros provide assertions that are only executed during test builds and should be used to add
 * assertions that are too computationally expensive or dangerous to run during normal operations.  */
#ifdef DEBUG_ASSERTIONS
#define debugServerAssertWithInfo(...) serverAssertWithInfo(__VA_ARGS__)
#else
#define debugServerAssertWithInfo(...)
#endif

/* latency histogram per command init settings */
#define LATENCY_HISTOGRAM_MIN_VALUE 1L        /* >= 1 nanosec */
#define LATENCY_HISTOGRAM_MAX_VALUE 1000000000L  /* <= 1 secs */
#define LATENCY_HISTOGRAM_PRECISION 2  /* Maintain a value precision of 2 significant digits across LATENCY_HISTOGRAM_MIN_VALUE and LATENCY_HISTOGRAM_MAX_VALUE range.
                                        * Value quantization within the range will thus be no larger than 1/100th (or 1%) of any value.
                                        * The total size per histogram should sit around 40 KiB Bytes. */

/* Busy module flags, see busy_module_yield_flags */
#define BUSY_MODULE_YIELD_NONE (0)
#define BUSY_MODULE_YIELD_EVENTS (1<<0)
#define BUSY_MODULE_YIELD_CLIENTS (1<<1)

/*-----------------------------------------------------------------------------
 * Data types
 *----------------------------------------------------------------------------*/

/* A redis object, that is a type able to hold a string / list / set */

/* The actual Redis Object */
#define OBJ_STRING 0    /* String object. */
#define OBJ_LIST 1      /* List object. */
#define OBJ_SET 2       /* Set object. */
#define OBJ_ZSET 3      /* Sorted set object. */
#define OBJ_HASH 4      /* Hash object. */

/* The "module" object type is a special one that signals that the object
 * is one directly managed by a Redis module. In this case the value points
 * to a moduleValue struct, which contains the object value (which is only
 * handled by the module itself) and the RedisModuleType struct which lists
 * function pointers in order to serialize, deserialize, AOF-rewrite and
 * free the object.
 *
 * Inside the RDB file, module types are encoded as OBJ_MODULE followed
 * by a 64 bit module type ID, which has a 54 bits module-specific signature
 * in order to dispatch the loading to the right module, plus a 10 bits
 * encoding version. */
#define OBJ_MODULE 5    /* Module object. */
#define OBJ_STREAM 6    /* Stream object. */
#define OBJ_TYPE_MAX 7  /* Maximum number of object types */

/* Extract encver / signature from a module type ID. */
#define REDISMODULE_TYPE_ENCVER_BITS 10
#define REDISMODULE_TYPE_ENCVER_MASK ((1<<REDISMODULE_TYPE_ENCVER_BITS)-1)
#define REDISMODULE_TYPE_ENCVER(id) ((id) & REDISMODULE_TYPE_ENCVER_MASK)
#define REDISMODULE_TYPE_SIGN(id) (((id) & ~((uint64_t)REDISMODULE_TYPE_ENCVER_MASK)) >>REDISMODULE_TYPE_ENCVER_BITS)

/* Bit flags for moduleTypeAuxSaveFunc */
#define REDISMODULE_AUX_BEFORE_RDB (1<<0)
#define REDISMODULE_AUX_AFTER_RDB (1<<1)

struct RedisModule;
struct RedisModuleIO;
struct RedisModuleDigest;
struct RedisModuleCtx;
struct moduleLoadQueueEntry;
struct RedisModuleKeyOptCtx;
struct RedisModuleCommand;
struct clusterState;

/* Each module type implementation should export a set of methods in order
 * to serialize and deserialize the value in the RDB file, rewrite the AOF
 * log, create the digest for "DEBUG DIGEST", and free the value when a key
 * is deleted. */
typedef void *(*moduleTypeLoadFunc)(struct RedisModuleIO *io, int encver);
typedef void (*moduleTypeSaveFunc)(struct RedisModuleIO *io, void *value);
typedef int (*moduleTypeAuxLoadFunc)(struct RedisModuleIO *rdb, int encver, int when);
typedef void (*moduleTypeAuxSaveFunc)(struct RedisModuleIO *rdb, int when);
typedef void (*moduleTypeRewriteFunc)(struct RedisModuleIO *io, struct redisObject *key, void *value);
typedef void (*moduleTypeDigestFunc)(struct RedisModuleDigest *digest, void *value);
typedef size_t (*moduleTypeMemUsageFunc)(const void *value);
typedef void (*moduleTypeFreeFunc)(void *value);
typedef size_t (*moduleTypeFreeEffortFunc)(struct redisObject *key, const void *value);
typedef void (*moduleTypeUnlinkFunc)(struct redisObject *key, void *value);
typedef void *(*moduleTypeCopyFunc)(struct redisObject *fromkey, struct redisObject *tokey, const void *value);
typedef int (*moduleTypeDefragFunc)(struct RedisModuleDefragCtx *ctx, struct redisObject *key, void **value);
typedef size_t (*moduleTypeMemUsageFunc2)(struct RedisModuleKeyOptCtx *ctx, const void *value, size_t sample_size);
typedef void (*moduleTypeFreeFunc2)(struct RedisModuleKeyOptCtx *ctx, void *value);
typedef size_t (*moduleTypeFreeEffortFunc2)(struct RedisModuleKeyOptCtx *ctx, const void *value);
typedef void (*moduleTypeUnlinkFunc2)(struct RedisModuleKeyOptCtx *ctx, void *value);
typedef void *(*moduleTypeCopyFunc2)(struct RedisModuleKeyOptCtx *ctx, const void *value);
typedef int (*moduleTypeAuthCallback)(struct RedisModuleCtx *ctx, void *username, void *password, const char **err);


/* The module type, which is referenced in each value of a given type, defines
 * the methods and links to the module exporting the type. */
typedef struct RedisModuleType {
    uint64_t id; /* Higher 54 bits of type ID + 10 lower bits of encoding ver. */
    struct RedisModule *module;
    moduleTypeLoadFunc rdb_load;
    moduleTypeSaveFunc rdb_save;
    moduleTypeRewriteFunc aof_rewrite;
    moduleTypeMemUsageFunc mem_usage;
    moduleTypeDigestFunc digest;
    moduleTypeFreeFunc free;
    moduleTypeFreeEffortFunc free_effort;
    moduleTypeUnlinkFunc unlink;
    moduleTypeCopyFunc copy;
    moduleTypeDefragFunc defrag;
    moduleTypeAuxLoadFunc aux_load;
    moduleTypeAuxSaveFunc aux_save;
    moduleTypeMemUsageFunc2 mem_usage2;
    moduleTypeFreeEffortFunc2 free_effort2;
    moduleTypeUnlinkFunc2 unlink2;
    moduleTypeCopyFunc2 copy2;
    moduleTypeAuxSaveFunc aux_save2;
    int aux_save_triggers;
    char name[10]; /* 9 bytes name + null term. Charset: A-Z a-z 0-9 _- */
} moduleType;

/* In Redis objects 'robj' structures of type OBJ_MODULE, the value pointer
 * is set to the following structure, referencing the moduleType structure
 * in order to work with the value, and at the same time providing a raw
 * pointer to the value, as created by the module commands operating with
 * the module type.
 *
 * So for example in order to free such a value, it is possible to use
 * the following code:
 *
 *  if (robj->type == OBJ_MODULE) {
 *      moduleValue *mt = robj->ptr;
 *      mt->type->free(mt->value);
 *      zfree(mt); // We need to release this in-the-middle struct as well.
 *  }
 */
typedef struct moduleValue {
    moduleType *type;
    void *value;
} moduleValue;

/* This structure represents a module inside the system. */
struct RedisModule {
    void *handle;   /* Module dlopen() handle. */
    char *name;     /* Module name. */
    int ver;        /* Module version. We use just progressive integers. */
    int apiver;     /* Module API version as requested during initialization.*/
    list *types;    /* Module data types. */
    list *usedby;   /* List of modules using APIs from this one. */
    list *using;    /* List of modules we use some APIs of. */
    list *filters;  /* List of filters the module has registered. */
    list *module_configs; /* List of configurations the module has registered */
    int configs_initialized; /* Have the module configurations been initialized? */
    int in_call;    /* RM_Call() nesting level */
    int in_hook;    /* Hooks callback nesting level for this module (0 or 1). */
    int options;    /* Module options and capabilities. */
    int blocked_clients;         /* Count of RedisModuleBlockedClient in this module. */
    RedisModuleInfoFunc info_cb; /* Callback for module to add INFO fields. */
    RedisModuleDefragFunc defrag_cb;    /* Callback for global data defrag. */
    struct moduleLoadQueueEntry *loadmod; /* Module load arguments for config rewrite. */
    int num_commands_with_acl_categories; /* Number of commands in this module included in acl categories */
    int onload;     /* Flag to identify if the call is being made from Onload (0 or 1) */
    size_t num_acl_categories_added; /* Number of acl categories added by this module. */
};
typedef struct RedisModule RedisModule;

/* This is a wrapper for the 'rio' streams used inside rdb.c in Redis, so that
 * the user does not have to take the total count of the written bytes nor
 * to care about error conditions. */
struct RedisModuleIO {
    size_t bytes;       /* Bytes read / written so far. */
    rio *rio;           /* Rio stream. */
    moduleType *type;   /* Module type doing the operation. */
    int error;          /* True if error condition happened. */
    struct RedisModuleCtx *ctx; /* Optional context, see RM_GetContextFromIO()*/
    struct redisObject *key;    /* Optional name of key processed */
    int dbid;            /* The dbid of the key being processed, -1 when unknown. */
    sds pre_flush_buffer; /* A buffer that should be flushed before next write operation
                           * See rdbSaveSingleModuleAux for more details */
};

/* Macro to initialize an IO context. Note that the 'ver' field is populated
 * inside rdb.c according to the version of the value to load. */
#define moduleInitIOContext(iovar,mtype,rioptr,keyptr,db) do { \
    iovar.rio = rioptr; \
    iovar.type = mtype; \
    iovar.bytes = 0; \
    iovar.error = 0; \
    iovar.key = keyptr; \
    iovar.dbid = db; \
    iovar.ctx = NULL; \
    iovar.pre_flush_buffer = NULL; \
} while(0)

/* This is a structure used to export DEBUG DIGEST capabilities to Redis
 * modules. We want to capture both the ordered and unordered elements of
 * a data structure, so that a digest can be created in a way that correctly
 * reflects the values. See the DEBUG DIGEST command implementation for more
 * background. */
struct RedisModuleDigest {
    unsigned char o[20];    /* Ordered elements. */
    unsigned char x[20];    /* Xored elements. */
    struct redisObject *key; /* Optional name of key processed */
    int dbid;                /* The dbid of the key being processed */
};

/* Just start with a digest composed of all zero bytes. */
#define moduleInitDigestContext(mdvar) do { \
    memset(mdvar.o,0,sizeof(mdvar.o)); \
    memset(mdvar.x,0,sizeof(mdvar.x)); \
} while(0)

/* Macro to check if the client is in the middle of module based authentication. */
#define clientHasModuleAuthInProgress(c) ((c)->module_auth_ctx != NULL)

/* Objects encoding. Some kind of objects like Strings and Hashes can be
 * internally represented in multiple ways. The 'encoding' field of the object
 * is set to one of this fields for this object. */
#define OBJ_ENCODING_RAW 0     /* Raw representation */
#define OBJ_ENCODING_INT 1     /* Encoded as integer */
#define OBJ_ENCODING_HT 2      /* Encoded as hash table */
#define OBJ_ENCODING_ZIPMAP 3  /* No longer used: old hash encoding. */
#define OBJ_ENCODING_LINKEDLIST 4 /* No longer used: old list encoding. */
#define OBJ_ENCODING_ZIPLIST 5 /* No longer used: old list/hash/zset encoding. */
#define OBJ_ENCODING_INTSET 6  /* Encoded as intset */
#define OBJ_ENCODING_SKIPLIST 7  /* Encoded as skiplist */
#define OBJ_ENCODING_EMBSTR 8  /* Embedded sds string encoding */
#define OBJ_ENCODING_QUICKLIST 9 /* Encoded as linked list of listpacks */
#define OBJ_ENCODING_STREAM 10 /* Encoded as a radix tree of listpacks */
#define OBJ_ENCODING_LISTPACK 11 /* Encoded as a listpack */
<<<<<<< HEAD
#define OBJ_ENCODING_LISTPACK_TTL 12 /* Encoded as a listpack with TTL metadata */
=======
#define OBJ_ENCODING_LISTPACK_EX 12 /* Encoded as listpack, extended with metadata */
>>>>>>> ca4ed48d

#define LRU_BITS 24
#define LRU_CLOCK_MAX ((1<<LRU_BITS)-1) /* Max value of obj->lru */
#define LRU_CLOCK_RESOLUTION 1000 /* LRU clock resolution in ms */

#define OBJ_SHARED_REFCOUNT INT_MAX     /* Global object never destroyed. */
#define OBJ_STATIC_REFCOUNT (INT_MAX-1) /* Object allocated in the stack. */
#define OBJ_FIRST_SPECIAL_REFCOUNT OBJ_STATIC_REFCOUNT
struct redisObject {
    unsigned type:4;
    unsigned encoding:4;
    unsigned lru:LRU_BITS; /* LRU time (relative to global lru_clock) or
                            * LFU data (least significant 8 bits frequency
                            * and most significant 16 bits access time). */
    int refcount;
    void *ptr;
};

/* The string name for an object's type as listed above
 * Native types are checked against the OBJ_STRING, OBJ_LIST, OBJ_* defines,
 * and Module types have their registered name returned. */
char *getObjectTypeName(robj*);

/* Macro used to initialize a Redis object allocated on the stack.
 * Note that this macro is taken near the structure definition to make sure
 * we'll update it when the structure is changed, to avoid bugs like
 * bug #85 introduced exactly in this way. */
#define initStaticStringObject(_var,_ptr) do { \
    _var.refcount = OBJ_STATIC_REFCOUNT; \
    _var.type = OBJ_STRING; \
    _var.encoding = OBJ_ENCODING_RAW; \
    _var.ptr = _ptr; \
} while(0)

struct evictionPoolEntry; /* Defined in evict.c */

/* This structure is used in order to represent the output buffer of a client,
 * which is actually a linked list of blocks like that, that is: client->reply. */
typedef struct clientReplyBlock {
    size_t size, used;
    char buf[];
} clientReplyBlock;

/* Replication buffer blocks is the list of replBufBlock.
 *
 * +--------------+       +--------------+       +--------------+
 * | refcount = 1 |  ...  | refcount = 0 |  ...  | refcount = 2 |
 * +--------------+       +--------------+       +--------------+
 *      |                                            /       \
 *      |                                           /         \
 *      |                                          /           \
 *  Repl Backlog                               Replica_A    Replica_B
 *
 * Each replica or replication backlog increments only the refcount of the
 * 'ref_repl_buf_node' which it points to. So when replica walks to the next
 * node, it should first increase the next node's refcount, and when we trim
 * the replication buffer nodes, we remove node always from the head node which
 * refcount is 0. If the refcount of the head node is not 0, we must stop
 * trimming and never iterate the next node. */

/* Similar with 'clientReplyBlock', it is used for shared buffers between
 * all replica clients and replication backlog. */
typedef struct replBufBlock {
    int refcount;           /* Number of replicas or repl backlog using. */
    long long id;           /* The unique incremental number. */
    long long repl_offset;  /* Start replication offset of the block. */
    size_t size, used;
    char buf[];
} replBufBlock;

/* Redis database representation. There are multiple databases identified
 * by integers from 0 (the default database) up to the max configured
 * database. The database number is the 'id' field in the structure. */
typedef struct redisDb {
    kvstore *keys;              /* The keyspace for this DB */
    kvstore *expires;           /* Timeout of keys with a timeout set */
    ebuckets hexpires;          /* Hash expiration DS. Single TTL per hash (of next min field to expire) */
    dict *blocking_keys;        /* Keys with clients waiting for data (BLPOP)*/
    dict *blocking_keys_unblock_on_nokey;   /* Keys with clients waiting for
                                             * data, and should be unblocked if key is deleted (XREADEDGROUP).
                                             * This is a subset of blocking_keys*/
    dict *ready_keys;           /* Blocked keys that received a PUSH */
    dict *watched_keys;         /* WATCHED keys for MULTI/EXEC CAS */
    int id;                     /* Database ID */
    long long avg_ttl;          /* Average TTL, just for stats */
    unsigned long expires_cursor; /* Cursor of the active expire cycle. */
    list *defrag_later;         /* List of key names to attempt to defrag one by one, gradually. */
} redisDb;

/* forward declaration for functions ctx */
typedef struct functionsLibCtx functionsLibCtx;

/* Holding object that need to be populated during
 * rdb loading. On loading end it is possible to decide
 * whether not to set those objects on their rightful place.
 * For example: dbarray need to be set as main database on
 *              successful loading and dropped on failure. */
typedef struct rdbLoadingCtx {
    redisDb* dbarray;
    functionsLibCtx* functions_lib_ctx;
}rdbLoadingCtx;

/* Client MULTI/EXEC state */
typedef struct multiCmd {
    robj **argv;
    int argv_len;
    int argc;
    struct redisCommand *cmd;
} multiCmd;

typedef struct multiState {
    multiCmd *commands;     /* Array of MULTI commands */
    int count;              /* Total number of MULTI commands */
    int cmd_flags;          /* The accumulated command flags OR-ed together.
                               So if at least a command has a given flag, it
                               will be set in this field. */
    int cmd_inv_flags;      /* Same as cmd_flags, OR-ing the ~flags. so that it
                               is possible to know if all the commands have a
                               certain flag. */
    size_t argv_len_sums;    /* mem used by all commands arguments */
    int alloc_count;         /* total number of multiCmd struct memory reserved. */
} multiState;

/* This structure holds the blocking operation state for a client.
 * The fields used depend on client->btype. */
typedef struct blockingState {
    /* Generic fields. */
    blocking_type btype;                  /* Type of blocking op if CLIENT_BLOCKED. */
    mstime_t timeout;           /* Blocking operation timeout. If UNIX current time
                                 * is > timeout then the operation timed out. */
    int unblock_on_nokey;       /* Whether to unblock the client when at least one of the keys
                                   is deleted or does not exist anymore */
    /* BLOCKED_LIST, BLOCKED_ZSET and BLOCKED_STREAM or any other Keys related blocking */
    dict *keys;                 /* The keys we are blocked on */

    /* BLOCKED_WAIT and BLOCKED_WAITAOF */
    int numreplicas;        /* Number of replicas we are waiting for ACK. */
    int numlocal;           /* Indication if WAITAOF is waiting for local fsync. */
    long long reploffset;   /* Replication offset to reach. */

    /* BLOCKED_MODULE */
    void *module_blocked_handle; /* RedisModuleBlockedClient structure.
                                    which is opaque for the Redis core, only
                                    handled in module.c. */

    void *async_rm_call_handle; /* RedisModuleAsyncRMCallPromise structure.
                                   which is opaque for the Redis core, only
                                   handled in module.c. */

    /* BLOCKED_LAZYFREE */
    monotime lazyfreeStartTime;
} blockingState;

/* The following structure represents a node in the server.ready_keys list,
 * where we accumulate all the keys that had clients blocked with a blocking
 * operation such as B[LR]POP, but received new data in the context of the
 * last executed command.
 *
 * After the execution of every command or script, we iterate over this list to check
 * if as a result we should serve data to clients blocked, unblocking them.
 * Note that server.ready_keys will not have duplicates as there dictionary
 * also called ready_keys in every structure representing a Redis database,
 * where we make sure to remember if a given key was already added in the
 * server.ready_keys list. */
typedef struct readyList {
    redisDb *db;
    robj *key;
} readyList;

/* This structure represents a Redis user. This is useful for ACLs, the
 * user is associated to the connection after the connection is authenticated.
 * If there is no associated user, the connection uses the default user. */
#define USER_COMMAND_BITS_COUNT 1024    /* The total number of command bits
                                           in the user structure. The last valid
                                           command ID we can set in the user
                                           is USER_COMMAND_BITS_COUNT-1. */
#define USER_FLAG_ENABLED (1<<0)        /* The user is active. */
#define USER_FLAG_DISABLED (1<<1)       /* The user is disabled. */
#define USER_FLAG_NOPASS (1<<2)         /* The user requires no password, any
                                           provided password will work. For the
                                           default user, this also means that
                                           no AUTH is needed, and every
                                           connection is immediately
                                           authenticated. */
#define USER_FLAG_SANITIZE_PAYLOAD (1<<3)       /* The user require a deep RESTORE
                                                 * payload sanitization. */
#define USER_FLAG_SANITIZE_PAYLOAD_SKIP (1<<4)  /* The user should skip the
                                                 * deep sanitization of RESTORE
                                                 * payload. */

#define SELECTOR_FLAG_ROOT (1<<0)           /* This is the root user permission
                                             * selector. */
#define SELECTOR_FLAG_ALLKEYS (1<<1)        /* The user can mention any key. */
#define SELECTOR_FLAG_ALLCOMMANDS (1<<2)    /* The user can run all commands. */
#define SELECTOR_FLAG_ALLCHANNELS (1<<3)    /* The user can mention any Pub/Sub
                                               channel. */

typedef struct {
    sds name;       /* The username as an SDS string. */
    uint32_t flags; /* See USER_FLAG_* */
    list *passwords; /* A list of SDS valid passwords for this user. */
    list *selectors; /* A list of selectors this user validates commands
                        against. This list will always contain at least
                        one selector for backwards compatibility. */
    robj *acl_string; /* cached string represent of ACLs */
} user;

/* With multiplexing we need to take per-client state.
 * Clients are taken in a linked list. */

#define CLIENT_ID_AOF (UINT64_MAX) /* Reserved ID for the AOF client. If you
                                      need more reserved IDs use UINT64_MAX-1,
                                      -2, ... and so forth. */

/* Replication backlog is not a separate memory, it just is one consumer of
 * the global replication buffer. This structure records the reference of
 * replication buffers. Since the replication buffer block list may be very long,
 * it would cost much time to search replication offset on partial resync, so
 * we use one rax tree to index some blocks every REPL_BACKLOG_INDEX_PER_BLOCKS
 * to make searching offset from replication buffer blocks list faster. */
typedef struct replBacklog {
    listNode *ref_repl_buf_node; /* Referenced node of replication buffer blocks,
                                  * see the definition of replBufBlock. */
    size_t unindexed_count;      /* The count from last creating index block. */
    rax *blocks_index;           /* The index of recorded blocks of replication
                                  * buffer for quickly searching replication
                                  * offset on partial resynchronization. */
    long long histlen;           /* Backlog actual data length */
    long long offset;            /* Replication "master offset" of first
                                  * byte in the replication backlog buffer.*/
} replBacklog;

typedef struct {
    list *clients;
    size_t mem_usage_sum;
} clientMemUsageBucket;

#ifdef LOG_REQ_RES
/* Structure used to log client's requests and their
 * responses (see logreqres.c) */
typedef struct {
    /* General */
    int argv_logged; /* 1 if the command was logged */
    /* Vars for log buffer */
    unsigned char *buf; /* Buffer holding the data (request and response) */
    size_t used;
    size_t capacity;
    /* Vars for offsets within the client's reply */
    struct {
        /* General */
        int saved; /* 1 if we already saved the offset (first time we call addReply*) */
        /* Offset within the static reply buffer */
        int bufpos;
        /* Offset within the reply block list */
        struct {
            int index;
            size_t used;
        } last_node;
    } offset;
} clientReqResInfo;
#endif

typedef struct client {
    uint64_t id;            /* Client incremental unique ID. */
    uint64_t flags;         /* Client flags: CLIENT_* macros. */
    connection *conn;
    int resp;               /* RESP protocol version. Can be 2 or 3. */
    redisDb *db;            /* Pointer to currently SELECTed DB. */
    robj *name;             /* As set by CLIENT SETNAME. */
    robj *lib_name;         /* The client library name as set by CLIENT SETINFO. */
    robj *lib_ver;          /* The client library version as set by CLIENT SETINFO. */
    sds querybuf;           /* Buffer we use to accumulate client queries. */
    size_t qb_pos;          /* The position we have read in querybuf. */
    size_t querybuf_peak;   /* Recent (100ms or more) peak of querybuf size. */
    int argc;               /* Num of arguments of current command. */
    robj **argv;            /* Arguments of current command. */
    int argv_len;           /* Size of argv array (may be more than argc) */
    int original_argc;      /* Num of arguments of original command if arguments were rewritten. */
    robj **original_argv;   /* Arguments of original command if arguments were rewritten. */
    size_t argv_len_sum;    /* Sum of lengths of objects in argv list. */
    struct redisCommand *cmd, *lastcmd;  /* Last command executed. */
    struct redisCommand *realcmd; /* The original command that was executed by the client,
                                     Used to update error stats in case the c->cmd was modified
                                     during the command invocation (like on GEOADD for example). */
    user *user;             /* User associated with this connection. If the
                               user is set to NULL the connection can do
                               anything (admin). */
    int reqtype;            /* Request protocol type: PROTO_REQ_* */
    int multibulklen;       /* Number of multi bulk arguments left to read. */
    long bulklen;           /* Length of bulk argument in multi bulk request. */
    list *reply;            /* List of reply objects to send to the client. */
    unsigned long long reply_bytes; /* Tot bytes of objects in reply list. */
    list *deferred_reply_errors;    /* Used for module thread safe contexts. */
    size_t sentlen;         /* Amount of bytes already sent in the current
                               buffer or object being sent. */
    time_t ctime;           /* Client creation time. */
    long duration;          /* Current command duration. Used for measuring latency of blocking/non-blocking cmds */
    int slot;               /* The slot the client is executing against. Set to -1 if no slot is being used */
    dictEntry *cur_script;  /* Cached pointer to the dictEntry of the script being executed. */
    time_t lastinteraction; /* Time of the last interaction, used for timeout */
    time_t obuf_soft_limit_reached_time;
    int authenticated;      /* Needed when the default user requires auth. */
    int replstate;          /* Replication state if this is a slave. */
    int repl_start_cmd_stream_on_ack; /* Install slave write handler on first ACK. */
    int repldbfd;           /* Replication DB file descriptor. */
    off_t repldboff;        /* Replication DB file offset. */
    off_t repldbsize;       /* Replication DB file size. */
    sds replpreamble;       /* Replication DB preamble. */
    long long read_reploff; /* Read replication offset if this is a master. */
    long long reploff;      /* Applied replication offset if this is a master. */
    long long repl_applied; /* Applied replication data count in querybuf, if this is a replica. */
    long long repl_ack_off; /* Replication ack offset, if this is a slave. */
    long long repl_aof_off; /* Replication AOF fsync ack offset, if this is a slave. */
    long long repl_ack_time;/* Replication ack time, if this is a slave. */
    long long repl_last_partial_write; /* The last time the server did a partial write from the RDB child pipe to this replica  */
    long long psync_initial_offset; /* FULLRESYNC reply offset other slaves
                                       copying this slave output buffer
                                       should use. */
    char replid[CONFIG_RUN_ID_SIZE+1]; /* Master replication ID (if master). */
    int slave_listening_port; /* As configured with: REPLCONF listening-port */
    char *slave_addr;       /* Optionally given by REPLCONF ip-address */
    int slave_capa;         /* Slave capabilities: SLAVE_CAPA_* bitwise OR. */
    int slave_req;          /* Slave requirements: SLAVE_REQ_* */
    multiState mstate;      /* MULTI/EXEC state */
    blockingState bstate;     /* blocking state */
    long long woff;         /* Last write global replication offset. */
    list *watched_keys;     /* Keys WATCHED for MULTI/EXEC CAS */
    dict *pubsub_channels;  /* channels a client is interested in (SUBSCRIBE) */
    dict *pubsub_patterns;  /* patterns a client is interested in (PSUBSCRIBE) */
    dict *pubsubshard_channels;  /* shard level channels a client is interested in (SSUBSCRIBE) */
    sds peerid;             /* Cached peer ID. */
    sds sockname;           /* Cached connection target address. */
    listNode *client_list_node; /* list node in client list */
    listNode *postponed_list_node; /* list node within the postponed list */
    listNode *pending_read_list_node; /* list node in clients pending read list */
    void *module_blocked_client; /* Pointer to the RedisModuleBlockedClient associated with this
                                  * client. This is set in case of module authentication before the
                                  * unblocked client is reprocessed to handle reply callbacks. */
    void *module_auth_ctx; /* Ongoing / attempted module based auth callback's ctx.
                            * This is only tracked within the context of the command attempting
                            * authentication. If not NULL, it means module auth is in progress. */
    RedisModuleUserChangedFunc auth_callback; /* Module callback to execute
                                               * when the authenticated user
                                               * changes. */
    void *auth_callback_privdata; /* Private data that is passed when the auth
                                   * changed callback is executed. Opaque for
                                   * Redis Core. */
    void *auth_module;      /* The module that owns the callback, which is used
                             * to disconnect the client if the module is
                             * unloaded for cleanup. Opaque for Redis Core.*/

    /* If this client is in tracking mode and this field is non zero,
     * invalidation messages for keys fetched by this client will be sent to
     * the specified client ID. */
    uint64_t client_tracking_redirection;
    rax *client_tracking_prefixes; /* A dictionary of prefixes we are already
                                      subscribed to in BCAST mode, in the
                                      context of client side caching. */
    /* In updateClientMemoryUsage() we track the memory usage of
     * each client and add it to the sum of all the clients of a given type,
     * however we need to remember what was the old contribution of each
     * client, and in which category the client was, in order to remove it
     * before adding it the new value. */
    size_t last_memory_usage;
    int last_memory_type;

    listNode *mem_usage_bucket_node;
    clientMemUsageBucket *mem_usage_bucket;

    listNode *ref_repl_buf_node; /* Referenced node of replication buffer blocks,
                                  * see the definition of replBufBlock. */
    size_t ref_block_pos;        /* Access position of referenced buffer block,
                                  * i.e. the next offset to send. */

    /* list node in clients_pending_write list */
    listNode clients_pending_write_node;
    /* Response buffer */
    size_t buf_peak; /* Peak used size of buffer in last 5 sec interval. */
    mstime_t buf_peak_last_reset_time; /* keeps the last time the buffer peak value was reset */
    int bufpos;
    size_t buf_usable_size; /* Usable size of buffer. */
    char *buf;
#ifdef LOG_REQ_RES
    clientReqResInfo reqres;
#endif
} client;

/* ACL information */
typedef struct aclInfo {
    long long user_auth_failures; /* Auth failure counts on user level */
    long long invalid_cmd_accesses; /* Invalid command accesses that user doesn't have permission to */
    long long invalid_key_accesses; /* Invalid key accesses that user doesn't have permission to */
    long long invalid_channel_accesses; /* Invalid channel accesses that user doesn't have permission to */
} aclInfo;

struct saveparam {
    time_t seconds;
    int changes;
};

struct moduleLoadQueueEntry {
    sds path;
    int argc;
    robj **argv;
};

struct sentinelLoadQueueEntry {
    int argc;
    sds *argv;
    int linenum;
    sds line;
};

struct sentinelConfig {
    list *pre_monitor_cfg;
    list *monitor_cfg;
    list *post_monitor_cfg;
};

struct sharedObjectsStruct {
    robj *ok, *err, *emptybulk, *czero, *cone, *pong, *space,
    *queued, *null[4], *nullarray[4], *emptymap[4], *emptyset[4],
    *emptyarray, *wrongtypeerr, *nokeyerr, *syntaxerr, *sameobjecterr,
    *outofrangeerr, *noscripterr, *loadingerr,
    *slowevalerr, *slowscripterr, *slowmoduleerr, *bgsaveerr,
    *masterdownerr, *roslaveerr, *execaborterr, *noautherr, *noreplicaserr,
    *busykeyerr, *oomerr, *plus, *messagebulk, *pmessagebulk, *subscribebulk,
    *unsubscribebulk, *psubscribebulk, *punsubscribebulk, *del, *unlink,
    *rpop, *lpop, *lpush, *rpoplpush, *lmove, *blmove, *zpopmin, *zpopmax,
    *emptyscan, *multi, *exec, *left, *right, *hset, *srem, *xgroup, *xclaim,
    *script, *replconf, *eval, *persist, *set, *pexpireat, *pexpire, 
    *time, *pxat, *absttl, *retrycount, *force, *justid, *entriesread,
    *lastid, *ping, *setid, *keepttl, *load, *createconsumer,
    *getack, *special_asterick, *special_equals, *default_username, *redacted,
    *ssubscribebulk,*sunsubscribebulk, *smessagebulk,
    *select[PROTO_SHARED_SELECT_CMDS],
    *integers[OBJ_SHARED_INTEGERS],
    *mbulkhdr[OBJ_SHARED_BULKHDR_LEN], /* "*<value>\r\n" */
    *bulkhdr[OBJ_SHARED_BULKHDR_LEN],  /* "$<value>\r\n" */
    *maphdr[OBJ_SHARED_BULKHDR_LEN],   /* "%<value>\r\n" */
    *sethdr[OBJ_SHARED_BULKHDR_LEN];   /* "~<value>\r\n" */
    sds minstring, maxstring;
};

/* ZSETs use a specialized version of Skiplists */
typedef struct zskiplistNode {
    sds ele;
    double score;
    struct zskiplistNode *backward;
    struct zskiplistLevel {
        struct zskiplistNode *forward;
        unsigned long span;
    } level[];
} zskiplistNode;

typedef struct zskiplist {
    struct zskiplistNode *header, *tail;
    unsigned long length;
    int level;
} zskiplist;

typedef struct zset {
    dict *dict;
    zskiplist *zsl;
} zset;

typedef struct clientBufferLimitsConfig {
    unsigned long long hard_limit_bytes;
    unsigned long long soft_limit_bytes;
    time_t soft_limit_seconds;
} clientBufferLimitsConfig;

extern clientBufferLimitsConfig clientBufferLimitsDefaults[CLIENT_TYPE_OBUF_COUNT];

/* The redisOp structure defines a Redis Operation, that is an instance of
 * a command with an argument vector, database ID, propagation target
 * (PROPAGATE_*), and command pointer.
 *
 * Currently only used to additionally propagate more commands to AOF/Replication
 * after the propagation of the executed command. */
typedef struct redisOp {
    robj **argv;
    int argc, dbid, target;
} redisOp;

/* Defines an array of Redis operations. There is an API to add to this
 * structure in an easy way.
 *
 * int redisOpArrayAppend(redisOpArray *oa, int dbid, robj **argv, int argc, int target);
 * void redisOpArrayFree(redisOpArray *oa);
 */
typedef struct redisOpArray {
    redisOp *ops;
    int numops;
    int capacity;
} redisOpArray;

/* This structure is returned by the getMemoryOverheadData() function in
 * order to return memory overhead information. */
struct redisMemOverhead {
    size_t peak_allocated;
    size_t total_allocated;
    size_t startup_allocated;
    size_t repl_backlog;
    size_t clients_slaves;
    size_t clients_normal;
    size_t cluster_links;
    size_t aof_buffer;
    size_t lua_caches;
    size_t functions_caches;
    size_t overhead_total;
    size_t dataset;
    size_t total_keys;
    size_t bytes_per_key;
    float dataset_perc;
    float peak_perc;
    float total_frag;
    ssize_t total_frag_bytes;
    float allocator_frag;
    ssize_t allocator_frag_bytes;
    float allocator_rss;
    ssize_t allocator_rss_bytes;
    float rss_extra;
    size_t rss_extra_bytes;
    size_t num_dbs;
    size_t overhead_db_hashtable_lut;
    size_t overhead_db_hashtable_rehashing;
    unsigned long db_dict_rehashing_count;
    struct {
        size_t dbid;
        size_t overhead_ht_main;
        size_t overhead_ht_expires;
    } *db;
};

/* Replication error behavior determines the replica behavior
 * when it receives an error over the replication stream. In
 * either case the error is logged. */
typedef enum {
    PROPAGATION_ERR_BEHAVIOR_IGNORE = 0,
    PROPAGATION_ERR_BEHAVIOR_PANIC,
    PROPAGATION_ERR_BEHAVIOR_PANIC_ON_REPLICAS
} replicationErrorBehavior;

/* This structure can be optionally passed to RDB save/load functions in
 * order to implement additional functionalities, by storing and loading
 * metadata to the RDB file.
 *
 * For example, to use select a DB at load time, useful in
 * replication in order to make sure that chained slaves (slaves of slaves)
 * select the correct DB and are able to accept the stream coming from the
 * top-level master. */
typedef struct rdbSaveInfo {
    /* Used saving and loading. */
    int repl_stream_db;  /* DB to select in server.master client. */

    /* Used only loading. */
    int repl_id_is_set;  /* True if repl_id field is set. */
    char repl_id[CONFIG_RUN_ID_SIZE+1];     /* Replication ID. */
    long long repl_offset;                  /* Replication offset. */
} rdbSaveInfo;

#define RDB_SAVE_INFO_INIT {-1,0,"0000000000000000000000000000000000000000",-1}

struct malloc_stats {
    size_t zmalloc_used;
    size_t process_rss;
    size_t allocator_allocated;
    size_t allocator_active;
    size_t allocator_resident;
    size_t allocator_muzzy;
    size_t allocator_frag_smallbins_bytes;
};

/*-----------------------------------------------------------------------------
 * TLS Context Configuration
 *----------------------------------------------------------------------------*/

typedef struct redisTLSContextConfig {
    char *cert_file;                /* Server side and optionally client side cert file name */
    char *key_file;                 /* Private key filename for cert_file */
    char *key_file_pass;            /* Optional password for key_file */
    char *client_cert_file;         /* Certificate to use as a client; if none, use cert_file */
    char *client_key_file;          /* Private key filename for client_cert_file */
    char *client_key_file_pass;     /* Optional password for client_key_file */
    char *dh_params_file;
    char *ca_cert_file;
    char *ca_cert_dir;
    char *protocols;
    char *ciphers;
    char *ciphersuites;
    int prefer_server_ciphers;
    int session_caching;
    int session_cache_size;
    int session_cache_timeout;
} redisTLSContextConfig;

/*-----------------------------------------------------------------------------
 * AOF manifest definition
 *----------------------------------------------------------------------------*/
typedef enum {
    AOF_FILE_TYPE_BASE  = 'b', /* BASE file */
    AOF_FILE_TYPE_HIST  = 'h', /* HISTORY file */
    AOF_FILE_TYPE_INCR  = 'i', /* INCR file */
} aof_file_type;

typedef struct {
    sds           file_name;  /* file name */
    long long     file_seq;   /* file sequence */
    aof_file_type file_type;  /* file type */
} aofInfo;

typedef struct {
    aofInfo     *base_aof_info;       /* BASE file information. NULL if there is no BASE file. */
    list        *incr_aof_list;       /* INCR AOFs list. We may have multiple INCR AOF when rewrite fails. */
    list        *history_aof_list;    /* HISTORY AOF list. When the AOFRW success, The aofInfo contained in
                                         `base_aof_info` and `incr_aof_list` will be moved to this list. We
                                         will delete these AOF files when AOFRW finish. */
    long long   curr_base_file_seq;   /* The sequence number used by the current BASE file. */
    long long   curr_incr_file_seq;   /* The sequence number used by the current INCR file. */
    int         dirty;                /* 1 Indicates that the aofManifest in the memory is inconsistent with
                                         disk, we need to persist it immediately. */
} aofManifest;

/*-----------------------------------------------------------------------------
 * Global server state
 *----------------------------------------------------------------------------*/

/* AIX defines hz to __hz, we don't use this define and in order to allow
 * Redis build on AIX we need to undef it. */
#ifdef _AIX
#undef hz
#endif

#define CHILD_TYPE_NONE 0
#define CHILD_TYPE_RDB 1
#define CHILD_TYPE_AOF 2
#define CHILD_TYPE_LDB 3
#define CHILD_TYPE_MODULE 4

typedef enum childInfoType {
    CHILD_INFO_TYPE_CURRENT_INFO,
    CHILD_INFO_TYPE_AOF_COW_SIZE,
    CHILD_INFO_TYPE_RDB_COW_SIZE,
    CHILD_INFO_TYPE_MODULE_COW_SIZE
} childInfoType;

struct redisServer {
    /* General */
    pid_t pid;                  /* Main process pid. */
    pthread_t main_thread_id;         /* Main thread id */
    char *configfile;           /* Absolute config file path, or NULL */
    char *executable;           /* Absolute executable file path. */
    char **exec_argv;           /* Executable argv vector (copy). */
    int dynamic_hz;             /* Change hz value depending on # of clients. */
    int config_hz;              /* Configured HZ value. May be different than
                                   the actual 'hz' field value if dynamic-hz
                                   is enabled. */
    mode_t umask;               /* The umask value of the process on startup */
    int hz;                     /* serverCron() calls frequency in hertz */
    int in_fork_child;          /* indication that this is a fork child */
    redisDb *db;
    dict *commands;             /* Command table */
    dict *orig_commands;        /* Command table before command renaming. */
    aeEventLoop *el;
    rax *errors;                /* Errors table */
    int errors_enabled;         /* If true, errorstats is enabled, and we will add new errors. */
    unsigned int lruclock; /* Clock for LRU eviction */
    volatile sig_atomic_t shutdown_asap; /* Shutdown ordered by signal handler. */
    mstime_t shutdown_mstime;   /* Timestamp to limit graceful shutdown. */
    int last_sig_received;      /* Indicates the last SIGNAL received, if any (e.g., SIGINT or SIGTERM). */
    int shutdown_flags;         /* Flags passed to prepareForShutdown(). */
    int activerehashing;        /* Incremental rehash in serverCron() */
    int active_defrag_running;  /* Active defragmentation running (holds current scan aggressiveness) */
    char *pidfile;              /* PID file path */
    int arch_bits;              /* 32 or 64 depending on sizeof(long) */
    int cronloops;              /* Number of times the cron function run */
    char runid[CONFIG_RUN_ID_SIZE+1];  /* ID always different at every exec. */
    int sentinel_mode;          /* True if this instance is a Sentinel. */
    size_t initial_memory_usage; /* Bytes used after initialization. */
    int always_show_logo;       /* Show logo even for non-stdout logging. */
    int in_exec;                /* Are we inside EXEC? */
    int busy_module_yield_flags;         /* Are we inside a busy module? (triggered by RM_Yield). see BUSY_MODULE_YIELD_ flags. */
    const char *busy_module_yield_reply; /* When non-null, we are inside RM_Yield. */
    char *ignore_warnings;      /* Config: warnings that should be ignored. */
    int client_pause_in_transaction; /* Was a client pause executed during this Exec? */
    int thp_enabled;                 /* If true, THP is enabled. */
    size_t page_size;                /* The page size of OS. */
    /* Modules */
    dict *moduleapi;            /* Exported core APIs dictionary for modules. */
    dict *sharedapi;            /* Like moduleapi but containing the APIs that
                                   modules share with each other. */
    dict *module_configs_queue; /* Dict that stores module configurations from .conf file until after modules are loaded during startup or arguments to loadex. */
    list *loadmodule_queue;     /* List of modules to load at startup. */
    int module_pipe[2];         /* Pipe used to awake the event loop by module threads. */
    pid_t child_pid;            /* PID of current child */
    int child_type;             /* Type of current child */
    redisAtomic int module_gil_acquring; /* Indicates whether the GIL is being acquiring by the main thread. */
    /* Networking */
    int port;                   /* TCP listening port */
    int tls_port;               /* TLS listening port */
    int tcp_backlog;            /* TCP listen() backlog */
    char *bindaddr[CONFIG_BINDADDR_MAX]; /* Addresses we should bind to */
    int bindaddr_count;         /* Number of addresses in server.bindaddr[] */
    char *bind_source_addr;     /* Source address to bind on for outgoing connections */
    char *unixsocket;           /* UNIX socket path */
    unsigned int unixsocketperm; /* UNIX socket permission (see mode_t) */
    connListener listeners[CONN_TYPE_MAX]; /* TCP/Unix/TLS even more types */
    uint32_t socket_mark_id;    /* ID for listen socket marking */
    connListener clistener;     /* Cluster bus listener */
    list *clients;              /* List of active clients */
    list *clients_to_close;     /* Clients to close asynchronously */
    list *clients_pending_write; /* There is to write or install handler. */
    list *clients_pending_read;  /* Client has pending read socket buffers. */
    list *slaves, *monitors;    /* List of slaves and MONITORs */
    client *current_client;     /* The client that triggered the command execution (External or AOF). */
    client *executing_client;   /* The client executing the current command (possibly script or module). */

#ifdef LOG_REQ_RES
    char *req_res_logfile; /* Path of log file for logging all requests and their replies. If NULL, no logging will be performed */
    unsigned int client_default_resp;
#endif

    /* Stuff for client mem eviction */
    clientMemUsageBucket* client_mem_usage_buckets;

    rax *clients_timeout_table; /* Radix tree for blocked clients timeouts. */
    int execution_nesting;      /* Execution nesting level.
                                 * e.g. call(), async module stuff (timers, events, etc.),
                                 * cron stuff (active expire, eviction) */
    rax *clients_index;         /* Active clients dictionary by client ID. */
    uint32_t paused_actions;   /* Bitmask of actions that are currently paused */
    list *postponed_clients;       /* List of postponed clients */
    pause_event client_pause_per_purpose[NUM_PAUSE_PURPOSES];
    char neterr[ANET_ERR_LEN];   /* Error buffer for anet.c */
    dict *migrate_cached_sockets;/* MIGRATE cached sockets */
    redisAtomic uint64_t next_client_id; /* Next client unique ID. Incremental. */
    int protected_mode;         /* Don't accept external connections. */
    int io_threads_num;         /* Number of IO threads to use. */
    int io_threads_do_reads;    /* Read and parse from IO threads? */
    int io_threads_active;      /* Is IO threads currently active? */
    long long events_processed_while_blocked; /* processEventsWhileBlocked() */
    int enable_protected_configs;    /* Enable the modification of protected configs, see PROTECTED_ACTION_ALLOWED_* */
    int enable_debug_cmd;            /* Enable DEBUG commands, see PROTECTED_ACTION_ALLOWED_* */
    int enable_module_cmd;           /* Enable MODULE commands, see PROTECTED_ACTION_ALLOWED_* */

    /* RDB / AOF loading information */
    volatile sig_atomic_t loading; /* We are loading data from disk if true */
    volatile sig_atomic_t async_loading; /* We are loading data without blocking the db being served */
    off_t loading_total_bytes;
    off_t loading_rdb_used_mem;
    off_t loading_loaded_bytes;
    time_t loading_start_time;
    off_t loading_process_events_interval_bytes;
    /* Fields used only for stats */
    time_t stat_starttime;          /* Server start time */
    long long stat_numcommands;     /* Number of processed commands */
    long long stat_numconnections;  /* Number of connections received */
    long long stat_expiredkeys;     /* Number of expired keys */
    long long stat_expired_hash_fields; /* Number of expired hash-fields */
    double stat_expired_stale_perc; /* Percentage of keys probably expired */
    long long stat_expired_time_cap_reached_count; /* Early expire cycle stops.*/
    long long stat_expire_cycle_time_used; /* Cumulative microseconds used. */
    long long stat_evictedkeys;     /* Number of evicted keys (maxmemory) */
    long long stat_evictedclients;  /* Number of evicted clients */
    long long stat_evictedscripts;  /* Number of evicted lua scripts. */
    long long stat_total_eviction_exceeded_time;  /* Total time over the memory limit, unit us */
    monotime stat_last_eviction_exceeded_time;  /* Timestamp of current eviction start, unit us */
    long long stat_keyspace_hits;   /* Number of successful lookups of keys */
    long long stat_keyspace_misses; /* Number of failed lookups of keys */
    long long stat_active_defrag_hits;      /* number of allocations moved */
    long long stat_active_defrag_misses;    /* number of allocations scanned but not moved */
    long long stat_active_defrag_key_hits;  /* number of keys with moved allocations */
    long long stat_active_defrag_key_misses;/* number of keys scanned and not moved */
    long long stat_active_defrag_scanned;   /* number of dictEntries scanned */
    long long stat_total_active_defrag_time; /* Total time memory fragmentation over the limit, unit us */
    monotime stat_last_active_defrag_time; /* Timestamp of current active defrag start */
    size_t stat_peak_memory;        /* Max used memory record */
    long long stat_aof_rewrites;    /* number of aof file rewrites performed */
    long long stat_aofrw_consecutive_failures; /* The number of consecutive failures of aofrw */
    long long stat_rdb_saves;       /* number of rdb saves performed */
    long long stat_fork_time;       /* Time needed to perform latest fork() */
    double stat_fork_rate;          /* Fork rate in GB/sec. */
    long long stat_total_forks;     /* Total count of fork. */
    long long stat_rejected_conn;   /* Clients rejected because of maxclients */
    long long stat_sync_full;       /* Number of full resyncs with slaves. */
    long long stat_sync_partial_ok; /* Number of accepted PSYNC requests. */
    long long stat_sync_partial_err;/* Number of unaccepted PSYNC requests. */
    list *slowlog;                  /* SLOWLOG list of commands */
    long long slowlog_entry_id;     /* SLOWLOG current entry ID */
    long long slowlog_log_slower_than; /* SLOWLOG time limit (to get logged) */
    unsigned long slowlog_max_len;     /* SLOWLOG max number of items logged */
    struct malloc_stats cron_malloc_stats; /* sampled in serverCron(). */
    redisAtomic long long stat_net_input_bytes; /* Bytes read from network. */
    redisAtomic long long stat_net_output_bytes; /* Bytes written to network. */
    redisAtomic long long stat_net_repl_input_bytes; /* Bytes read during replication, added to stat_net_input_bytes in 'info'. */
    redisAtomic long long stat_net_repl_output_bytes; /* Bytes written during replication, added to stat_net_output_bytes in 'info'. */
    size_t stat_current_cow_peak;   /* Peak size of copy on write bytes. */
    size_t stat_current_cow_bytes;  /* Copy on write bytes while child is active. */
    monotime stat_current_cow_updated;  /* Last update time of stat_current_cow_bytes */
    size_t stat_current_save_keys_processed;  /* Processed keys while child is active. */
    size_t stat_current_save_keys_total;  /* Number of keys when child started. */
    size_t stat_rdb_cow_bytes;      /* Copy on write bytes during RDB saving. */
    size_t stat_aof_cow_bytes;      /* Copy on write bytes during AOF rewrite. */
    size_t stat_module_cow_bytes;   /* Copy on write bytes during module fork. */
    double stat_module_progress;   /* Module save progress. */
    size_t stat_clients_type_memory[CLIENT_TYPE_COUNT];/* Mem usage by type */
    size_t stat_cluster_links_memory; /* Mem usage by cluster links */
    long long stat_unexpected_error_replies; /* Number of unexpected (aof-loading, replica to master, etc.) error replies */
    long long stat_total_error_replies; /* Total number of issued error replies ( command + rejected errors ) */
    long long stat_dump_payload_sanitizations; /* Number deep dump payloads integrity validations. */
    long long stat_io_reads_processed; /* Number of read events processed by IO / Main threads */
    long long stat_io_writes_processed; /* Number of write events processed by IO / Main threads */
    redisAtomic long long stat_total_reads_processed; /* Total number of read events processed */
    redisAtomic long long stat_total_writes_processed; /* Total number of write events processed */
    redisAtomic long long stat_client_qbuf_limit_disconnections;  /* Total number of clients reached query buf length limit */
    long long stat_client_outbuf_limit_disconnections;  /* Total number of clients reached output buf length limit */
    /* The following two are used to track instantaneous metrics, like
     * number of operations per second, network traffic. */
    struct {
        long long last_sample_base;  /* The divisor of last sample window */
        long long last_sample_value; /* The dividend of last sample window */
        long long samples[STATS_METRIC_SAMPLES];
        int idx;
    } inst_metric[STATS_METRIC_COUNT];
    long long stat_reply_buffer_shrinks; /* Total number of output buffer shrinks */
    long long stat_reply_buffer_expands; /* Total number of output buffer expands */
    monotime el_start;
    /* The following two are used to record the max number of commands executed in one eventloop.
     * Note that commands in transactions are also counted. */
    long long el_cmd_cnt_start;
    long long el_cmd_cnt_max;
    /* The sum of active-expire, active-defrag and all other tasks done by cron and beforeSleep,
       but excluding read, write and AOF, which are counted by other sets of metrics. */
    monotime el_cron_duration;
    durationStats duration_stats[EL_DURATION_TYPE_NUM];

    /* Configuration */
    int verbosity;                  /* Loglevel in redis.conf */
    int maxidletime;                /* Client timeout in seconds */
    int tcpkeepalive;               /* Set SO_KEEPALIVE if non-zero. */
    int active_expire_enabled;      /* Can be disabled for testing purposes. */
    int active_expire_effort;       /* From 1 (default) to 10, active effort. */
    int lazy_expire_disabled;       /* If > 0, don't trigger lazy expire */
    int active_defrag_enabled;
    int sanitize_dump_payload;      /* Enables deep sanitization for ziplist and listpack in RDB and RESTORE. */
    int skip_checksum_validation;   /* Disable checksum validation for RDB and RESTORE payload. */
    int jemalloc_bg_thread;         /* Enable jemalloc background thread */
    int active_defrag_configuration_changed; /* defrag configuration has been changed and need to reconsider
                                              * active_defrag_running in computeDefragCycles. */
    size_t active_defrag_ignore_bytes; /* minimum amount of fragmentation waste to start active defrag */
    int active_defrag_threshold_lower; /* minimum percentage of fragmentation to start active defrag */
    int active_defrag_threshold_upper; /* maximum percentage of fragmentation at which we use maximum effort */
    int active_defrag_cycle_min;       /* minimal effort for defrag in CPU percentage */
    int active_defrag_cycle_max;       /* maximal effort for defrag in CPU percentage */
    unsigned long active_defrag_max_scan_fields; /* maximum number of fields of set/hash/zset/list to process from within the main dict scan */
    size_t client_max_querybuf_len; /* Limit for client query buffer length */
    int dbnum;                      /* Total number of configured DBs */
    int supervised;                 /* 1 if supervised, 0 otherwise. */
    int supervised_mode;            /* See SUPERVISED_* */
    int daemonize;                  /* True if running as a daemon */
    int set_proc_title;             /* True if change proc title */
    char *proc_title_template;      /* Process title template format */
    clientBufferLimitsConfig client_obuf_limits[CLIENT_TYPE_OBUF_COUNT];
    int pause_cron;                 /* Don't run cron tasks (debug) */
    int dict_resizing;              /* Whether to allow main dict and expired dict to be resized (debug) */
    int latency_tracking_enabled;   /* 1 if extended latency tracking is enabled, 0 otherwise. */
    double *latency_tracking_info_percentiles; /* Extended latency tracking info output percentile list configuration. */
    int latency_tracking_info_percentiles_len;
    unsigned int max_new_tls_conns_per_cycle; /* The maximum number of tls connections that will be accepted during each invocation of the event loop. */
    unsigned int max_new_conns_per_cycle; /* The maximum number of tcp connections that will be accepted during each invocation of the event loop. */
    /* AOF persistence */
    int aof_enabled;                /* AOF configuration */
    int aof_state;                  /* AOF_(ON|OFF|WAIT_REWRITE) */
    int aof_fsync;                  /* Kind of fsync() policy */
    char *aof_filename;             /* Basename of the AOF file and manifest file */
    char *aof_dirname;              /* Name of the AOF directory */
    int aof_no_fsync_on_rewrite;    /* Don't fsync if a rewrite is in prog. */
    int aof_rewrite_perc;           /* Rewrite AOF if % growth is > M and... */
    off_t aof_rewrite_min_size;     /* the AOF file is at least N bytes. */
    off_t aof_rewrite_base_size;    /* AOF size on latest startup or rewrite. */
    off_t aof_current_size;         /* AOF current size (Including BASE + INCRs). */
    off_t aof_last_incr_size;       /* The size of the latest incr AOF. */
    off_t aof_last_incr_fsync_offset; /* AOF offset which is already requested to be synced to disk.
                                       * Compare with the aof_last_incr_size. */
    int aof_flush_sleep;            /* Micros to sleep before flush. (used by tests) */
    int aof_rewrite_scheduled;      /* Rewrite once BGSAVE terminates. */
    sds aof_buf;      /* AOF buffer, written before entering the event loop */
    int aof_fd;       /* File descriptor of currently selected AOF file */
    int aof_selected_db; /* Currently selected DB in AOF */
    mstime_t aof_flush_postponed_start; /* mstime of postponed AOF flush */
    mstime_t aof_last_fsync;            /* mstime of last fsync() */
    time_t aof_rewrite_time_last;   /* Time used by last AOF rewrite run. */
    time_t aof_rewrite_time_start;  /* Current AOF rewrite start time. */
    time_t aof_cur_timestamp;       /* Current record timestamp in AOF */
    int aof_timestamp_enabled;      /* Enable record timestamp in AOF */
    int aof_lastbgrewrite_status;   /* C_OK or C_ERR */
    unsigned long aof_delayed_fsync;  /* delayed AOF fsync() counter */
    int aof_rewrite_incremental_fsync;/* fsync incrementally while aof rewriting? */
    int rdb_save_incremental_fsync;   /* fsync incrementally while rdb saving? */
    int aof_last_write_status;      /* C_OK or C_ERR */
    int aof_last_write_errno;       /* Valid if aof write/fsync status is ERR */
    int aof_load_truncated;         /* Don't stop on unexpected AOF EOF. */
    int aof_use_rdb_preamble;       /* Specify base AOF to use RDB encoding on AOF rewrites. */
    redisAtomic int aof_bio_fsync_status; /* Status of AOF fsync in bio job. */
    redisAtomic int aof_bio_fsync_errno;  /* Errno of AOF fsync in bio job. */
    aofManifest *aof_manifest;       /* Used to track AOFs. */
    int aof_disable_auto_gc;         /* If disable automatically deleting HISTORY type AOFs?
                                        default no. (for testings). */

    /* RDB persistence */
    long long dirty;                /* Changes to DB from the last save */
    long long dirty_before_bgsave;  /* Used to restore dirty on failed BGSAVE */
    long long rdb_last_load_keys_expired;  /* number of expired keys when loading RDB */
    long long rdb_last_load_keys_loaded;   /* number of loaded keys when loading RDB */
    struct saveparam *saveparams;   /* Save points array for RDB */
    int saveparamslen;              /* Number of saving points */
    char *rdb_filename;             /* Name of RDB file */
    int rdb_compression;            /* Use compression in RDB? */
    int rdb_checksum;               /* Use RDB checksum? */
    int rdb_del_sync_files;         /* Remove RDB files used only for SYNC if
                                       the instance does not use persistence. */
    time_t lastsave;                /* Unix time of last successful save */
    time_t lastbgsave_try;          /* Unix time of last attempted bgsave */
    time_t rdb_save_time_last;      /* Time used by last RDB save run. */
    time_t rdb_save_time_start;     /* Current RDB save start time. */
    int rdb_bgsave_scheduled;       /* BGSAVE when possible if true. */
    int rdb_child_type;             /* Type of save by active child. */
    int lastbgsave_status;          /* C_OK or C_ERR */
    int stop_writes_on_bgsave_err;  /* Don't allow writes if can't BGSAVE */
    int rdb_pipe_read;              /* RDB pipe used to transfer the rdb data */
                                    /* to the parent process in diskless repl. */
    int rdb_child_exit_pipe;        /* Used by the diskless parent allow child exit. */
    connection **rdb_pipe_conns;    /* Connections which are currently the */
    int rdb_pipe_numconns;          /* target of diskless rdb fork child. */
    int rdb_pipe_numconns_writing;  /* Number of rdb conns with pending writes. */
    char *rdb_pipe_buff;            /* In diskless replication, this buffer holds data */
    int rdb_pipe_bufflen;           /* that was read from the rdb pipe. */
    int rdb_key_save_delay;         /* Delay in microseconds between keys while
                                     * writing aof or rdb. (for testings). negative
                                     * value means fractions of microseconds (on average). */
    int key_load_delay;             /* Delay in microseconds between keys while
                                     * loading aof or rdb. (for testings). negative
                                     * value means fractions of microseconds (on average). */
    /* Pipe and data structures for child -> parent info sharing. */
    int child_info_pipe[2];         /* Pipe used to write the child_info_data. */
    int child_info_nread;           /* Num of bytes of the last read from pipe */
    /* Propagation of commands in AOF / replication */
    redisOpArray also_propagate;    /* Additional command to propagate. */
    int replication_allowed;        /* Are we allowed to replicate? */
    /* Logging */
    char *logfile;                  /* Path of log file */
    int syslog_enabled;             /* Is syslog enabled? */
    char *syslog_ident;             /* Syslog ident */
    int syslog_facility;            /* Syslog facility */
    int crashlog_enabled;           /* Enable signal handler for crashlog.
                                     * disable for clean core dumps. */
    int memcheck_enabled;           /* Enable memory check on crash. */
    int use_exit_on_panic;          /* Use exit() on panic and assert rather than
                                     * abort(). useful for Valgrind. */
    /* Shutdown */
    int shutdown_timeout;           /* Graceful shutdown time limit in seconds. */
    int shutdown_on_sigint;         /* Shutdown flags configured for SIGINT. */
    int shutdown_on_sigterm;        /* Shutdown flags configured for SIGTERM. */

    /* Replication (master) */
    char replid[CONFIG_RUN_ID_SIZE+1];  /* My current replication ID. */
    char replid2[CONFIG_RUN_ID_SIZE+1]; /* replid inherited from master*/
    long long master_repl_offset;   /* My current replication offset */
    long long second_replid_offset; /* Accept offsets up to this for replid2. */
    redisAtomic long long fsynced_reploff_pending;/* Largest replication offset to
                                     * potentially have been fsynced, applied to
                                       fsynced_reploff only when AOF state is AOF_ON
                                       (not during the initial rewrite) */
    long long fsynced_reploff;      /* Largest replication offset that has been confirmed to be fsynced */
    int slaveseldb;                 /* Last SELECTed DB in replication output */
    int repl_ping_slave_period;     /* Master pings the slave every N seconds */
    replBacklog *repl_backlog;      /* Replication backlog for partial syncs */
    long long repl_backlog_size;    /* Backlog circular buffer size */
    time_t repl_backlog_time_limit; /* Time without slaves after the backlog
                                       gets released. */
    time_t repl_no_slaves_since;    /* We have no slaves since that time.
                                       Only valid if server.slaves len is 0. */
    int repl_min_slaves_to_write;   /* Min number of slaves to write. */
    int repl_min_slaves_max_lag;    /* Max lag of <count> slaves to write. */
    int repl_good_slaves_count;     /* Number of slaves with lag <= max_lag. */
    int repl_diskless_sync;         /* Master send RDB to slaves sockets directly. */
    int repl_diskless_load;         /* Slave parse RDB directly from the socket.
                                     * see REPL_DISKLESS_LOAD_* enum */
    int repl_diskless_sync_delay;   /* Delay to start a diskless repl BGSAVE. */
    int repl_diskless_sync_max_replicas;/* Max replicas for diskless repl BGSAVE
                                         * delay (start sooner if they all connect). */
    size_t repl_buffer_mem;         /* The memory of replication buffer. */
    list *repl_buffer_blocks;       /* Replication buffers blocks list
                                     * (serving replica clients and repl backlog) */
    /* Replication (slave) */
    char *masteruser;               /* AUTH with this user and masterauth with master */
    sds masterauth;                 /* AUTH with this password with master */
    char *masterhost;               /* Hostname of master */
    int masterport;                 /* Port of master */
    int repl_timeout;               /* Timeout after N seconds of master idle */
    client *master;     /* Client that is master for this slave */
    client *cached_master; /* Cached master to be reused for PSYNC. */
    int repl_syncio_timeout; /* Timeout for synchronous I/O calls */
    int repl_state;          /* Replication status if the instance is a slave */
    off_t repl_transfer_size; /* Size of RDB to read from master during sync. */
    off_t repl_transfer_read; /* Amount of RDB read from master during sync. */
    off_t repl_transfer_last_fsync_off; /* Offset when we fsync-ed last time. */
    connection *repl_transfer_s;     /* Slave -> Master SYNC connection */
    int repl_transfer_fd;    /* Slave -> Master SYNC temp file descriptor */
    char *repl_transfer_tmpfile; /* Slave-> master SYNC temp file name */
    time_t repl_transfer_lastio; /* Unix time of the latest read, for timeout */
    int repl_serve_stale_data; /* Serve stale data when link is down? */
    int repl_slave_ro;          /* Slave is read only? */
    int repl_slave_ignore_maxmemory;    /* If true slaves do not evict. */
    time_t repl_down_since; /* Unix time at which link with master went down */
    int repl_disable_tcp_nodelay;   /* Disable TCP_NODELAY after SYNC? */
    int slave_priority;             /* Reported in INFO and used by Sentinel. */
    int replica_announced;          /* If true, replica is announced by Sentinel */
    int slave_announce_port;        /* Give the master this listening port. */
    char *slave_announce_ip;        /* Give the master this ip address. */
    int propagation_error_behavior; /* Configures the behavior of the replica
                                     * when it receives an error on the replication stream */
    int repl_ignore_disk_write_error;   /* Configures whether replicas panic when unable to
                                         * persist writes to AOF. */
    /* The following two fields is where we store master PSYNC replid/offset
     * while the PSYNC is in progress. At the end we'll copy the fields into
     * the server->master client structure. */
    char master_replid[CONFIG_RUN_ID_SIZE+1];  /* Master PSYNC runid. */
    long long master_initial_offset;           /* Master PSYNC offset. */
    int repl_slave_lazy_flush;          /* Lazy FLUSHALL before loading DB? */
    /* Synchronous replication. */
    list *clients_waiting_acks;         /* Clients waiting in WAIT or WAITAOF. */
    int get_ack_from_slaves;            /* If true we send REPLCONF GETACK. */
    /* Limits */
    unsigned int maxclients;            /* Max number of simultaneous clients */
    unsigned long long maxmemory;   /* Max number of memory bytes to use */
    ssize_t maxmemory_clients;       /* Memory limit for total client buffers */
    int maxmemory_policy;           /* Policy for key eviction */
    int maxmemory_samples;          /* Precision of random sampling */
    int maxmemory_eviction_tenacity;/* Aggressiveness of eviction processing */
    int lfu_log_factor;             /* LFU logarithmic counter factor. */
    int lfu_decay_time;             /* LFU counter decay factor. */
    long long proto_max_bulk_len;   /* Protocol bulk length maximum size. */
    int oom_score_adj_values[CONFIG_OOM_COUNT];   /* Linux oom_score_adj configuration */
    int oom_score_adj;                            /* If true, oom_score_adj is managed */
    int disable_thp;                              /* If true, disable THP by syscall */
    /* Blocked clients */
    unsigned int blocked_clients;   /* # of clients executing a blocking cmd.*/
    unsigned int blocked_clients_by_type[BLOCKED_NUM];
    list *unblocked_clients; /* list of clients to unblock before next loop */
    list *ready_keys;        /* List of readyList structures for BLPOP & co */
    /* Client side caching. */
    unsigned int tracking_clients;  /* # of clients with tracking enabled.*/
    size_t tracking_table_max_keys; /* Max number of keys in tracking table. */
    list *tracking_pending_keys; /* tracking invalidation keys pending to flush */
    list *pending_push_messages; /* pending publish or other push messages to flush */
    /* Sort parameters - qsort_r() is only available under BSD so we
     * have to take this state global, in order to pass it to sortCompare() */
    int sort_desc;
    int sort_alpha;
    int sort_bypattern;
    int sort_store;
    /* Zip structure config, see redis.conf for more information  */
    size_t hash_max_listpack_entries;
    size_t hash_max_listpack_value;
    size_t set_max_intset_entries;
    size_t set_max_listpack_entries;
    size_t set_max_listpack_value;
    size_t zset_max_listpack_entries;
    size_t zset_max_listpack_value;
    size_t hll_sparse_max_bytes;
    size_t stream_node_max_bytes;
    long long stream_node_max_entries;
    /* List parameters */
    int list_max_listpack_size;
    int list_compress_depth;
    /* time cache */
    redisAtomic time_t unixtime; /* Unix time sampled every cron cycle. */
    time_t timezone;            /* Cached timezone. As set by tzset(). */
    redisAtomic int daylight_active; /* Currently in daylight saving time. */
    mstime_t mstime;            /* 'unixtime' in milliseconds. */
    ustime_t ustime;            /* 'unixtime' in microseconds. */
    mstime_t cmd_time_snapshot; /* Time snapshot of the root execution nesting. */
    size_t blocking_op_nesting; /* Nesting level of blocking operation, used to reset blocked_last_cron. */
    long long blocked_last_cron; /* Indicate the mstime of the last time we did cron jobs from a blocking operation */
    /* Pubsub */
    kvstore *pubsub_channels;  /* Map channels to list of subscribed clients */
    dict *pubsub_patterns;  /* A dict of pubsub_patterns */
    int notify_keyspace_events; /* Events to propagate via Pub/Sub. This is an
                                   xor of NOTIFY_... flags. */
    kvstore *pubsubshard_channels;  /* Map shard channels in every slot to list of subscribed clients */
    unsigned int pubsub_clients; /* # of clients in Pub/Sub mode */
    unsigned int watching_clients; /* # of clients are wathcing keys */
    /* Cluster */
    int cluster_enabled;      /* Is cluster enabled? */
    int cluster_port;         /* Set the cluster port for a node. */
    mstime_t cluster_node_timeout; /* Cluster node timeout. */
    mstime_t cluster_ping_interval;    /* A debug configuration for setting how often cluster nodes send ping messages. */
    char *cluster_configfile; /* Cluster auto-generated config file name. */
    struct clusterState *cluster;  /* State of the cluster */
    int cluster_migration_barrier; /* Cluster replicas migration barrier. */
    int cluster_allow_replica_migration; /* Automatic replica migrations to orphaned masters and from empty masters */
    int cluster_slave_validity_factor; /* Slave max data age for failover. */
    int cluster_require_full_coverage; /* If true, put the cluster down if
                                          there is at least an uncovered slot.*/
    int cluster_slave_no_failover;  /* Prevent slave from starting a failover
                                       if the master is in failure state. */
    char *cluster_announce_ip;  /* IP address to announce on cluster bus. */
    char *cluster_announce_hostname;  /* hostname to announce on cluster bus. */
    char *cluster_announce_human_nodename;  /* Human readable node name assigned to a node. */
    int cluster_preferred_endpoint_type; /* Use the announced hostname when available. */
    int cluster_announce_port;     /* base port to announce on cluster bus. */
    int cluster_announce_tls_port; /* TLS port to announce on cluster bus. */
    int cluster_announce_bus_port; /* bus port to announce on cluster bus. */
    int cluster_module_flags;      /* Set of flags that Redis modules are able
                                      to set in order to suppress certain
                                      native Redis Cluster features. Check the
                                      REDISMODULE_CLUSTER_FLAG_*. */
    int cluster_allow_reads_when_down; /* Are reads allowed when the cluster
                                        is down? */
    int cluster_config_file_lock_fd;   /* cluster config fd, will be flocked. */
    unsigned long long cluster_link_msg_queue_limit_bytes;  /* Memory usage limit on individual link msg queue */
    int cluster_drop_packet_filter; /* Debug config that allows tactically
                                   * dropping packets of a specific type */
    /* Scripting */
    mstime_t busy_reply_threshold;  /* Script / module timeout in milliseconds */
    int pre_command_oom_state;         /* OOM before command (script?) was started */
    int script_disable_deny_script;    /* Allow running commands marked "noscript" inside a script. */
    /* Lazy free */
    int lazyfree_lazy_eviction;
    int lazyfree_lazy_expire;
    int lazyfree_lazy_server_del;
    int lazyfree_lazy_user_del;
    int lazyfree_lazy_user_flush;
    /* Latency monitor */
    long long latency_monitor_threshold;
    dict *latency_events;
    /* ACLs */
    char *acl_filename;           /* ACL Users file. NULL if not configured. */
    unsigned long acllog_max_len; /* Maximum length of the ACL LOG list. */
    sds requirepass;              /* Remember the cleartext password set with
                                     the old "requirepass" directive for
                                     backward compatibility with Redis <= 5. */
    int acl_pubsub_default;      /* Default ACL pub/sub channels flag */
    aclInfo acl_info; /* ACL info */
    /* Assert & bug reporting */
    int watchdog_period;  /* Software watchdog period in ms. 0 = off */
    /* System hardware info */
    size_t system_memory_size;  /* Total memory in system as reported by OS */
    /* TLS Configuration */
    int tls_cluster;
    int tls_replication;
    int tls_auth_clients;
    redisTLSContextConfig tls_ctx_config;
    /* cpu affinity */
    char *server_cpulist; /* cpu affinity list of redis server main/io thread. */
    char *bio_cpulist; /* cpu affinity list of bio thread. */
    char *aof_rewrite_cpulist; /* cpu affinity list of aof rewrite process. */
    char *bgsave_cpulist; /* cpu affinity list of bgsave process. */
    /* Sentinel config */
    struct sentinelConfig *sentinel_config; /* sentinel config to load at startup time. */
    /* Coordinate failover info */
    mstime_t failover_end_time; /* Deadline for failover command. */
    int force_failover; /* If true then failover will be forced at the
                         * deadline, otherwise failover is aborted. */
    char *target_replica_host; /* Failover target host. If null during a
                                * failover then any replica can be used. */
    int target_replica_port; /* Failover target port */
    int failover_state; /* Failover state */
    int cluster_allow_pubsubshard_when_down; /* Is pubsubshard allowed when the cluster
                                                is down, doesn't affect pubsub global. */
    long reply_buffer_peak_reset_time; /* The amount of time (in milliseconds) to wait between reply buffer peak resets */
    int reply_buffer_resizing_enabled; /* Is reply buffer resizing enabled (1 by default) */
    /* Local environment */
    char *locale_collate;
};

#define MAX_KEYS_BUFFER 256

typedef struct {
    int pos; /* The position of the key within the client array */
    int flags; /* The flags associated with the key access, see
                  CMD_KEY_* for more information */
} keyReference;

/* A result structure for the various getkeys function calls. It lists the
 * keys as indices to the provided argv. This functionality is also re-used
 * for returning channel information.
 */
typedef struct {
    keyReference keysbuf[MAX_KEYS_BUFFER];       /* Pre-allocated buffer, to save heap allocations */
    keyReference *keys;                          /* Key indices array, points to keysbuf or heap */
    int numkeys;                        /* Number of key indices return */
    int size;                           /* Available array size */
} getKeysResult;
#define GETKEYS_RESULT_INIT { {{0}}, NULL, 0, MAX_KEYS_BUFFER }

/* Key specs definitions.
 *
 * Brief: This is a scheme that tries to describe the location
 * of key arguments better than the old [first,last,step] scheme
 * which is limited and doesn't fit many commands.
 *
 * There are two steps:
 * 1. begin_search (BS): in which index should we start searching for keys?
 * 2. find_keys (FK): relative to the output of BS, how can we will which args are keys?
 *
 * There are two types of BS:
 * 1. index: key args start at a constant index
 * 2. keyword: key args start just after a specific keyword
 *
 * There are two kinds of FK:
 * 1. range: keys end at a specific index (or relative to the last argument)
 * 2. keynum: there's an arg that contains the number of key args somewhere before the keys themselves
 */

/* WARNING! Must be synced with generate-command-code.py and RedisModuleKeySpecBeginSearchType */
typedef enum {
    KSPEC_BS_INVALID = 0, /* Must be 0 */
    KSPEC_BS_UNKNOWN,
    KSPEC_BS_INDEX,
    KSPEC_BS_KEYWORD
} kspec_bs_type;

/* WARNING! Must be synced with generate-command-code.py and RedisModuleKeySpecFindKeysType */
typedef enum {
    KSPEC_FK_INVALID = 0, /* Must be 0 */
    KSPEC_FK_UNKNOWN,
    KSPEC_FK_RANGE,
    KSPEC_FK_KEYNUM
} kspec_fk_type;

/* WARNING! This struct must match RedisModuleCommandKeySpec */
typedef struct {
    /* Declarative data */
    const char *notes;
    uint64_t flags;
    kspec_bs_type begin_search_type;
    union {
        struct {
            /* The index from which we start the search for keys */
            int pos;
        } index;
        struct {
            /* The keyword that indicates the beginning of key args */
            const char *keyword;
            /* An index in argv from which to start searching.
             * Can be negative, which means start search from the end, in reverse
             * (Example: -2 means to start in reverse from the penultimate arg) */
            int startfrom;
        } keyword;
    } bs;
    kspec_fk_type find_keys_type;
    union {
        /* NOTE: Indices in this struct are relative to the result of the begin_search step!
         * These are: range.lastkey, keynum.keynumidx, keynum.firstkey */
        struct {
            /* Index of the last key.
             * Can be negative, in which case it's not relative. -1 indicating till the last argument,
             * -2 one before the last and so on. */
            int lastkey;
            /* How many args should we skip after finding a key, in order to find the next one. */
            int keystep;
            /* If lastkey is -1, we use limit to stop the search by a factor. 0 and 1 mean no limit.
             * 2 means 1/2 of the remaining args, 3 means 1/3, and so on. */
            int limit;
        } range;
        struct {
            /* Index of the argument containing the number of keys to come */
            int keynumidx;
            /* Index of the fist key (Usually it's just after keynumidx, in
             * which case it should be set to keynumidx+1). */
            int firstkey;
            /* How many args should we skip after finding a key, in order to find the next one. */
            int keystep;
        } keynum;
    } fk;
} keySpec;

#ifdef LOG_REQ_RES

/* Must be synced with generate-command-code.py */
typedef enum {
    JSON_TYPE_STRING,
    JSON_TYPE_INTEGER,
    JSON_TYPE_BOOLEAN,
    JSON_TYPE_OBJECT,
    JSON_TYPE_ARRAY,
} jsonType;

typedef struct jsonObjectElement {
    jsonType type;
    const char *key;
    union {
        const char *string;
        long long integer;
        int boolean;
        struct jsonObject *object;
        struct {
            struct jsonObject **objects;
            int length;
        } array;
    } value;
} jsonObjectElement;

typedef struct jsonObject {
    struct jsonObjectElement *elements;
    int length;
} jsonObject;

#endif

/* WARNING! This struct must match RedisModuleCommandHistoryEntry */
typedef struct {
    const char *since;
    const char *changes;
} commandHistory;

/* Must be synced with COMMAND_GROUP_STR and generate-command-code.py */
typedef enum {
    COMMAND_GROUP_GENERIC,
    COMMAND_GROUP_STRING,
    COMMAND_GROUP_LIST,
    COMMAND_GROUP_SET,
    COMMAND_GROUP_SORTED_SET,
    COMMAND_GROUP_HASH,
    COMMAND_GROUP_PUBSUB,
    COMMAND_GROUP_TRANSACTIONS,
    COMMAND_GROUP_CONNECTION,
    COMMAND_GROUP_SERVER,
    COMMAND_GROUP_SCRIPTING,
    COMMAND_GROUP_HYPERLOGLOG,
    COMMAND_GROUP_CLUSTER,
    COMMAND_GROUP_SENTINEL,
    COMMAND_GROUP_GEO,
    COMMAND_GROUP_STREAM,
    COMMAND_GROUP_BITMAP,
    COMMAND_GROUP_MODULE,
} redisCommandGroup;

typedef void redisCommandProc(client *c);
typedef int redisGetKeysProc(struct redisCommand *cmd, robj **argv, int argc, getKeysResult *result);

/* Redis command structure.
 *
 * Note that the command table is in commands.c and it is auto-generated.
 *
 * This is the meaning of the flags:
 *
 * CMD_WRITE:       Write command (may modify the key space).
 *
 * CMD_READONLY:    Commands just reading from keys without changing the content.
 *                  Note that commands that don't read from the keyspace such as
 *                  TIME, SELECT, INFO, administrative commands, and connection
 *                  or transaction related commands (multi, exec, discard, ...)
 *                  are not flagged as read-only commands, since they affect the
 *                  server or the connection in other ways.
 *
 * CMD_DENYOOM:     May increase memory usage once called. Don't allow if out
 *                  of memory.
 *
 * CMD_ADMIN:       Administrative command, like SAVE or SHUTDOWN.
 *
 * CMD_PUBSUB:      Pub/Sub related command.
 *
 * CMD_NOSCRIPT:    Command not allowed in scripts.
 *
 * CMD_BLOCKING:    The command has the potential to block the client.
 *
 * CMD_LOADING:     Allow the command while loading the database.
 *
 * CMD_NO_ASYNC_LOADING: Deny during async loading (when a replica uses diskless
 *                       sync swapdb, and allows access to the old dataset)
 *
 * CMD_STALE:       Allow the command while a slave has stale data but is not
 *                  allowed to serve this data. Normally no command is accepted
 *                  in this condition but just a few.
 *
 * CMD_SKIP_MONITOR:  Do not automatically propagate the command on MONITOR.
 *
 * CMD_SKIP_SLOWLOG:  Do not automatically propagate the command to the slowlog.
 *
 * CMD_ASKING:      Perform an implicit ASKING for this command, so the
 *                  command will be accepted in cluster mode if the slot is marked
 *                  as 'importing'.
 *
 * CMD_FAST:        Fast command: O(1) or O(log(N)) command that should never
 *                  delay its execution as long as the kernel scheduler is giving
 *                  us time. Note that commands that may trigger a DEL as a side
 *                  effect (like SET) are not fast commands.
 *
 * CMD_NO_AUTH:     Command doesn't require authentication
 *
 * CMD_MAY_REPLICATE:   Command may produce replication traffic, but should be
 *                      allowed under circumstances where write commands are disallowed.
 *                      Examples include PUBLISH, which replicates pubsub messages,and
 *                      EVAL, which may execute write commands, which are replicated,
 *                      or may just execute read commands. A command can not be marked
 *                      both CMD_WRITE and CMD_MAY_REPLICATE
 *
 * CMD_SENTINEL:    This command is present in sentinel mode.
 *
 * CMD_ONLY_SENTINEL: This command is present only when in sentinel mode.
 *                    And should be removed from redis.
 *
 * CMD_NO_MANDATORY_KEYS: This key arguments for this command are optional.
 *
 * CMD_NO_MULTI: The command is not allowed inside a transaction
 *
 * CMD_ALLOW_BUSY: The command can run while another command is running for
 *                 a long time (timedout script, module command that yields)
 *
 * CMD_TOUCHES_ARBITRARY_KEYS: The command may touch (and cause lazy-expire)
 *                             arbitrary key (i.e not provided in argv)
 *
 * The following additional flags are only used in order to put commands
 * in a specific ACL category. Commands can have multiple ACL categories.
 * See redis.conf for the exact meaning of each.
 *
 * @keyspace, @read, @write, @set, @sortedset, @list, @hash, @string, @bitmap,
 * @hyperloglog, @stream, @admin, @fast, @slow, @pubsub, @blocking, @dangerous,
 * @connection, @transaction, @scripting, @geo.
 *
 * Note that:
 *
 * 1) The read-only flag implies the @read ACL category.
 * 2) The write flag implies the @write ACL category.
 * 3) The fast flag implies the @fast ACL category.
 * 4) The admin flag implies the @admin and @dangerous ACL category.
 * 5) The pub-sub flag implies the @pubsub ACL category.
 * 6) The lack of fast flag implies the @slow ACL category.
 * 7) The non obvious "keyspace" category includes the commands
 *    that interact with keys without having anything to do with
 *    specific data structures, such as: DEL, RENAME, MOVE, SELECT,
 *    TYPE, EXPIRE*, PEXPIRE*, TTL, PTTL, ...
 */
struct redisCommand {
    /* Declarative data */
    const char *declared_name; /* A string representing the command declared_name.
                                * It is a const char * for native commands and SDS for module commands. */
    const char *summary; /* Summary of the command (optional). */
    const char *complexity; /* Complexity description (optional). */
    const char *since; /* Debut version of the command (optional). */
    int doc_flags; /* Flags for documentation (see CMD_DOC_*). */
    const char *replaced_by; /* In case the command is deprecated, this is the successor command. */
    const char *deprecated_since; /* In case the command is deprecated, when did it happen? */
    redisCommandGroup group; /* Command group */
    commandHistory *history; /* History of the command */
    int num_history;
    const char **tips; /* An array of strings that are meant to be tips for clients/proxies regarding this command */
    int num_tips;
    redisCommandProc *proc; /* Command implementation */
    int arity; /* Number of arguments, it is possible to use -N to say >= N */
    uint64_t flags; /* Command flags, see CMD_*. */
    uint64_t acl_categories; /* ACl categories, see ACL_CATEGORY_*. */
    keySpec *key_specs;
    int key_specs_num;
    /* Use a function to determine keys arguments in a command line.
     * Used for Redis Cluster redirect (may be NULL) */
    redisGetKeysProc *getkeys_proc;
    int num_args; /* Length of args array. */
    /* Array of subcommands (may be NULL) */
    struct redisCommand *subcommands;
    /* Array of arguments (may be NULL) */
    struct redisCommandArg *args;
#ifdef LOG_REQ_RES
    /* Reply schema */
    struct jsonObject *reply_schema;
#endif

    /* Runtime populated data */
    long long microseconds, calls, rejected_calls, failed_calls;
    int id;     /* Command ID. This is a progressive ID starting from 0 that
                   is assigned at runtime, and is used in order to check
                   ACLs. A connection is able to execute a given command if
                   the user associated to the connection has this command
                   bit set in the bitmap of allowed commands. */
    sds fullname; /* A SDS string representing the command fullname. */
    struct hdr_histogram* latency_histogram; /*points to the command latency command histogram (unit of time nanosecond) */
    keySpec legacy_range_key_spec; /* The legacy (first,last,step) key spec is
                                     * still maintained (if applicable) so that
                                     * we can still support the reply format of
                                     * COMMAND INFO and COMMAND GETKEYS */
    dict *subcommands_dict; /* A dictionary that holds the subcommands, the key is the subcommand sds name
                             * (not the fullname), and the value is the redisCommand structure pointer. */
    struct redisCommand *parent;
    struct RedisModuleCommand *module_cmd; /* A pointer to the module command data (NULL if native command) */
};

struct redisError {
    long long count;
};

struct redisFunctionSym {
    char *name;
    unsigned long pointer;
};

typedef struct _redisSortObject {
    robj *obj;
    union {
        double score;
        robj *cmpobj;
    } u;
} redisSortObject;

typedef struct _redisSortOperation {
    int type;
    robj *pattern;
} redisSortOperation;

/* Structure to hold list iteration abstraction. */
typedef struct {
    robj *subject;
    unsigned char encoding;
    unsigned char direction; /* Iteration direction */

    unsigned char *lpi; /* listpack iterator */
    quicklistIter *iter; /* quicklist iterator */
} listTypeIterator;

/* Structure for an entry while iterating over a list. */
typedef struct {
    listTypeIterator *li;
    unsigned char *lpe; /* Entry in listpack */
    quicklistEntry entry; /* Entry in quicklist */
} listTypeEntry;

/* Structure to hold set iteration abstraction. */
typedef struct {
    robj *subject;
    int encoding;
    int ii; /* intset iterator */
    dictIterator *di;
    unsigned char *lpi; /* listpack iterator */
} setTypeIterator;

/* Structure to hold hash iteration abstraction. Note that iteration over
 * hashes involves both fields and values. Because it is possible that
 * not both are required, store pointers in the iterator to avoid
 * unnecessary memory allocation for fields/values. */
typedef struct {
    robj *subject;
    int encoding;

    unsigned char *fptr, *vptr, *tptr;
    uint64_t expire_time; /* Only used with OBJ_ENCODING_LISTPACK_EX */

    dictIterator *di;
    dictEntry *de;
} hashTypeIterator;

#include "stream.h"  /* Stream data type header file. */

#define OBJ_HASH_KEY 1
#define OBJ_HASH_VALUE 2

#define IO_THREADS_OP_IDLE 0
#define IO_THREADS_OP_READ 1
#define IO_THREADS_OP_WRITE 2
extern int io_threads_op;

/* Hash-field data type (of t_hash.c) */
typedef mstr hfield;
extern  mstrKind mstrFieldKind;

/*-----------------------------------------------------------------------------
 * Extern declarations
 *----------------------------------------------------------------------------*/

extern struct redisServer server;
extern struct sharedObjectsStruct shared;
extern dictType objectKeyPointerValueDictType;
extern dictType objectKeyHeapPointerValueDictType;
extern dictType setDictType;
extern dictType BenchmarkDictType;
extern dictType zsetDictType;
extern dictType dbDictType;
extern double R_Zero, R_PosInf, R_NegInf, R_Nan;
extern dictType hashDictType;
extern dictType mstrHashDictType;
extern dictType mstrHashDictTypeWithHFE;
extern dictType stringSetDictType;
extern dictType externalStringType;
extern dictType sdsHashDictType;
extern dictType clientDictType;
extern dictType objToDictDictType;
extern dictType dbExpiresDictType;
extern dictType modulesDictType;
extern dictType sdsReplyDictType;
extern dictType keylistDictType;
extern dict *modules;

extern EbucketsType hashExpireBucketsType;  /* global expires */
extern EbucketsType hashFieldExpireBucketsType; /* local per hash */

/*-----------------------------------------------------------------------------
 * Functions prototypes
 *----------------------------------------------------------------------------*/

/* Command metadata */
void populateCommandLegacyRangeSpec(struct redisCommand *c);

/* Modules */
void moduleInitModulesSystem(void);
void moduleInitModulesSystemLast(void);
void modulesCron(void);
int moduleLoad(const char *path, void **argv, int argc, int is_loadex);
int moduleUnload(sds name, const char **errmsg);
void moduleLoadFromQueue(void);
int moduleGetCommandKeysViaAPI(struct redisCommand *cmd, robj **argv, int argc, getKeysResult *result);
int moduleGetCommandChannelsViaAPI(struct redisCommand *cmd, robj **argv, int argc, getKeysResult *result);
moduleType *moduleTypeLookupModuleByID(uint64_t id);
moduleType *moduleTypeLookupModuleByName(const char *name);
moduleType *moduleTypeLookupModuleByNameIgnoreCase(const char *name);
void moduleTypeNameByID(char *name, uint64_t moduleid);
const char *moduleTypeModuleName(moduleType *mt);
const char *moduleNameFromCommand(struct redisCommand *cmd);
void moduleFreeContext(struct RedisModuleCtx *ctx);
void moduleCallCommandUnblockedHandler(client *c);
int isModuleClientUnblocked(client *c);
void unblockClientFromModule(client *c);
void moduleHandleBlockedClients(void);
void moduleBlockedClientTimedOut(client *c, int from_module);
void modulePipeReadable(aeEventLoop *el, int fd, void *privdata, int mask);
size_t moduleCount(void);
void moduleAcquireGIL(void);
int moduleTryAcquireGIL(void);
void moduleReleaseGIL(void);
void moduleNotifyKeyspaceEvent(int type, const char *event, robj *key, int dbid);
void firePostExecutionUnitJobs(void);
void moduleCallCommandFilters(client *c);
void modulePostExecutionUnitOperations(void);
void ModuleForkDoneHandler(int exitcode, int bysignal);
int TerminateModuleForkChild(int child_pid, int wait);
ssize_t rdbSaveModulesAux(rio *rdb, int when);
int moduleAllDatatypesHandleErrors(void);
int moduleAllModulesHandleReplAsyncLoad(void);
sds modulesCollectInfo(sds info, dict *sections_dict, int for_crash_report, int sections);
void moduleFireServerEvent(uint64_t eid, int subid, void *data);
void processModuleLoadingProgressEvent(int is_aof);
int moduleTryServeClientBlockedOnKey(client *c, robj *key);
void moduleUnblockClient(client *c);
int moduleBlockedClientMayTimeout(client *c);
int moduleClientIsBlockedOnKeys(client *c);
void moduleNotifyUserChanged(client *c);
void moduleNotifyKeyUnlink(robj *key, robj *val, int dbid, int flags);
size_t moduleGetFreeEffort(robj *key, robj *val, int dbid);
size_t moduleGetMemUsage(robj *key, robj *val, size_t sample_size, int dbid);
robj *moduleTypeDupOrReply(client *c, robj *fromkey, robj *tokey, int todb, robj *value);
int moduleDefragValue(robj *key, robj *obj, int dbid);
int moduleLateDefrag(robj *key, robj *value, unsigned long *cursor, long long endtime, int dbid);
void moduleDefragGlobals(void);
void *moduleGetHandleByName(char *modulename);
int moduleIsModuleCommand(void *module_handle, struct redisCommand *cmd);

/* Utils */
long long ustime(void);
mstime_t mstime(void);
mstime_t commandTimeSnapshot(void);
void getRandomHexChars(char *p, size_t len);
void getRandomBytes(unsigned char *p, size_t len);
uint64_t crc64(uint64_t crc, const unsigned char *s, uint64_t l);
void exitFromChild(int retcode);
long long redisPopcount(void *s, long count);
int redisSetProcTitle(char *title);
int validateProcTitleTemplate(const char *template);
int redisCommunicateSystemd(const char *sd_notify_msg);
void redisSetCpuAffinity(const char *cpulist);

/* afterErrorReply flags */
#define ERR_REPLY_FLAG_NO_STATS_UPDATE (1ULL<<0) /* Indicating that we should not update
                                                    error stats after sending error reply */
/* networking.c -- Networking and Client related operations */
client *createClient(connection *conn);
void freeClient(client *c);
void freeClientAsync(client *c);
void logInvalidUseAndFreeClientAsync(client *c, const char *fmt, ...);
int beforeNextClient(client *c);
void clearClientConnectionState(client *c);
void resetClient(client *c);
void freeClientOriginalArgv(client *c);
void freeClientArgv(client *c);
void sendReplyToClient(connection *conn);
void *addReplyDeferredLen(client *c);
void setDeferredArrayLen(client *c, void *node, long length);
void setDeferredMapLen(client *c, void *node, long length);
void setDeferredSetLen(client *c, void *node, long length);
void setDeferredAttributeLen(client *c, void *node, long length);
void setDeferredPushLen(client *c, void *node, long length);
int processInputBuffer(client *c);
void acceptCommonHandler(connection *conn, int flags, char *ip);
void readQueryFromClient(connection *conn);
int prepareClientToWrite(client *c);
void addReplyNull(client *c);
void addReplyNullArray(client *c);
void addReplyBool(client *c, int b);
void addReplyVerbatim(client *c, const char *s, size_t len, const char *ext);
void addReplyProto(client *c, const char *s, size_t len);
void AddReplyFromClient(client *c, client *src);
void addReplyBulk(client *c, robj *obj);
void addReplyBulkCString(client *c, const char *s);
void addReplyBulkCBuffer(client *c, const void *p, size_t len);
void addReplyBulkLongLong(client *c, long long ll);
void addReply(client *c, robj *obj);
void addReplyStatusLength(client *c, const char *s, size_t len);
void addReplySds(client *c, sds s);
void addReplyBulkSds(client *c, sds s);
void setDeferredReplyBulkSds(client *c, void *node, sds s);
void addReplyErrorObject(client *c, robj *err);
void addReplyOrErrorObject(client *c, robj *reply);
void afterErrorReply(client *c, const char *s, size_t len, int flags);
void addReplyErrorFormatInternal(client *c, int flags, const char *fmt, va_list ap);
void addReplyErrorSdsEx(client *c, sds err, int flags);
void addReplyErrorSds(client *c, sds err);
void addReplyErrorSdsSafe(client *c, sds err);
void addReplyError(client *c, const char *err);
void addReplyErrorArity(client *c);
void addReplyErrorExpireTime(client *c);
void addReplyStatus(client *c, const char *status);
void addReplyDouble(client *c, double d);
void addReplyLongLongWithPrefix(client *c, long long ll, char prefix);
void addReplyBigNum(client *c, const char* num, size_t len);
void addReplyHumanLongDouble(client *c, long double d);
void addReplyLongLong(client *c, long long ll);
void addReplyArrayLen(client *c, long length);
void addReplyMapLen(client *c, long length);
void addReplySetLen(client *c, long length);
void addReplyAttributeLen(client *c, long length);
void addReplyPushLen(client *c, long length);
void addReplyHelp(client *c, const char **help);
void addExtendedReplyHelp(client *c, const char **help, const char **extended_help);
void addReplySubcommandSyntaxError(client *c);
void addReplyLoadedModules(client *c);
void copyReplicaOutputBuffer(client *dst, client *src);
void addListRangeReply(client *c, robj *o, long start, long end, int reverse);
void deferredAfterErrorReply(client *c, list *errors);
size_t sdsZmallocSize(sds s);
size_t hfieldZmallocSize(hfield s);
size_t getStringObjectSdsUsedMemory(robj *o);
void freeClientReplyValue(void *o);
void *dupClientReplyValue(void *o);
char *getClientPeerId(client *client);
char *getClientSockName(client *client);
sds catClientInfoString(sds s, client *client);
sds getAllClientsInfoString(int type);
int clientSetName(client *c, robj *name, const char **err);
void rewriteClientCommandVector(client *c, int argc, ...);
void rewriteClientCommandArgument(client *c, int i, robj *newval);
void replaceClientCommandVector(client *c, int argc, robj **argv);
void redactClientCommandArgument(client *c, int argc);
size_t getClientOutputBufferMemoryUsage(client *c);
size_t getClientMemoryUsage(client *c, size_t *output_buffer_mem_usage);
int freeClientsInAsyncFreeQueue(void);
int closeClientOnOutputBufferLimitReached(client *c, int async);
int getClientType(client *c);
int getClientTypeByName(char *name);
char *getClientTypeName(int class);
void flushSlavesOutputBuffers(void);
void disconnectSlaves(void);
void evictClients(void);
int listenToPort(connListener *fds);
void pauseActions(pause_purpose purpose, mstime_t end, uint32_t actions_bitmask);
void unpauseActions(pause_purpose purpose);
uint32_t isPausedActions(uint32_t action_bitmask);
uint32_t isPausedActionsWithUpdate(uint32_t action_bitmask);
void updatePausedActions(void);
void unblockPostponedClients(void);
void processEventsWhileBlocked(void);
void whileBlockedCron(void);
void blockingOperationStarts(void);
void blockingOperationEnds(void);
int handleClientsWithPendingWrites(void);
int handleClientsWithPendingWritesUsingThreads(void);
int handleClientsWithPendingReadsUsingThreads(void);
int stopThreadedIOIfNeeded(void);
int clientHasPendingReplies(client *c);
int updateClientMemUsageAndBucket(client *c);
void removeClientFromMemUsageBucket(client *c, int allow_eviction);
void unlinkClient(client *c);
int writeToClient(client *c, int handler_installed);
void linkClient(client *c);
void protectClient(client *c);
void unprotectClient(client *c);
void initThreadedIO(void);
client *lookupClientByID(uint64_t id);
int authRequired(client *c);
void putClientInPendingWriteQueue(client *c);

/* logreqres.c - logging of requests and responses */
void reqresReset(client *c, int free_buf);
void reqresSaveClientReplyOffset(client *c);
size_t reqresAppendRequest(client *c);
size_t reqresAppendResponse(client *c);

#ifdef __GNUC__
void addReplyErrorFormatEx(client *c, int flags, const char *fmt, ...)
    __attribute__((format(printf, 3, 4)));
void addReplyErrorFormat(client *c, const char *fmt, ...)
    __attribute__((format(printf, 2, 3)));
void addReplyStatusFormat(client *c, const char *fmt, ...)
    __attribute__((format(printf, 2, 3)));
#else
void addReplyErrorFormatEx(client *c, int flags, const char *fmt, ...);
void addReplyErrorFormat(client *c, const char *fmt, ...);
void addReplyStatusFormat(client *c, const char *fmt, ...);
#endif

/* Client side caching (tracking mode) */
void enableTracking(client *c, uint64_t redirect_to, uint64_t options, robj **prefix, size_t numprefix);
void disableTracking(client *c);
void trackingRememberKeys(client *tracking, client *executing);
void trackingInvalidateKey(client *c, robj *keyobj, int bcast);
void trackingScheduleKeyInvalidation(uint64_t client_id, robj *keyobj);
void trackingHandlePendingKeyInvalidations(void);
void trackingInvalidateKeysOnFlush(int async);
void freeTrackingRadixTree(rax *rt);
void freeTrackingRadixTreeAsync(rax *rt);
void freeErrorsRadixTreeAsync(rax *errors);
void trackingLimitUsedSlots(void);
uint64_t trackingGetTotalItems(void);
uint64_t trackingGetTotalKeys(void);
uint64_t trackingGetTotalPrefixes(void);
void trackingBroadcastInvalidationMessages(void);
int checkPrefixCollisionsOrReply(client *c, robj **prefix, size_t numprefix);

/* List data type */
void listTypePush(robj *subject, robj *value, int where);
robj *listTypePop(robj *subject, int where);
unsigned long listTypeLength(const robj *subject);
listTypeIterator *listTypeInitIterator(robj *subject, long index, unsigned char direction);
void listTypeReleaseIterator(listTypeIterator *li);
void listTypeSetIteratorDirection(listTypeIterator *li, listTypeEntry *entry, unsigned char direction);
int listTypeNext(listTypeIterator *li, listTypeEntry *entry);
robj *listTypeGet(listTypeEntry *entry);
unsigned char *listTypeGetValue(listTypeEntry *entry, size_t *vlen, long long *lval);
void listTypeInsert(listTypeEntry *entry, robj *value, int where);
void listTypeReplace(listTypeEntry *entry, robj *value);
int listTypeEqual(listTypeEntry *entry, robj *o);
void listTypeDelete(listTypeIterator *iter, listTypeEntry *entry);
robj *listTypeDup(robj *o);
void listTypeDelRange(robj *o, long start, long stop);
void popGenericCommand(client *c, int where);
void listElementsRemoved(client *c, robj *key, int where, robj *o, long count, int signal, int *deleted);
typedef enum {
    LIST_CONV_AUTO,
    LIST_CONV_GROWING,
    LIST_CONV_SHRINKING,
} list_conv_type;
typedef void (*beforeConvertCB)(void *data);
void listTypeTryConversion(robj *o, list_conv_type lct, beforeConvertCB fn, void *data);
void listTypeTryConversionAppend(robj *o, robj **argv, int start, int end, beforeConvertCB fn, void *data);

/* MULTI/EXEC/WATCH... */
void unwatchAllKeys(client *c);
void initClientMultiState(client *c);
void freeClientMultiState(client *c);
void queueMultiCommand(client *c, uint64_t cmd_flags);
size_t multiStateMemOverhead(client *c);
void touchWatchedKey(redisDb *db, robj *key);
int isWatchedKeyExpired(client *c);
void touchAllWatchedKeysInDb(redisDb *emptied, redisDb *replaced_with);
void discardTransaction(client *c);
void flagTransaction(client *c);
void execCommandAbort(client *c, sds error);

/* Redis object implementation */
void decrRefCount(robj *o);
void decrRefCountVoid(void *o);
void incrRefCount(robj *o);
robj *makeObjectShared(robj *o);
void freeStringObject(robj *o);
void freeListObject(robj *o);
void freeSetObject(robj *o);
void freeZsetObject(robj *o);
void freeHashObject(robj *o);
void dismissObject(robj *o, size_t dump_size);
robj *createObject(int type, void *ptr);
void initObjectLRUOrLFU(robj *o);
robj *createStringObject(const char *ptr, size_t len);
robj *createRawStringObject(const char *ptr, size_t len);
robj *createEmbeddedStringObject(const char *ptr, size_t len);
robj *tryCreateRawStringObject(const char *ptr, size_t len);
robj *tryCreateStringObject(const char *ptr, size_t len);
robj *dupStringObject(const robj *o);
int isSdsRepresentableAsLongLong(sds s, long long *llval);
int isObjectRepresentableAsLongLong(robj *o, long long *llongval);
robj *tryObjectEncoding(robj *o);
robj *tryObjectEncodingEx(robj *o, int try_trim);
robj *getDecodedObject(robj *o);
size_t stringObjectLen(robj *o);
robj *createStringObjectFromLongLong(long long value);
robj *createStringObjectFromLongLongForValue(long long value);
robj *createStringObjectFromLongLongWithSds(long long value);
robj *createStringObjectFromLongDouble(long double value, int humanfriendly);
robj *createQuicklistObject(int fill, int compress);
robj *createListListpackObject(void);
robj *createSetObject(void);
robj *createIntsetObject(void);
robj *createSetListpackObject(void);
robj *createHashObject(void);
robj *createZsetObject(void);
robj *createZsetListpackObject(void);
robj *createStreamObject(void);
robj *createModuleObject(moduleType *mt, void *value);
int getLongFromObjectOrReply(client *c, robj *o, long *target, const char *msg);
int getPositiveLongFromObjectOrReply(client *c, robj *o, long *target, const char *msg);
int getRangeLongFromObjectOrReply(client *c, robj *o, long min, long max, long *target, const char *msg);
int checkType(client *c, robj *o, int type);
int getLongLongFromObjectOrReply(client *c, robj *o, long long *target, const char *msg);
int getDoubleFromObjectOrReply(client *c, robj *o, double *target, const char *msg);
int getDoubleFromObject(const robj *o, double *target);
int getLongLongFromObject(robj *o, long long *target);
int getLongDoubleFromObject(robj *o, long double *target);
int getLongDoubleFromObjectOrReply(client *c, robj *o, long double *target, const char *msg);
int getIntFromObjectOrReply(client *c, robj *o, int *target, const char *msg);
char *strEncoding(int encoding);
int compareStringObjects(const robj *a, const robj *b);
int collateStringObjects(const robj *a, const robj *b);
int equalStringObjects(robj *a, robj *b);
unsigned long long estimateObjectIdleTime(robj *o);
void trimStringObjectIfNeeded(robj *o, int trim_small_values);
#define sdsEncodedObject(objptr) (objptr->encoding == OBJ_ENCODING_RAW || objptr->encoding == OBJ_ENCODING_EMBSTR)

/* Synchronous I/O with timeout */
ssize_t syncWrite(int fd, char *ptr, ssize_t size, long long timeout);
ssize_t syncRead(int fd, char *ptr, ssize_t size, long long timeout);
ssize_t syncReadLine(int fd, char *ptr, ssize_t size, long long timeout);

/* Replication */
void replicationFeedSlaves(list *slaves, int dictid, robj **argv, int argc);
void replicationFeedStreamFromMasterStream(char *buf, size_t buflen);
void resetReplicationBuffer(void);
void feedReplicationBuffer(char *buf, size_t len);
void freeReplicaReferencedReplBuffer(client *replica);
void replicationFeedMonitors(client *c, list *monitors, int dictid, robj **argv, int argc);
void updateSlavesWaitingBgsave(int bgsaveerr, int type);
void replicationCron(void);
void replicationStartPendingFork(void);
void replicationHandleMasterDisconnection(void);
void replicationCacheMaster(client *c);
void resizeReplicationBacklog(void);
void replicationSetMaster(char *ip, int port);
void replicationUnsetMaster(void);
void refreshGoodSlavesCount(void);
int checkGoodReplicasStatus(void);
void processClientsWaitingReplicas(void);
void unblockClientWaitingReplicas(client *c);
int replicationCountAcksByOffset(long long offset);
int replicationCountAOFAcksByOffset(long long offset);
void replicationSendNewlineToMaster(void);
long long replicationGetSlaveOffset(void);
char *replicationGetSlaveName(client *c);
long long getPsyncInitialOffset(void);
int replicationSetupSlaveForFullResync(client *slave, long long offset);
void changeReplicationId(void);
void clearReplicationId2(void);
void createReplicationBacklog(void);
void freeReplicationBacklog(void);
void replicationCacheMasterUsingMyself(void);
void feedReplicationBacklog(void *ptr, size_t len);
void incrementalTrimReplicationBacklog(size_t blocks);
int canFeedReplicaReplBuffer(client *replica);
void rebaseReplicationBuffer(long long base_repl_offset);
void showLatestBacklog(void);
void rdbPipeReadHandler(struct aeEventLoop *eventLoop, int fd, void *clientData, int mask);
void rdbPipeWriteHandlerConnRemoved(struct connection *conn);
void clearFailoverState(void);
void updateFailoverStatus(void);
void abortFailover(const char *err);
const char *getFailoverStateString(void);

/* Generic persistence functions */
void startLoadingFile(size_t size, char* filename, int rdbflags);
void startLoading(size_t size, int rdbflags, int async);
void loadingAbsProgress(off_t pos);
void loadingIncrProgress(off_t size);
void stopLoading(int success);
void updateLoadingFileName(char* filename);
void startSaving(int rdbflags);
void stopSaving(int success);
int allPersistenceDisabled(void);

#define DISK_ERROR_TYPE_AOF 1       /* Don't accept writes: AOF errors. */
#define DISK_ERROR_TYPE_RDB 2       /* Don't accept writes: RDB errors. */
#define DISK_ERROR_TYPE_NONE 0      /* No problems, we can accept writes. */
int writeCommandsDeniedByDiskError(void);
sds writeCommandsGetDiskErrorMessage(int);

/* RDB persistence */
#include "rdb.h"
void killRDBChild(void);
int bg_unlink(const char *filename);

/* AOF persistence */
void flushAppendOnlyFile(int force);
void feedAppendOnlyFile(int dictid, robj **argv, int argc);
void aofRemoveTempFile(pid_t childpid);
int rewriteAppendOnlyFileBackground(void);
int loadAppendOnlyFiles(aofManifest *am);
void stopAppendOnly(void);
int startAppendOnly(void);
void backgroundRewriteDoneHandler(int exitcode, int bysignal);
void killAppendOnlyChild(void);
void restartAOFAfterSYNC(void);
void aofLoadManifestFromDisk(void);
void aofOpenIfNeededOnServerStart(void);
void aofManifestFree(aofManifest *am);
int aofDelHistoryFiles(void);
int aofRewriteLimited(void);

/* Child info */
void openChildInfoPipe(void);
void closeChildInfoPipe(void);
void sendChildInfoGeneric(childInfoType info_type, size_t keys, double progress, char *pname);
void sendChildCowInfo(childInfoType info_type, char *pname);
void sendChildInfo(childInfoType info_type, size_t keys, char *pname);
void receiveChildInfo(void);

/* Fork helpers */
int redisFork(int purpose);
int hasActiveChildProcess(void);
void resetChildState(void);
int isMutuallyExclusiveChildType(int type);

/* acl.c -- Authentication related prototypes. */
extern rax *Users;
extern user *DefaultUser;
void ACLInit(void);
/* Return values for ACLCheckAllPerm(). */
#define ACL_OK 0
#define ACL_DENIED_CMD 1
#define ACL_DENIED_KEY 2
#define ACL_DENIED_AUTH 3 /* Only used for ACL LOG entries. */
#define ACL_DENIED_CHANNEL 4 /* Only used for pub/sub commands */

/* Context values for addACLLogEntry(). */
#define ACL_LOG_CTX_TOPLEVEL 0
#define ACL_LOG_CTX_LUA 1
#define ACL_LOG_CTX_MULTI 2
#define ACL_LOG_CTX_MODULE 3

/* ACL key permission types */
#define ACL_READ_PERMISSION (1<<0)
#define ACL_WRITE_PERMISSION (1<<1)
#define ACL_ALL_PERMISSION (ACL_READ_PERMISSION|ACL_WRITE_PERMISSION)

/* Return codes for Authentication functions to indicate the result. */
typedef enum {
    AUTH_OK = 0,
    AUTH_ERR,
    AUTH_NOT_HANDLED,
    AUTH_BLOCKED
} AuthResult;

int ACLCheckUserCredentials(robj *username, robj *password);
int ACLAuthenticateUser(client *c, robj *username, robj *password, robj **err);
int checkModuleAuthentication(client *c, robj *username, robj *password, robj **err);
void addAuthErrReply(client *c, robj *err);
unsigned long ACLGetCommandID(sds cmdname);
void ACLClearCommandID(void);
user *ACLGetUserByName(const char *name, size_t namelen);
int ACLUserCheckKeyPerm(user *u, const char *key, int keylen, int flags);
int ACLUserCheckChannelPerm(user *u, sds channel, int literal);
int ACLCheckAllUserCommandPerm(user *u, struct redisCommand *cmd, robj **argv, int argc, int *idxptr);
int ACLUserCheckCmdWithUnrestrictedKeyAccess(user *u, struct redisCommand *cmd, robj **argv, int argc, int flags);
int ACLCheckAllPerm(client *c, int *idxptr);
int ACLSetUser(user *u, const char *op, ssize_t oplen);
sds ACLStringSetUser(user *u, sds username, sds *argv, int argc);
uint64_t ACLGetCommandCategoryFlagByName(const char *name);
int ACLAddCommandCategory(const char *name, uint64_t flag);
void ACLCleanupCategoriesOnFailure(size_t num_acl_categories_added);
int ACLAppendUserForLoading(sds *argv, int argc, int *argc_err);
const char *ACLSetUserStringError(void);
int ACLLoadConfiguredUsers(void);
robj *ACLDescribeUser(user *u);
void ACLLoadUsersAtStartup(void);
void addReplyCommandCategories(client *c, struct redisCommand *cmd);
user *ACLCreateUnlinkedUser(void);
void ACLFreeUserAndKillClients(user *u);
void addACLLogEntry(client *c, int reason, int context, int argpos, sds username, sds object);
sds getAclErrorMessage(int acl_res, user *user, struct redisCommand *cmd, sds errored_val, int verbose);
void ACLUpdateDefaultUserPassword(sds password);
sds genRedisInfoStringACLStats(sds info);
void ACLRecomputeCommandBitsFromCommandRulesAllUsers(void);

/* Sorted sets data type */

/* Input flags. */
#define ZADD_IN_NONE 0
#define ZADD_IN_INCR (1<<0)    /* Increment the score instead of setting it. */
#define ZADD_IN_NX (1<<1)      /* Don't touch elements not already existing. */
#define ZADD_IN_XX (1<<2)      /* Only touch elements already existing. */
#define ZADD_IN_GT (1<<3)      /* Only update existing when new scores are higher. */
#define ZADD_IN_LT (1<<4)      /* Only update existing when new scores are lower. */

/* Output flags. */
#define ZADD_OUT_NOP (1<<0)     /* Operation not performed because of conditionals.*/
#define ZADD_OUT_NAN (1<<1)     /* Only touch elements already existing. */
#define ZADD_OUT_ADDED (1<<2)   /* The element was new and was added. */
#define ZADD_OUT_UPDATED (1<<3) /* The element already existed, score updated. */

/* Struct to hold an inclusive/exclusive range spec by score comparison. */
typedef struct {
    double min, max;
    int minex, maxex; /* are min or max exclusive? */
} zrangespec;

/* Struct to hold an inclusive/exclusive range spec by lexicographic comparison. */
typedef struct {
    sds min, max;     /* May be set to shared.(minstring|maxstring) */
    int minex, maxex; /* are min or max exclusive? */
} zlexrangespec;

/* flags for incrCommandFailedCalls */
#define ERROR_COMMAND_REJECTED (1<<0) /* Indicate to update the command rejected stats */
#define ERROR_COMMAND_FAILED (1<<1) /* Indicate to update the command failed stats */

zskiplist *zslCreate(void);
void zslFree(zskiplist *zsl);
zskiplistNode *zslInsert(zskiplist *zsl, double score, sds ele);
unsigned char *zzlInsert(unsigned char *zl, sds ele, double score);
int zslDelete(zskiplist *zsl, double score, sds ele, zskiplistNode **node);
zskiplistNode *zslNthInRange(zskiplist *zsl, zrangespec *range, long n);
double zzlGetScore(unsigned char *sptr);
void zzlNext(unsigned char *zl, unsigned char **eptr, unsigned char **sptr);
void zzlPrev(unsigned char *zl, unsigned char **eptr, unsigned char **sptr);
unsigned char *zzlFirstInRange(unsigned char *zl, zrangespec *range);
unsigned char *zzlLastInRange(unsigned char *zl, zrangespec *range);
unsigned long zsetLength(const robj *zobj);
void zsetConvert(robj *zobj, int encoding);
void zsetConvertToListpackIfNeeded(robj *zobj, size_t maxelelen, size_t totelelen);
int zsetScore(robj *zobj, sds member, double *score);
unsigned long zslGetRank(zskiplist *zsl, double score, sds o);
int zsetAdd(robj *zobj, double score, sds ele, int in_flags, int *out_flags, double *newscore);
long zsetRank(robj *zobj, sds ele, int reverse, double *score);
int zsetDel(robj *zobj, sds ele);
robj *zsetDup(robj *o);
void genericZpopCommand(client *c, robj **keyv, int keyc, int where, int emitkey, long count, int use_nested_array, int reply_nil_when_empty, int *deleted);
sds lpGetObject(unsigned char *sptr);
int zslValueGteMin(double value, zrangespec *spec);
int zslValueLteMax(double value, zrangespec *spec);
void zslFreeLexRange(zlexrangespec *spec);
int zslParseLexRange(robj *min, robj *max, zlexrangespec *spec);
unsigned char *zzlFirstInLexRange(unsigned char *zl, zlexrangespec *range);
unsigned char *zzlLastInLexRange(unsigned char *zl, zlexrangespec *range);
zskiplistNode *zslNthInLexRange(zskiplist *zsl, zlexrangespec *range, long n);
int zzlLexValueGteMin(unsigned char *p, zlexrangespec *spec);
int zzlLexValueLteMax(unsigned char *p, zlexrangespec *spec);
int zslLexValueGteMin(sds value, zlexrangespec *spec);
int zslLexValueLteMax(sds value, zlexrangespec *spec);

/* Core functions */
int getMaxmemoryState(size_t *total, size_t *logical, size_t *tofree, float *level);
size_t freeMemoryGetNotCountedMemory(void);
int overMaxmemoryAfterAlloc(size_t moremem);
uint64_t getCommandFlags(client *c);
int processCommand(client *c);
void commandProcessed(client *c);
int processPendingCommandAndInputBuffer(client *c);
int processCommandAndResetClient(client *c);
void setupSignalHandlers(void);
int createSocketAcceptHandler(connListener *sfd, aeFileProc *accept_handler);
connListener *listenerByType(const char *typename);
int changeListener(connListener *listener);
void closeListener(connListener *listener);
struct redisCommand *lookupSubcommand(struct redisCommand *container, sds sub_name);
struct redisCommand *lookupCommand(robj **argv, int argc);
struct redisCommand *lookupCommandBySdsLogic(dict *commands, sds s);
struct redisCommand *lookupCommandBySds(sds s);
struct redisCommand *lookupCommandByCStringLogic(dict *commands, const char *s);
struct redisCommand *lookupCommandByCString(const char *s);
struct redisCommand *lookupCommandOrOriginal(robj **argv, int argc);
int commandCheckExistence(client *c, sds *err);
int commandCheckArity(client *c, sds *err);
void startCommandExecution(void);
int incrCommandStatsOnError(struct redisCommand *cmd, int flags);
void call(client *c, int flags);
void alsoPropagate(int dbid, robj **argv, int argc, int target);
void postExecutionUnitOperations(void);
void redisOpArrayFree(redisOpArray *oa);
void forceCommandPropagation(client *c, int flags);
void preventCommandPropagation(client *c);
void preventCommandAOF(client *c);
void preventCommandReplication(client *c);
void slowlogPushCurrentCommand(client *c, struct redisCommand *cmd, ustime_t duration);
void updateCommandLatencyHistogram(struct hdr_histogram** latency_histogram, int64_t duration_hist);
int prepareForShutdown(int flags);
void replyToClientsBlockedOnShutdown(void);
int abortShutdown(void);
void afterCommand(client *c);
int mustObeyClient(client *c);
#ifdef __GNUC__
void _serverLog(int level, const char *fmt, ...)
    __attribute__((format(printf, 2, 3)));
void serverLogFromHandler(int level, const char *fmt, ...)
    __attribute__((format(printf, 2, 3)));
#else
void serverLogFromHandler(int level, const char *fmt, ...);
void _serverLog(int level, const char *fmt, ...);
#endif
void serverLogRaw(int level, const char *msg);
void serverLogRawFromHandler(int level, const char *msg);
void usage(void);
void updateDictResizePolicy(void);
void populateCommandTable(void);
void resetCommandTableStats(dict* commands);
void resetErrorTableStats(void);
void adjustOpenFilesLimit(void);
void incrementErrorCount(const char *fullerr, size_t namelen);
void closeListeningSockets(int unlink_unix_socket);
void updateCachedTime(int update_daylight_info);
void enterExecutionUnit(int update_cached_time, long long us);
void exitExecutionUnit(void);
void resetServerStats(void);
void activeDefragCycle(void);
unsigned int getLRUClock(void);
unsigned int LRU_CLOCK(void);
const char *evictPolicyToString(void);
struct redisMemOverhead *getMemoryOverheadData(void);
void freeMemoryOverheadData(struct redisMemOverhead *mh);
void checkChildrenDone(void);
int setOOMScoreAdj(int process_class);
void rejectCommandFormat(client *c, const char *fmt, ...);
void *activeDefragAlloc(void *ptr);
robj *activeDefragStringOb(robj* ob);
void dismissSds(sds s);
void dismissMemory(void* ptr, size_t size_hint);
void dismissMemoryInChild(void);

#define RESTART_SERVER_NONE 0
#define RESTART_SERVER_GRACEFULLY (1<<0)     /* Do proper shutdown. */
#define RESTART_SERVER_CONFIG_REWRITE (1<<1) /* CONFIG REWRITE before restart.*/
int restartServer(int flags, mstime_t delay);
int getKeySlot(sds key);
int calculateKeySlot(sds key);

/* kvstore wrappers */
int dbExpand(redisDb *db, uint64_t db_size, int try_expand);
int dbExpandExpires(redisDb *db, uint64_t db_size, int try_expand);
dictEntry *dbFind(redisDb *db, void *key);
dictEntry *dbFindExpires(redisDb *db, void *key);
unsigned long long dbSize(redisDb *db);
unsigned long long dbScan(redisDb *db, unsigned long long cursor, dictScanFunction *scan_cb, void *privdata);

/* Set data type */
robj *setTypeCreate(sds value, size_t size_hint);
int setTypeAdd(robj *subject, sds value);
int setTypeAddAux(robj *set, char *str, size_t len, int64_t llval, int str_is_sds);
int setTypeRemove(robj *subject, sds value);
int setTypeRemoveAux(robj *set, char *str, size_t len, int64_t llval, int str_is_sds);
int setTypeIsMember(robj *subject, sds value);
int setTypeIsMemberAux(robj *set, char *str, size_t len, int64_t llval, int str_is_sds);
setTypeIterator *setTypeInitIterator(robj *subject);
void setTypeReleaseIterator(setTypeIterator *si);
int setTypeNext(setTypeIterator *si, char **str, size_t *len, int64_t *llele);
sds setTypeNextObject(setTypeIterator *si);
int setTypeRandomElement(robj *setobj, char **str, size_t *len, int64_t *llele);
unsigned long setTypeSize(const robj *subject);
void setTypeConvert(robj *subject, int enc);
int setTypeConvertAndExpand(robj *setobj, int enc, unsigned long cap, int panic);
robj *setTypeDup(robj *o);

/* Data structure for OBJ_ENCODING_LISTPACK_EX for hash. It contains listpack
 * and metadata fields for hash field expiration.*/
typedef struct listpackEx {
    ExpireMeta meta;  /* To be used in order to register the hash in the
                         global ebuckets (i.e. db->hexpires) with next,
                         minimum, hash-field to expire. */
    sds key;          /* reference to the key, same one that stored in
                         db->dict. Will be used from active-expiration flow
                         for notification and deletion of the object, if
                         needed. */
    void *lp;         /* listpack that contains 'key-value-ttl' tuples which
                         are ordered by ttl. */
} listpackEx;

/* Hash data type */
#define HASH_SET_TAKE_FIELD (1<<0)
#define HASH_SET_TAKE_VALUE (1<<1)
#define HASH_SET_COPY 0

void hashTypeConvert(robj *o, int enc, ebuckets *hexpires);
void hashTypeTryConversion(redisDb *db, robj *subject, robj **argv, int start, int end);
int hashTypeExists(robj *o, sds key);
int hashTypeDelete(robj *o, sds key);
unsigned long hashTypeLength(const robj *o, int subtractExpiredFields);
hashTypeIterator *hashTypeInitIterator(robj *subject);
void hashTypeReleaseIterator(hashTypeIterator *hi);
int hashTypeNext(hashTypeIterator *hi, int skipExpiredFields);
void hashTypeCurrentFromListpack(hashTypeIterator *hi, int what,
                                 unsigned char **vstr,
                                 unsigned int *vlen,
                                 long long *vll,
                                 uint64_t *expireTime);
void hashTypeCurrentFromHashTable(hashTypeIterator *hi, int what, char **str,
                                  size_t *len, uint64_t *expireTime);
void hashTypeCurrentObject(hashTypeIterator *hi, int what, unsigned char **vstr,
                           unsigned int *vlen, long long *vll, uint64_t *expireTime);
sds hashTypeCurrentObjectNewSds(hashTypeIterator *hi, int what);
hfield hashTypeCurrentObjectNewHfield(hashTypeIterator *hi);
robj *hashTypeGetValueObject(robj *o, sds field);
int hashTypeSet(redisDb *db, robj *o, sds field, sds value, int flags);
robj *hashTypeDup(robj *o, sds newkey, uint64_t *minHashExpire);
uint64_t hashTypeRemoveFromExpires(ebuckets *hexpires, robj *o);
void hashTypeAddToExpires(redisDb *db, sds key, robj *hashObj, uint64_t expireTime);
<<<<<<< HEAD
int64_t hashTypeGetMinExpire(robj *keyObj);
int hashTypeHasMetaHFE(robj *o);
void hashTypeUpdateMetaKey(robj *o, sds newkey);
ebuckets *hashTypeGetDictMetaHFE(dict *d);
=======
void hashTypeFree(robj *o);
int hashTypeIsExpired(const robj *o, uint64_t expireAt);
unsigned char *hashTypeListpackGetLp(robj *o);
>>>>>>> ca4ed48d

/* Hash-Field data type (of t_hash.c) */
hfield hfieldNew(const void *field, size_t fieldlen, int withExpireMeta);
hfield hfieldTryNew(const void *field, size_t fieldlen, int withExpireMeta);
int hfieldIsExpireAttached(hfield field);
int hfieldIsExpired(hfield field);
uint64_t hfieldGetExpireTime(hfield field);
static inline void hfieldFree(hfield field) { mstrFree(&mstrFieldKind, field); }
static inline void *hfieldGetAllocPtr(hfield field) { return mstrGetAllocPtr(&mstrFieldKind, field); }
static inline size_t hfieldlen(hfield field) { return mstrlen(field);}

/* Pub / Sub */
int pubsubUnsubscribeAllChannels(client *c, int notify);
int pubsubUnsubscribeShardAllChannels(client *c, int notify);
void pubsubShardUnsubscribeAllChannelsInSlot(unsigned int slot);
int pubsubUnsubscribeAllPatterns(client *c, int notify);
int pubsubPublishMessage(robj *channel, robj *message, int sharded);
int pubsubPublishMessageAndPropagateToCluster(robj *channel, robj *message, int sharded);
void addReplyPubsubMessage(client *c, robj *channel, robj *msg, robj *message_bulk);
int serverPubsubSubscriptionCount(void);
int serverPubsubShardSubscriptionCount(void);
size_t pubsubMemOverhead(client *c);
void unmarkClientAsPubSub(client *c);
int pubsubTotalSubscriptions(void);
dict *getClientPubSubChannels(client *c);
dict *getClientPubSubShardChannels(client *c);

/* Keyspace events notification */
void notifyKeyspaceEvent(int type, const char *event, robj *key, int dbid);
int keyspaceEventsStringToFlags(char *classes);
sds keyspaceEventsFlagsToString(int flags);

/* Configuration */
/* Configuration Flags */
#define MODIFIABLE_CONFIG 0 /* This is the implied default for a standard 
                             * config, which is mutable. */
#define IMMUTABLE_CONFIG (1ULL<<0) /* Can this value only be set at startup? */
#define SENSITIVE_CONFIG (1ULL<<1) /* Does this value contain sensitive information */
#define DEBUG_CONFIG (1ULL<<2) /* Values that are useful for debugging. */
#define MULTI_ARG_CONFIG (1ULL<<3) /* This config receives multiple arguments. */
#define HIDDEN_CONFIG (1ULL<<4) /* This config is hidden in `config get <pattern>` (used for tests/debugging) */
#define PROTECTED_CONFIG (1ULL<<5) /* Becomes immutable if enable-protected-configs is enabled. */
#define DENY_LOADING_CONFIG (1ULL<<6) /* This config is forbidden during loading. */
#define ALIAS_CONFIG (1ULL<<7) /* For configs with multiple names, this flag is set on the alias. */
#define MODULE_CONFIG (1ULL<<8) /* This config is a module config */
#define VOLATILE_CONFIG (1ULL<<9) /* The config is a reference to the config data and not the config data itself (ex.
                                   * a file name containing more configuration like a tls key). In this case we want
                                   * to apply the configuration change even if the new config value is the same as
                                   * the old. */

#define INTEGER_CONFIG 0 /* No flags means a simple integer configuration */
#define MEMORY_CONFIG (1<<0) /* Indicates if this value can be loaded as a memory value */
#define PERCENT_CONFIG (1<<1) /* Indicates if this value can be loaded as a percent (and stored as a negative int) */
#define OCTAL_CONFIG (1<<2) /* This value uses octal representation */

/* Enum Configs contain an array of configEnum objects that match a string with an integer. */
typedef struct configEnum {
    char *name;
    int val;
} configEnum;

/* Type of configuration. */
typedef enum {
    BOOL_CONFIG,
    NUMERIC_CONFIG,
    STRING_CONFIG,
    SDS_CONFIG,
    ENUM_CONFIG,
    SPECIAL_CONFIG,
} configType;

void loadServerConfig(char *filename, char config_from_stdin, char *options);
void appendServerSaveParams(time_t seconds, int changes);
void resetServerSaveParams(void);
struct rewriteConfigState; /* Forward declaration to export API. */
int rewriteConfigRewriteLine(struct rewriteConfigState *state, const char *option, sds line, int force);
void rewriteConfigMarkAsProcessed(struct rewriteConfigState *state, const char *option);
int rewriteConfig(char *path, int force_write);
void initConfigValues(void);
void removeConfig(sds name);
sds getConfigDebugInfo(void);
int allowProtectedAction(int config, client *c);
void initServerClientMemUsageBuckets(void);
void freeServerClientMemUsageBuckets(void);

/* Module Configuration */
typedef struct ModuleConfig ModuleConfig;
int performModuleConfigSetFromName(sds name, sds value, const char **err);
int performModuleConfigSetDefaultFromName(sds name, const char **err);
void addModuleBoolConfig(const char *module_name, const char *name, int flags, void *privdata, int default_val);
void addModuleStringConfig(const char *module_name, const char *name, int flags, void *privdata, sds default_val);
void addModuleEnumConfig(const char *module_name, const char *name, int flags, void *privdata, int default_val, configEnum *enum_vals);
void addModuleNumericConfig(const char *module_name, const char *name, int flags, void *privdata, long long default_val, int conf_flags, long long lower, long long upper);
void addModuleConfigApply(list *module_configs, ModuleConfig *module_config);
int moduleConfigApplyConfig(list *module_configs, const char **err, const char **err_arg_name);
int getModuleBoolConfig(ModuleConfig *module_config);
int setModuleBoolConfig(ModuleConfig *config, int val, const char **err);
sds getModuleStringConfig(ModuleConfig *module_config);
int setModuleStringConfig(ModuleConfig *config, sds strval, const char **err);
int getModuleEnumConfig(ModuleConfig *module_config);
int setModuleEnumConfig(ModuleConfig *config, int val, const char **err);
long long getModuleNumericConfig(ModuleConfig *module_config);
int setModuleNumericConfig(ModuleConfig *config, long long val, const char **err);

/* db.c -- Keyspace access API */
int removeExpire(redisDb *db, robj *key);
void deleteExpiredKeyAndPropagate(redisDb *db, robj *keyobj);
void propagateDeletion(redisDb *db, robj *key, int lazy);
int keyIsExpired(redisDb *db, robj *key);
long long getExpire(redisDb *db, robj *key);
void setExpire(client *c, redisDb *db, robj *key, long long when);
int checkAlreadyExpired(long long when);
int parseExtendedExpireArgumentsOrReply(client *c, int *flags);
robj *lookupKeyRead(redisDb *db, robj *key);
robj *lookupKeyWrite(redisDb *db, robj *key);
robj *lookupKeyReadOrReply(client *c, robj *key, robj *reply);
robj *lookupKeyWriteOrReply(client *c, robj *key, robj *reply);
robj *lookupKeyReadWithFlags(redisDb *db, robj *key, int flags);
robj *lookupKeyWriteWithFlags(redisDb *db, robj *key, int flags);
robj *objectCommandLookup(client *c, robj *key);
robj *objectCommandLookupOrReply(client *c, robj *key, robj *reply);
int objectSetLRUOrLFU(robj *val, long long lfu_freq, long long lru_idle,
                       long long lru_clock, int lru_multiplier);
#define LOOKUP_NONE 0
#define LOOKUP_NOTOUCH (1<<0)  /* Don't update LRU. */
#define LOOKUP_NONOTIFY (1<<1) /* Don't trigger keyspace event on key misses. */
#define LOOKUP_NOSTATS (1<<2)  /* Don't update keyspace hits/misses counters. */
#define LOOKUP_WRITE (1<<3)    /* Delete expired keys even in replicas. */
#define LOOKUP_NOEXPIRE (1<<4) /* Avoid deleting lazy expired keys. */
#define LOOKUP_NOEFFECTS (LOOKUP_NONOTIFY | LOOKUP_NOSTATS | LOOKUP_NOTOUCH | LOOKUP_NOEXPIRE) /* Avoid any effects from fetching the key */

dictEntry *dbAdd(redisDb *db, robj *key, robj *val);
int dbAddRDBLoad(redisDb *db, sds key, robj *val);
void dbReplaceValue(redisDb *db, robj *key, robj *val);

#define SETKEY_KEEPTTL 1
#define SETKEY_NO_SIGNAL 2
#define SETKEY_ALREADY_EXIST 4
#define SETKEY_DOESNT_EXIST 8
#define SETKEY_ADD_OR_UPDATE 16 /* Key most likely doesn't exists */
void setKey(client *c, redisDb *db, robj *key, robj *val, int flags);
robj *dbRandomKey(redisDb *db);
int dbGenericDelete(redisDb *db, robj *key, int async, int flags);
int dbSyncDelete(redisDb *db, robj *key);
int dbDelete(redisDb *db, robj *key);
robj *dbUnshareStringValue(redisDb *db, robj *key, robj *o);

#define EMPTYDB_NO_FLAGS 0      /* No flags. */
#define EMPTYDB_ASYNC (1<<0)    /* Reclaim memory in another thread. */
#define EMPTYDB_NOFUNCTIONS (1<<1) /* Indicate not to flush the functions. */
long long emptyData(int dbnum, int flags, void(callback)(dict*));
long long emptyDbStructure(redisDb *dbarray, int dbnum, int async, void(callback)(dict*));
void flushAllDataAndResetRDB(int flags);
long long dbTotalServerKeyCount(void);
redisDb *initTempDb(void);
void discardTempDb(redisDb *tempDb, void(callback)(dict*));


int selectDb(client *c, int id);
void signalModifiedKey(client *c, redisDb *db, robj *key);
void signalFlushedDb(int dbid, int async);
void scanGenericCommand(client *c, robj *o, unsigned long long cursor);
int parseScanCursorOrReply(client *c, robj *o, unsigned long long *cursor);
int dbAsyncDelete(redisDb *db, robj *key);
void emptyDbAsync(redisDb *db);
size_t lazyfreeGetPendingObjectsCount(void);
size_t lazyfreeGetFreedObjectsCount(void);
void lazyfreeResetStats(void);
void freeObjAsync(robj *key, robj *obj, int dbid);
void freeReplicationBacklogRefMemAsync(list *blocks, rax *index);

/* API to get key arguments from commands */
#define GET_KEYSPEC_DEFAULT 0
#define GET_KEYSPEC_INCLUDE_NOT_KEYS (1<<0) /* Consider 'fake' keys as keys */
#define GET_KEYSPEC_RETURN_PARTIAL (1<<1) /* Return all keys that can be found */

int getKeysFromCommandWithSpecs(struct redisCommand *cmd, robj **argv, int argc, int search_flags, getKeysResult *result);
keyReference *getKeysPrepareResult(getKeysResult *result, int numkeys);
int getKeysFromCommand(struct redisCommand *cmd, robj **argv, int argc, getKeysResult *result);
int doesCommandHaveKeys(struct redisCommand *cmd);
int getChannelsFromCommand(struct redisCommand *cmd, robj **argv, int argc, getKeysResult *result);
int doesCommandHaveChannelsWithFlags(struct redisCommand *cmd, int flags);
void getKeysFreeResult(getKeysResult *result);
int sintercardGetKeys(struct redisCommand *cmd,robj **argv, int argc, getKeysResult *result);
int zunionInterDiffGetKeys(struct redisCommand *cmd,robj **argv, int argc, getKeysResult *result);
int zunionInterDiffStoreGetKeys(struct redisCommand *cmd,robj **argv, int argc, getKeysResult *result);
int evalGetKeys(struct redisCommand *cmd, robj **argv, int argc, getKeysResult *result);
int functionGetKeys(struct redisCommand *cmd, robj **argv, int argc, getKeysResult *result);
int sortGetKeys(struct redisCommand *cmd, robj **argv, int argc, getKeysResult *result);
int sortROGetKeys(struct redisCommand *cmd, robj **argv, int argc, getKeysResult *result);
int migrateGetKeys(struct redisCommand *cmd, robj **argv, int argc, getKeysResult *result);
int georadiusGetKeys(struct redisCommand *cmd, robj **argv, int argc, getKeysResult *result);
int xreadGetKeys(struct redisCommand *cmd, robj **argv, int argc, getKeysResult *result);
int lmpopGetKeys(struct redisCommand *cmd, robj **argv, int argc, getKeysResult *result);
int blmpopGetKeys(struct redisCommand *cmd, robj **argv, int argc, getKeysResult *result);
int zmpopGetKeys(struct redisCommand *cmd, robj **argv, int argc, getKeysResult *result);
int bzmpopGetKeys(struct redisCommand *cmd, robj **argv, int argc, getKeysResult *result);
int setGetKeys(struct redisCommand *cmd, robj **argv, int argc, getKeysResult *result);
int bitfieldGetKeys(struct redisCommand *cmd, robj **argv, int argc, getKeysResult *result);

unsigned short crc16(const char *buf, int len);

/* Sentinel */
void initSentinelConfig(void);
void initSentinel(void);
void sentinelTimer(void);
const char *sentinelHandleConfiguration(char **argv, int argc);
void queueSentinelConfig(sds *argv, int argc, int linenum, sds line);
void loadSentinelConfigFromQueue(void);
void sentinelIsRunning(void);
void sentinelCheckConfigFile(void);
void sentinelCommand(client *c);
void sentinelInfoCommand(client *c);
void sentinelPublishCommand(client *c);
void sentinelRoleCommand(client *c);

/* redis-check-rdb & aof */
int redis_check_rdb(char *rdbfilename, FILE *fp);
int redis_check_rdb_main(int argc, char **argv, FILE *fp);
int redis_check_aof_main(int argc, char **argv);

/* Scripting */
void scriptingInit(int setup);
int ldbRemoveChild(pid_t pid);
void ldbKillForkedSessions(void);
int ldbPendingChildren(void);
void luaLdbLineHook(lua_State *lua, lua_Debug *ar);
void freeLuaScriptsSync(dict *lua_scripts, list *lua_scripts_lru_list, lua_State *lua);
void freeLuaScriptsAsync(dict *lua_scripts, list *lua_scripts_lru_list, lua_State *lua);
void freeFunctionsAsync(functionsLibCtx *lib_ctx);
int ldbIsEnabled(void);
void ldbLog(sds entry);
void ldbLogRedisReply(char *reply);
void sha1hex(char *digest, char *script, size_t len);
unsigned long evalMemory(void);
dict* evalScriptsDict(void);
unsigned long evalScriptsMemory(void);
uint64_t evalGetCommandFlags(client *c, uint64_t orig_flags);
uint64_t fcallGetCommandFlags(client *c, uint64_t orig_flags);
int isInsideYieldingLongCommand(void);

typedef struct luaScript {
    uint64_t flags;
    robj *body;
    listNode *node;  /* list node in lua_scripts_lru_list list. */
} luaScript;
/* Cache of recently used small arguments to avoid malloc calls. */
#define LUA_CMD_OBJCACHE_SIZE 32
#define LUA_CMD_OBJCACHE_MAX_LEN 64

/* Blocked clients API */
void processUnblockedClients(void);
void initClientBlockingState(client *c);
void blockClient(client *c, int btype);
void unblockClient(client *c, int queue_for_reprocessing);
void unblockClientOnTimeout(client *c);
void unblockClientOnError(client *c, const char *err_str);
void queueClientForReprocessing(client *c);
void replyToBlockedClientTimedOut(client *c);
int getTimeoutFromObjectOrReply(client *c, robj *object, mstime_t *timeout, int unit);
void disconnectAllBlockedClients(void);
void handleClientsBlockedOnKeys(void);
void signalKeyAsReady(redisDb *db, robj *key, int type);
void blockForKeys(client *c, int btype, robj **keys, int numkeys, mstime_t timeout, int unblock_on_nokey);
void blockClientShutdown(client *c);
void blockPostponeClient(client *c);
void blockForReplication(client *c, mstime_t timeout, long long offset, long numreplicas);
void blockForAofFsync(client *c, mstime_t timeout, long long offset, int numlocal, long numreplicas);
void signalDeletedKeyAsReady(redisDb *db, robj *key, int type);
void updateStatsOnUnblock(client *c, long blocked_us, long reply_us, int had_errors);
void scanDatabaseForDeletedKeys(redisDb *emptied, redisDb *replaced_with);
void totalNumberOfStatefulKeys(unsigned long *blocking_keys, unsigned long *bloking_keys_on_nokey, unsigned long *watched_keys);
void blockedBeforeSleep(void);

/* timeout.c -- Blocked clients timeout and connections timeout. */
void addClientToTimeoutTable(client *c);
void removeClientFromTimeoutTable(client *c);
void handleBlockedClientsTimeout(void);
int clientsCronHandleTimeout(client *c, mstime_t now_ms);

/* expire.c -- Handling of expired keys */
void activeExpireCycle(int type);
void expireSlaveKeys(void);
void rememberSlaveKeyWithExpire(redisDb *db, robj *key);
void flushSlaveKeysWithExpireList(void);
size_t getSlaveKeyWithExpireCount(void);
uint64_t hashTypeDbActiveExpire(redisDb *db, uint32_t maxFieldsToExpire);

/* evict.c -- maxmemory handling and LRU eviction. */
void evictionPoolAlloc(void);
#define LFU_INIT_VAL 5
unsigned long LFUGetTimeInMinutes(void);
uint8_t LFULogIncr(uint8_t value);
unsigned long LFUDecrAndReturn(robj *o);
#define EVICT_OK 0
#define EVICT_RUNNING 1
#define EVICT_FAIL 2
int performEvictions(void);
void startEvictionTimeProc(void);

/* Keys hashing / comparison functions for dict.c hash tables. */
uint64_t dictSdsHash(const void *key);
uint64_t dictSdsCaseHash(const void *key);
int dictSdsKeyCompare(dict *d, const void *key1, const void *key2);
int dictSdsMstrKeyCompare(dict *d, const void *sdsLookup, const void *mstrStored);
int dictSdsKeyCaseCompare(dict *d, const void *key1, const void *key2);
void dictSdsDestructor(dict *d, void *val);
void dictListDestructor(dict *d, void *val);
void *dictSdsDup(dict *d, const void *key);

/* Git SHA1 */
char *redisGitSHA1(void);
char *redisGitDirty(void);
uint64_t redisBuildId(void);
const char *redisBuildIdRaw(void);
char *redisBuildIdString(void);

/* Commands prototypes */
void authCommand(client *c);
void pingCommand(client *c);
void echoCommand(client *c);
void commandCommand(client *c);
void commandCountCommand(client *c);
void commandListCommand(client *c);
void commandInfoCommand(client *c);
void commandGetKeysCommand(client *c);
void commandGetKeysAndFlagsCommand(client *c);
void commandHelpCommand(client *c);
void commandDocsCommand(client *c);
void setCommand(client *c);
void setnxCommand(client *c);
void setexCommand(client *c);
void psetexCommand(client *c);
void getCommand(client *c);
void getexCommand(client *c);
void getdelCommand(client *c);
void delCommand(client *c);
void unlinkCommand(client *c);
void existsCommand(client *c);
void setbitCommand(client *c);
void getbitCommand(client *c);
void bitfieldCommand(client *c);
void bitfieldroCommand(client *c);
void setrangeCommand(client *c);
void getrangeCommand(client *c);
void incrCommand(client *c);
void decrCommand(client *c);
void incrbyCommand(client *c);
void decrbyCommand(client *c);
void incrbyfloatCommand(client *c);
void selectCommand(client *c);
void swapdbCommand(client *c);
void randomkeyCommand(client *c);
void keysCommand(client *c);
void scanCommand(client *c);
void dbsizeCommand(client *c);
void lastsaveCommand(client *c);
void saveCommand(client *c);
void bgsaveCommand(client *c);
void bgrewriteaofCommand(client *c);
void shutdownCommand(client *c);
void slowlogCommand(client *c);
void moveCommand(client *c);
void copyCommand(client *c);
void renameCommand(client *c);
void renamenxCommand(client *c);
void lpushCommand(client *c);
void rpushCommand(client *c);
void lpushxCommand(client *c);
void rpushxCommand(client *c);
void linsertCommand(client *c);
void lpopCommand(client *c);
void rpopCommand(client *c);
void lmpopCommand(client *c);
void llenCommand(client *c);
void lindexCommand(client *c);
void lrangeCommand(client *c);
void ltrimCommand(client *c);
void typeCommand(client *c);
void lsetCommand(client *c);
void saddCommand(client *c);
void sremCommand(client *c);
void smoveCommand(client *c);
void sismemberCommand(client *c);
void smismemberCommand(client *c);
void scardCommand(client *c);
void spopCommand(client *c);
void srandmemberCommand(client *c);
void sinterCommand(client *c);
void sinterCardCommand(client *c);
void sinterstoreCommand(client *c);
void sunionCommand(client *c);
void sunionstoreCommand(client *c);
void sdiffCommand(client *c);
void sdiffstoreCommand(client *c);
void sscanCommand(client *c);
void syncCommand(client *c);
void flushdbCommand(client *c);
void flushallCommand(client *c);
void sortCommand(client *c);
void sortroCommand(client *c);
void lremCommand(client *c);
void lposCommand(client *c);
void rpoplpushCommand(client *c);
void lmoveCommand(client *c);
void infoCommand(client *c);
void mgetCommand(client *c);
void monitorCommand(client *c);
void expireCommand(client *c);
void expireatCommand(client *c);
void pexpireCommand(client *c);
void pexpireatCommand(client *c);
void getsetCommand(client *c);
void ttlCommand(client *c);
void touchCommand(client *c);
void pttlCommand(client *c);
void expiretimeCommand(client *c);
void pexpiretimeCommand(client *c);
void persistCommand(client *c);
void replicaofCommand(client *c);
void roleCommand(client *c);
void debugCommand(client *c);
void msetCommand(client *c);
void msetnxCommand(client *c);
void zaddCommand(client *c);
void zincrbyCommand(client *c);
void zrangeCommand(client *c);
void zrangebyscoreCommand(client *c);
void zrevrangebyscoreCommand(client *c);
void zrangebylexCommand(client *c);
void zrevrangebylexCommand(client *c);
void zcountCommand(client *c);
void zlexcountCommand(client *c);
void zrevrangeCommand(client *c);
void zcardCommand(client *c);
void zremCommand(client *c);
void zscoreCommand(client *c);
void zmscoreCommand(client *c);
void zremrangebyscoreCommand(client *c);
void zremrangebylexCommand(client *c);
void zpopminCommand(client *c);
void zpopmaxCommand(client *c);
void zmpopCommand(client *c);
void bzpopminCommand(client *c);
void bzpopmaxCommand(client *c);
void bzmpopCommand(client *c);
void zrandmemberCommand(client *c);
void multiCommand(client *c);
void execCommand(client *c);
void discardCommand(client *c);
void blpopCommand(client *c);
void brpopCommand(client *c);
void blmpopCommand(client *c);
void brpoplpushCommand(client *c);
void blmoveCommand(client *c);
void appendCommand(client *c);
void strlenCommand(client *c);
void zrankCommand(client *c);
void zrevrankCommand(client *c);
void hsetCommand(client *c);
void hsetfCommand(client *c);
void hpexpireCommand(client *c);
void hexpireCommand(client *c);
void hpexpireatCommand(client *c);
void hexpireatCommand(client *c);
void httlCommand(client *c);
void hpttlCommand(client *c);
void hexpiretimeCommand(client *c);
void hpexpiretimeCommand(client *c);
void hpersistCommand(client *c);
void hsetnxCommand(client *c);
void hgetCommand(client *c);
void hgetfCommand(client *c);
void hmgetCommand(client *c);
void hdelCommand(client *c);
void hlenCommand(client *c);
void hstrlenCommand(client *c);
void zremrangebyrankCommand(client *c);
void zunionstoreCommand(client *c);
void zinterstoreCommand(client *c);
void zdiffstoreCommand(client *c);
void zunionCommand(client *c);
void zinterCommand(client *c);
void zinterCardCommand(client *c);
void zrangestoreCommand(client *c);
void zdiffCommand(client *c);
void zscanCommand(client *c);
void hkeysCommand(client *c);
void hvalsCommand(client *c);
void hgetallCommand(client *c);
void hexistsCommand(client *c);
void hscanCommand(client *c);
void hrandfieldCommand(client *c);
void configSetCommand(client *c);
void configGetCommand(client *c);
void configResetStatCommand(client *c);
void configRewriteCommand(client *c);
void configHelpCommand(client *c);
void hincrbyCommand(client *c);
void hincrbyfloatCommand(client *c);
void subscribeCommand(client *c);
void unsubscribeCommand(client *c);
void psubscribeCommand(client *c);
void punsubscribeCommand(client *c);
void publishCommand(client *c);
void pubsubCommand(client *c);
void spublishCommand(client *c);
void ssubscribeCommand(client *c);
void sunsubscribeCommand(client *c);
void watchCommand(client *c);
void unwatchCommand(client *c);
void clusterCommand(client *c);
void restoreCommand(client *c);
void migrateCommand(client *c);
void askingCommand(client *c);
void readonlyCommand(client *c);
void readwriteCommand(client *c);
int verifyDumpPayload(unsigned char *p, size_t len, uint16_t *rdbver_ptr);
void dumpCommand(client *c);
void objectCommand(client *c);
void memoryCommand(client *c);
void clientCommand(client *c);
void helloCommand(client *c);
void clientSetinfoCommand(client *c);
void evalCommand(client *c);
void evalRoCommand(client *c);
void evalShaCommand(client *c);
void evalShaRoCommand(client *c);
void scriptCommand(client *c);
void fcallCommand(client *c);
void fcallroCommand(client *c);
void functionLoadCommand(client *c);
void functionDeleteCommand(client *c);
void functionKillCommand(client *c);
void functionStatsCommand(client *c);
void functionListCommand(client *c);
void functionHelpCommand(client *c);
void functionFlushCommand(client *c);
void functionRestoreCommand(client *c);
void functionDumpCommand(client *c);
void timeCommand(client *c);
void bitopCommand(client *c);
void bitcountCommand(client *c);
void bitposCommand(client *c);
void replconfCommand(client *c);
void waitCommand(client *c);
void waitaofCommand(client *c);
void georadiusbymemberCommand(client *c);
void georadiusbymemberroCommand(client *c);
void georadiusCommand(client *c);
void georadiusroCommand(client *c);
void geoaddCommand(client *c);
void geohashCommand(client *c);
void geoposCommand(client *c);
void geodistCommand(client *c);
void geosearchCommand(client *c);
void geosearchstoreCommand(client *c);
void pfselftestCommand(client *c);
void pfaddCommand(client *c);
void pfcountCommand(client *c);
void pfmergeCommand(client *c);
void pfdebugCommand(client *c);
void latencyCommand(client *c);
void moduleCommand(client *c);
void securityWarningCommand(client *c);
void xaddCommand(client *c);
void xrangeCommand(client *c);
void xrevrangeCommand(client *c);
void xlenCommand(client *c);
void xreadCommand(client *c);
void xgroupCommand(client *c);
void xsetidCommand(client *c);
void xackCommand(client *c);
void xpendingCommand(client *c);
void xclaimCommand(client *c);
void xautoclaimCommand(client *c);
void xinfoCommand(client *c);
void xdelCommand(client *c);
void xtrimCommand(client *c);
void lolwutCommand(client *c);
void aclCommand(client *c);
void lcsCommand(client *c);
void quitCommand(client *c);
void resetCommand(client *c);
void failoverCommand(client *c);

#if defined(__GNUC__)
void *calloc(size_t count, size_t size) __attribute__ ((deprecated));
void free(void *ptr) __attribute__ ((deprecated));
void *malloc(size_t size) __attribute__ ((deprecated));
void *realloc(void *ptr, size_t size) __attribute__ ((deprecated));
#endif

/* Debugging stuff */
void _serverAssertWithInfo(const client *c, const robj *o, const char *estr, const char *file, int line);
void _serverAssert(const char *estr, const char *file, int line);
#ifdef __GNUC__
void _serverPanic(const char *file, int line, const char *msg, ...)
    __attribute__ ((format (printf, 3, 4)));
#else
void _serverPanic(const char *file, int line, const char *msg, ...);
#endif
void serverLogObjectDebugInfo(const robj *o);
void setupDebugSigHandlers(void);
void setupSigSegvHandler(void);
void removeSigSegvHandlers(void);
const char *getSafeInfoString(const char *s, size_t len, char **tmp);
dict *genInfoSectionDict(robj **argv, int argc, char **defaults, int *out_all, int *out_everything);
void releaseInfoSectionDict(dict *sec);
sds genRedisInfoString(dict *section_dict, int all_sections, int everything);
sds genModulesInfoString(sds info);
void applyWatchdogPeriod(void);
void watchdogScheduleSignal(int period);
void serverLogHexDump(int level, char *descr, void *value, size_t len);
int memtest_preserving_test(unsigned long *m, size_t bytes, int passes);
void mixDigest(unsigned char *digest, const void *ptr, size_t len);
void xorDigest(unsigned char *digest, const void *ptr, size_t len);
sds catSubCommandFullname(const char *parent_name, const char *sub_name);
void commandAddSubcommand(struct redisCommand *parent, struct redisCommand *subcommand, const char *declared_name);
void debugDelay(int usec);
void killIOThreads(void);
void killThreads(void);
void makeThreadKillable(void);
void swapMainDbWithTempDb(redisDb *tempDb);
sds getVersion(void);

/* Use macro for checking log level to avoid evaluating arguments in cases log
 * should be ignored due to low level. */
#define serverLog(level, ...) do {\
        if (((level)&0xff) < server.verbosity) break;\
        _serverLog(level, __VA_ARGS__);\
    } while(0)

#define redisDebug(fmt, ...) \
    printf("DEBUG %s:%d > " fmt "\n", __FILE__, __LINE__, __VA_ARGS__)
#define redisDebugMark() \
    printf("-- MARK %s:%d --\n", __FILE__, __LINE__)

int iAmMaster(void);

#define STRINGIFY_(x) #x
#define STRINGIFY(x) STRINGIFY_(x)

#endif<|MERGE_RESOLUTION|>--- conflicted
+++ resolved
@@ -886,11 +886,7 @@
 #define OBJ_ENCODING_QUICKLIST 9 /* Encoded as linked list of listpacks */
 #define OBJ_ENCODING_STREAM 10 /* Encoded as a radix tree of listpacks */
 #define OBJ_ENCODING_LISTPACK 11 /* Encoded as a listpack */
-<<<<<<< HEAD
-#define OBJ_ENCODING_LISTPACK_TTL 12 /* Encoded as a listpack with TTL metadata */
-=======
 #define OBJ_ENCODING_LISTPACK_EX 12 /* Encoded as listpack, extended with metadata */
->>>>>>> ca4ed48d
 
 #define LRU_BITS 24
 #define LRU_CLOCK_MAX ((1<<LRU_BITS)-1) /* Max value of obj->lru */
@@ -3198,16 +3194,13 @@
 robj *hashTypeDup(robj *o, sds newkey, uint64_t *minHashExpire);
 uint64_t hashTypeRemoveFromExpires(ebuckets *hexpires, robj *o);
 void hashTypeAddToExpires(redisDb *db, sds key, robj *hashObj, uint64_t expireTime);
-<<<<<<< HEAD
-int64_t hashTypeGetMinExpire(robj *keyObj);
+void hashTypeFree(robj *o);
+int hashTypeIsExpired(const robj *o, uint64_t expireAt);
+unsigned char *hashTypeListpackGetLp(robj *o);
+uint64_t hashTypeGetMinExpire(robj *keyObj);
 int hashTypeHasMetaHFE(robj *o);
 void hashTypeUpdateMetaKey(robj *o, sds newkey);
 ebuckets *hashTypeGetDictMetaHFE(dict *d);
-=======
-void hashTypeFree(robj *o);
-int hashTypeIsExpired(const robj *o, uint64_t expireAt);
-unsigned char *hashTypeListpackGetLp(robj *o);
->>>>>>> ca4ed48d
 
 /* Hash-Field data type (of t_hash.c) */
 hfield hfieldNew(const void *field, size_t fieldlen, int withExpireMeta);
