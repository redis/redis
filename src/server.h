/*
 * Copyright (c) 2009-2012, Salvatore Sanfilippo <antirez at gmail dot com>
 * All rights reserved.
 *
 * Redistribution and use in source and binary forms, with or without
 * modification, are permitted provided that the following conditions are met:
 *
 *   * Redistributions of source code must retain the above copyright notice,
 *     this list of conditions and the following disclaimer.
 *   * Redistributions in binary form must reproduce the above copyright
 *     notice, this list of conditions and the following disclaimer in the
 *     documentation and/or other materials provided with the distribution.
 *   * Neither the name of Redis nor the names of its contributors may be used
 *     to endorse or promote products derived from this software without
 *     specific prior written permission.
 *
 * THIS SOFTWARE IS PROVIDED BY THE COPYRIGHT HOLDERS AND CONTRIBUTORS "AS IS"
 * AND ANY EXPRESS OR IMPLIED WARRANTIES, INCLUDING, BUT NOT LIMITED TO, THE
 * IMPLIED WARRANTIES OF MERCHANTABILITY AND FITNESS FOR A PARTICULAR PURPOSE
 * ARE DISCLAIMED. IN NO EVENT SHALL THE COPYRIGHT OWNER OR CONTRIBUTORS BE
 * LIABLE FOR ANY DIRECT, INDIRECT, INCIDENTAL, SPECIAL, EXEMPLARY, OR
 * CONSEQUENTIAL DAMAGES (INCLUDING, BUT NOT LIMITED TO, PROCUREMENT OF
 * SUBSTITUTE GOODS OR SERVICES; LOSS OF USE, DATA, OR PROFITS; OR BUSINESS
 * INTERRUPTION) HOWEVER CAUSED AND ON ANY THEORY OF LIABILITY, WHETHER IN
 * CONTRACT, STRICT LIABILITY, OR TORT (INCLUDING NEGLIGENCE OR OTHERWISE)
 * ARISING IN ANY WAY OUT OF THE USE OF THIS SOFTWARE, EVEN IF ADVISED OF THE
 * POSSIBILITY OF SUCH DAMAGE.
 */

#ifndef __REDIS_H
#define __REDIS_H

#include "fmacros.h"
#include "config.h"
#include "solarisfixes.h"
#include "rio.h"
#include "atomicvar.h"
#include "commands.h"

#include <stdio.h>
#include <stdlib.h>
#include <stddef.h>
#include <string.h>
#include <time.h>
#include <limits.h>
#include <unistd.h>
#include <errno.h>
#include <inttypes.h>
#include <pthread.h>
#include <syslog.h>
#include <netinet/in.h>
#include <sys/socket.h>
#include <lua.h>
#include <signal.h>

#ifdef HAVE_LIBSYSTEMD
#include <systemd/sd-daemon.h>
#endif

#ifndef static_assert
#define static_assert(expr, lit) extern char __static_assert_failure[(expr) ? 1:-1]
#endif

typedef long long mstime_t; /* millisecond time type. */
typedef long long ustime_t; /* microsecond time type. */

#include "ae.h"      /* Event driven programming library */
#include "sds.h"     /* Dynamic safe strings */
#include "dict.h"    /* Hash tables */
#include "kvstore.h" /* Slot-based hash table */
#include "adlist.h"  /* Linked lists */
#include "zmalloc.h" /* total memory usage aware version of malloc/free */
#include "anet.h"    /* Networking the easy way */
#include "version.h" /* Version macro */
#include "util.h"    /* Misc functions useful in many places */
#include "latency.h" /* Latency monitor API */
#include "sparkline.h" /* ASCII graphs API */
#include "quicklist.h"  /* Lists are encoded as linked lists of
                           N-elements flat arrays */
#include "rax.h"     /* Radix tree */
#include "connection.h" /* Connection abstraction */

#define REDISMODULE_CORE 1
typedef struct redisObject robj;
#include "redismodule.h"    /* Redis modules API defines. */

/* Following includes allow test functions to be called from Redis main() */
#include "zipmap.h"
#include "ziplist.h" /* Compact list data structure */
#include "sha1.h"
#include "endianconv.h"
#include "crc64.h"

struct hdr_histogram;

/* helpers */
#define numElements(x) (sizeof(x)/sizeof((x)[0]))

/* min/max */
#undef min
#undef max
#define min(a, b) ((a) < (b) ? (a) : (b))
#define max(a, b) ((a) > (b) ? (a) : (b))

/* Get the pointer of the outer struct from a member address */
#define redis_member2struct(struct_name, member_name, member_addr) \
            ((struct_name *)((char*)member_addr - offsetof(struct_name, member_name)))

/* Error codes */
#define C_OK                    0
#define C_ERR                   -1

/* Static server configuration */
#define CONFIG_DEFAULT_HZ        10             /* Time interrupt calls/sec. */
#define CONFIG_MIN_HZ            1
#define CONFIG_MAX_HZ            500
#define MAX_CLIENTS_PER_CLOCK_TICK 200          /* HZ is adapted based on that. */
#define CRON_DBS_PER_CALL 16
#define CRON_DICTS_PER_DB 16
#define NET_MAX_WRITES_PER_EVENT (1024*64)
#define PROTO_SHARED_SELECT_CMDS 10
#define OBJ_SHARED_INTEGERS 10000
#define OBJ_SHARED_BULKHDR_LEN 32
#define OBJ_SHARED_HDR_STRLEN(_len_) (((_len_) < 10) ? 4 : 5) /* see shared.mbulkhdr etc. */
#define LOG_MAX_LEN    1024 /* Default maximum length of syslog messages.*/
#define AOF_REWRITE_ITEMS_PER_CMD 64
#define AOF_ANNOTATION_LINE_MAX_LEN 1024
#define CONFIG_RUN_ID_SIZE 40
#define RDB_EOF_MARK_SIZE 40
#define CONFIG_REPL_BACKLOG_MIN_SIZE (1024*16)          /* 16k */
#define CONFIG_BGSAVE_RETRY_DELAY 5 /* Wait a few secs before trying again. */
#define CONFIG_DEFAULT_PID_FILE "/var/run/redis.pid"
#define CONFIG_DEFAULT_BINDADDR_COUNT 2
#define CONFIG_DEFAULT_BINDADDR { "*", "-::*" }
#define NET_HOST_STR_LEN 256 /* Longest valid hostname */
#define NET_IP_STR_LEN 46 /* INET6_ADDRSTRLEN is 46, but we need to be sure */
#define NET_ADDR_STR_LEN (NET_IP_STR_LEN+32) /* Must be enough for ip:port */
#define NET_HOST_PORT_STR_LEN (NET_HOST_STR_LEN+32) /* Must be enough for hostname:port */
#define CONFIG_BINDADDR_MAX 16
#define CONFIG_MIN_RESERVED_FDS 32
#define CONFIG_DEFAULT_PROC_TITLE_TEMPLATE "{title} {listen-addr} {server-mode}"
#define INCREMENTAL_REHASHING_THRESHOLD_US 1000

/* Bucket sizes for client eviction pools. Each bucket stores clients with
 * memory usage of up to twice the size of the bucket below it. */
#define CLIENT_MEM_USAGE_BUCKET_MIN_LOG 15 /* Bucket sizes start at up to 32KB (2^15) */
#define CLIENT_MEM_USAGE_BUCKET_MAX_LOG 33 /* Bucket for largest clients: sizes above 4GB (2^32) */
#define CLIENT_MEM_USAGE_BUCKETS (1+CLIENT_MEM_USAGE_BUCKET_MAX_LOG-CLIENT_MEM_USAGE_BUCKET_MIN_LOG)

#define ACTIVE_EXPIRE_CYCLE_SLOW 0
#define ACTIVE_EXPIRE_CYCLE_FAST 1

/* Children process will exit with this status code to signal that the
 * process terminated without an error: this is useful in order to kill
 * a saving child (RDB or AOF one), without triggering in the parent the
 * write protection that is normally turned on on write errors.
 * Usually children that are terminated with SIGUSR1 will exit with this
 * special code. */
#define SERVER_CHILD_NOERROR_RETVAL    255

/* Reading copy-on-write info is sometimes expensive and may slow down child
 * processes that report it continuously. We measure the cost of obtaining it
 * and hold back additional reading based on this factor. */
#define CHILD_COW_DUTY_CYCLE           100

/* Instantaneous metrics tracking. */
#define STATS_METRIC_SAMPLES 16     /* Number of samples per metric. */
#define STATS_METRIC_COMMAND 0      /* Number of commands executed. */
#define STATS_METRIC_NET_INPUT 1    /* Bytes read to network. */
#define STATS_METRIC_NET_OUTPUT 2   /* Bytes written to network. */
#define STATS_METRIC_NET_INPUT_REPLICATION 3   /* Bytes read to network during replication. */
#define STATS_METRIC_NET_OUTPUT_REPLICATION 4   /* Bytes written to network during replication. */
#define STATS_METRIC_EL_CYCLE 5     /* Number of eventloop cycled. */
#define STATS_METRIC_EL_DURATION 6  /* Eventloop duration. */
#define STATS_METRIC_COUNT 7

/* Protocol and I/O related defines */
#define PROTO_IOBUF_LEN         (1024*16)  /* Generic I/O buffer size */
#define PROTO_REPLY_CHUNK_BYTES (16*1024) /* 16k output buffer */
#define PROTO_INLINE_MAX_SIZE   (1024*64) /* Max size of inline reads */
#define PROTO_MBULK_BIG_ARG     (1024*32)
#define PROTO_RESIZE_THRESHOLD  (1024*32) /* Threshold for determining whether to resize query buffer */
#define PROTO_REPLY_MIN_BYTES   (1024) /* the lower limit on reply buffer size */
#define REDIS_AUTOSYNC_BYTES (1024*1024*4) /* Sync file every 4MB. */

#define REPLY_BUFFER_DEFAULT_PEAK_RESET_TIME 5000 /* 5 seconds */

/* When configuring the server eventloop, we setup it so that the total number
 * of file descriptors we can handle are server.maxclients + RESERVED_FDS +
 * a few more to stay safe. Since RESERVED_FDS defaults to 32, we add 96
 * in order to make sure of not over provisioning more than 128 fds. */
#define CONFIG_FDSET_INCR (CONFIG_MIN_RESERVED_FDS+96)

/* OOM Score Adjustment classes. */
#define CONFIG_OOM_MASTER 0
#define CONFIG_OOM_REPLICA 1
#define CONFIG_OOM_BGCHILD 2
#define CONFIG_OOM_COUNT 3

extern int configOOMScoreAdjValuesDefaults[CONFIG_OOM_COUNT];

/* Hash table parameters */
#define HASHTABLE_MAX_LOAD_FACTOR 1.618   /* Maximum hash table load factor. */

/* Command flags. Please check the definition of struct redisCommand in this file
 * for more information about the meaning of every flag. */
#define CMD_WRITE (1ULL<<0)
#define CMD_READONLY (1ULL<<1)
#define CMD_DENYOOM (1ULL<<2)
#define CMD_MODULE (1ULL<<3)           /* Command exported by module. */
#define CMD_ADMIN (1ULL<<4)
#define CMD_PUBSUB (1ULL<<5)
#define CMD_NOSCRIPT (1ULL<<6)
#define CMD_BLOCKING (1ULL<<8)       /* Has potential to block. */
#define CMD_LOADING (1ULL<<9)
#define CMD_STALE (1ULL<<10)
#define CMD_SKIP_MONITOR (1ULL<<11)
#define CMD_SKIP_SLOWLOG (1ULL<<12)
#define CMD_ASKING (1ULL<<13)
#define CMD_FAST (1ULL<<14)
#define CMD_NO_AUTH (1ULL<<15)
#define CMD_MAY_REPLICATE (1ULL<<16)
#define CMD_SENTINEL (1ULL<<17)
#define CMD_ONLY_SENTINEL (1ULL<<18)
#define CMD_NO_MANDATORY_KEYS (1ULL<<19)
#define CMD_PROTECTED (1ULL<<20)
#define CMD_MODULE_GETKEYS (1ULL<<21)  /* Use the modules getkeys interface. */
#define CMD_MODULE_NO_CLUSTER (1ULL<<22) /* Deny on Redis Cluster. */
#define CMD_NO_ASYNC_LOADING (1ULL<<23)
#define CMD_NO_MULTI (1ULL<<24)
#define CMD_MOVABLE_KEYS (1ULL<<25) /* The legacy range spec doesn't cover all keys.
                                     * Populated by populateCommandLegacyRangeSpec. */
#define CMD_ALLOW_BUSY ((1ULL<<26))
#define CMD_MODULE_GETCHANNELS (1ULL<<27)  /* Use the modules getchannels interface. */
#define CMD_TOUCHES_ARBITRARY_KEYS (1ULL<<28)

/* Command flags that describe ACLs categories. */
#define ACL_CATEGORY_KEYSPACE (1ULL<<0)
#define ACL_CATEGORY_READ (1ULL<<1)
#define ACL_CATEGORY_WRITE (1ULL<<2)
#define ACL_CATEGORY_SET (1ULL<<3)
#define ACL_CATEGORY_SORTEDSET (1ULL<<4)
#define ACL_CATEGORY_LIST (1ULL<<5)
#define ACL_CATEGORY_HASH (1ULL<<6)
#define ACL_CATEGORY_STRING (1ULL<<7)
#define ACL_CATEGORY_BITMAP (1ULL<<8)
#define ACL_CATEGORY_HYPERLOGLOG (1ULL<<9)
#define ACL_CATEGORY_GEO (1ULL<<10)
#define ACL_CATEGORY_STREAM (1ULL<<11)
#define ACL_CATEGORY_PUBSUB (1ULL<<12)
#define ACL_CATEGORY_ADMIN (1ULL<<13)
#define ACL_CATEGORY_FAST (1ULL<<14)
#define ACL_CATEGORY_SLOW (1ULL<<15)
#define ACL_CATEGORY_BLOCKING (1ULL<<16)
#define ACL_CATEGORY_DANGEROUS (1ULL<<17)
#define ACL_CATEGORY_CONNECTION (1ULL<<18)
#define ACL_CATEGORY_TRANSACTION (1ULL<<19)
#define ACL_CATEGORY_SCRIPTING (1ULL<<20)

/* Key-spec flags *
 * -------------- */
/* The following refer what the command actually does with the value or metadata
 * of the key, and not necessarily the user data or how it affects it.
 * Each key-spec may must have exactly one of these. Any operation that's not
 * distinctly deletion, overwrite or read-only would be marked as RW. */
#define CMD_KEY_RO (1ULL<<0)     /* Read-Only - Reads the value of the key, but
                                  * doesn't necessarily returns it. */
#define CMD_KEY_RW (1ULL<<1)     /* Read-Write - Modifies the data stored in the
                                  * value of the key or its metadata. */
#define CMD_KEY_OW (1ULL<<2)     /* Overwrite - Overwrites the data stored in
                                  * the value of the key. */
#define CMD_KEY_RM (1ULL<<3)     /* Deletes the key. */
/* The following refer to user data inside the value of the key, not the metadata
 * like LRU, type, cardinality. It refers to the logical operation on the user's
 * data (actual input strings / TTL), being used / returned / copied / changed,
 * It doesn't refer to modification or returning of metadata (like type, count,
 * presence of data). Any write that's not INSERT or DELETE, would be an UPDATE.
 * Each key-spec may have one of the writes with or without access, or none: */
#define CMD_KEY_ACCESS (1ULL<<4) /* Returns, copies or uses the user data from
                                  * the value of the key. */
#define CMD_KEY_UPDATE (1ULL<<5) /* Updates data to the value, new value may
                                  * depend on the old value. */
#define CMD_KEY_INSERT (1ULL<<6) /* Adds data to the value with no chance of
                                  * modification or deletion of existing data. */
#define CMD_KEY_DELETE (1ULL<<7) /* Explicitly deletes some content
                                  * from the value of the key. */
/* Other flags: */
#define CMD_KEY_NOT_KEY (1ULL<<8)     /* A 'fake' key that should be routed
                                       * like a key in cluster mode but is 
                                       * excluded from other key checks. */
#define CMD_KEY_INCOMPLETE (1ULL<<9)  /* Means that the keyspec might not point
                                       * out to all keys it should cover */
#define CMD_KEY_VARIABLE_FLAGS (1ULL<<10)  /* Means that some keys might have
                                            * different flags depending on arguments */

/* Key flags for when access type is unknown */
#define CMD_KEY_FULL_ACCESS (CMD_KEY_RW | CMD_KEY_ACCESS | CMD_KEY_UPDATE)

/* Key flags for how key is removed */
#define DB_FLAG_KEY_NONE 0
#define DB_FLAG_KEY_DELETED (1ULL<<0)
#define DB_FLAG_KEY_EXPIRED (1ULL<<1)
#define DB_FLAG_KEY_EVICTED (1ULL<<2)
#define DB_FLAG_KEY_OVERWRITE (1ULL<<3)

/* Channel flags share the same flag space as the key flags */
#define CMD_CHANNEL_PATTERN (1ULL<<11)     /* The argument is a channel pattern */
#define CMD_CHANNEL_SUBSCRIBE (1ULL<<12)   /* The command subscribes to channels */
#define CMD_CHANNEL_UNSUBSCRIBE (1ULL<<13) /* The command unsubscribes to channels */
#define CMD_CHANNEL_PUBLISH (1ULL<<14)     /* The command publishes to channels. */

/* AOF states */
#define AOF_OFF 0             /* AOF is off */
#define AOF_ON 1              /* AOF is on */
#define AOF_WAIT_REWRITE 2    /* AOF waits rewrite to start appending */

/* AOF return values for loadAppendOnlyFiles() and loadSingleAppendOnlyFile() */
#define AOF_OK 0
#define AOF_NOT_EXIST 1
#define AOF_EMPTY 2
#define AOF_OPEN_ERR 3
#define AOF_FAILED 4
#define AOF_TRUNCATED 5

/* RDB return values for rdbLoad. */
#define RDB_OK 0
#define RDB_NOT_EXIST 1 /* RDB file doesn't exist. */
#define RDB_FAILED 2 /* Failed to load the RDB file. */

/* Command doc flags */
#define CMD_DOC_NONE 0
#define CMD_DOC_DEPRECATED (1<<0) /* Command is deprecated */
#define CMD_DOC_SYSCMD (1<<1) /* System (internal) command */

/* Client flags */
#define CLIENT_SLAVE (1<<0)   /* This client is a replica */
#define CLIENT_MASTER (1<<1)  /* This client is a master */
#define CLIENT_MONITOR (1<<2) /* This client is a slave monitor, see MONITOR */
#define CLIENT_MULTI (1<<3)   /* This client is in a MULTI context */
#define CLIENT_BLOCKED (1<<4) /* The client is waiting in a blocking operation */
#define CLIENT_DIRTY_CAS (1<<5) /* Watched keys modified. EXEC will fail. */
#define CLIENT_CLOSE_AFTER_REPLY (1<<6) /* Close after writing entire reply. */
#define CLIENT_UNBLOCKED (1<<7) /* This client was unblocked and is stored in
                                  server.unblocked_clients */
#define CLIENT_SCRIPT (1<<8) /* This is a non connected client used by Lua */
#define CLIENT_ASKING (1<<9)     /* Client issued the ASKING command */
#define CLIENT_CLOSE_ASAP (1<<10)/* Close this client ASAP */
#define CLIENT_UNIX_SOCKET (1<<11) /* Client connected via Unix domain socket */
#define CLIENT_DIRTY_EXEC (1<<12)  /* EXEC will fail for errors while queueing */
#define CLIENT_MASTER_FORCE_REPLY (1<<13)  /* Queue replies even if is master */
#define CLIENT_FORCE_AOF (1<<14)   /* Force AOF propagation of current cmd. */
#define CLIENT_FORCE_REPL (1<<15)  /* Force replication of current cmd. */
#define CLIENT_PRE_PSYNC (1<<16)   /* Instance don't understand PSYNC. */
#define CLIENT_READONLY (1<<17)    /* Cluster client is in read-only state. */
#define CLIENT_PUBSUB (1<<18)      /* Client is in Pub/Sub mode. */
#define CLIENT_PREVENT_AOF_PROP (1<<19)  /* Don't propagate to AOF. */
#define CLIENT_PREVENT_REPL_PROP (1<<20)  /* Don't propagate to slaves. */
#define CLIENT_PREVENT_PROP (CLIENT_PREVENT_AOF_PROP|CLIENT_PREVENT_REPL_PROP)
#define CLIENT_PENDING_WRITE (1<<21) /* Client has output to send but a write
                                        handler is yet not installed. */
#define CLIENT_REPLY_OFF (1<<22)   /* Don't send replies to client. */
#define CLIENT_REPLY_SKIP_NEXT (1<<23)  /* Set CLIENT_REPLY_SKIP for next cmd */
#define CLIENT_REPLY_SKIP (1<<24)  /* Don't send just this reply. */
#define CLIENT_LUA_DEBUG (1<<25)  /* Run EVAL in debug mode. */
#define CLIENT_LUA_DEBUG_SYNC (1<<26)  /* EVAL debugging without fork() */
#define CLIENT_MODULE (1<<27) /* Non connected client used by some module. */
#define CLIENT_PROTECTED (1<<28) /* Client should not be freed for now. */
#define CLIENT_EXECUTING_COMMAND (1<<29) /* Indicates that the client is currently in the process of handling
                                          a command. usually this will be marked only during call()
                                          however, blocked clients might have this flag kept until they
                                          will try to reprocess the command. */

#define CLIENT_PENDING_COMMAND (1<<30) /* Indicates the client has a fully
                                        * parsed command ready for execution. */
#define CLIENT_TRACKING (1ULL<<31) /* Client enabled keys tracking in order to
                                   perform client side caching. */
#define CLIENT_TRACKING_BROKEN_REDIR (1ULL<<32) /* Target client is invalid. */
#define CLIENT_TRACKING_BCAST (1ULL<<33) /* Tracking in BCAST mode. */
#define CLIENT_TRACKING_OPTIN (1ULL<<34)  /* Tracking in opt-in mode. */
#define CLIENT_TRACKING_OPTOUT (1ULL<<35) /* Tracking in opt-out mode. */
#define CLIENT_TRACKING_CACHING (1ULL<<36) /* CACHING yes/no was given,
                                              depending on optin/optout mode. */
#define CLIENT_TRACKING_NOLOOP (1ULL<<37) /* Don't send invalidation messages
                                             about writes performed by myself.*/
#define CLIENT_IN_TO_TABLE (1ULL<<38) /* This client is in the timeout table. */
#define CLIENT_PROTOCOL_ERROR (1ULL<<39) /* Protocol error chatting with it. */
#define CLIENT_CLOSE_AFTER_COMMAND (1ULL<<40) /* Close after executing commands
                                               * and writing entire reply. */
#define CLIENT_DENY_BLOCKING (1ULL<<41) /* Indicate that the client should not be blocked.
                                           currently, turned on inside MULTI, Lua, RM_Call,
                                           and AOF client */
#define CLIENT_REPL_RDBONLY (1ULL<<42) /* This client is a replica that only wants
                                          RDB without replication buffer. */
#define CLIENT_NO_EVICT (1ULL<<43) /* This client is protected against client
                                      memory eviction. */
#define CLIENT_ALLOW_OOM (1ULL<<44) /* Client used by RM_Call is allowed to fully execute
                                       scripts even when in OOM */
#define CLIENT_NO_TOUCH (1ULL<<45) /* This client will not touch LFU/LRU stats. */
#define CLIENT_PUSHING (1ULL<<46) /* This client is pushing notifications. */
#define CLIENT_MODULE_AUTH_HAS_RESULT (1ULL<<47) /* Indicates a client in the middle of module based
                                                    auth had been authenticated from the Module. */
#define CLIENT_MODULE_PREVENT_AOF_PROP (1ULL<<48) /* Module client do not want to propagate to AOF */
#define CLIENT_MODULE_PREVENT_REPL_PROP (1ULL<<49) /* Module client do not want to propagate to replica */
#define CLIENT_REPROCESSING_COMMAND (1ULL<<50) /* The client is re-processing the command. */

/* Client block type (btype field in client structure)
 * if CLIENT_BLOCKED flag is set. */
typedef enum blocking_type {
    BLOCKED_NONE,    /* Not blocked, no CLIENT_BLOCKED flag set. */
    BLOCKED_LIST,    /* BLPOP & co. */
    BLOCKED_WAIT,    /* WAIT for synchronous replication. */
    BLOCKED_WAITAOF, /* WAITAOF for AOF file fsync. */
    BLOCKED_MODULE,  /* Blocked by a loadable module. */
    BLOCKED_STREAM,  /* XREAD. */
    BLOCKED_ZSET,    /* BZPOP et al. */
    BLOCKED_POSTPONE, /* Blocked by processCommand, re-try processing later. */
    BLOCKED_SHUTDOWN, /* SHUTDOWN. */
    BLOCKED_NUM,      /* Number of blocked states. */
    BLOCKED_END       /* End of enumeration */
} blocking_type;

/* Client request types */
#define PROTO_REQ_INLINE 1
#define PROTO_REQ_MULTIBULK 2

/* Client classes for client limits, currently used only for
 * the max-client-output-buffer limit implementation. */
#define CLIENT_TYPE_NORMAL 0 /* Normal req-reply clients + MONITORs */
#define CLIENT_TYPE_SLAVE 1  /* Slaves. */
#define CLIENT_TYPE_PUBSUB 2 /* Clients subscribed to PubSub channels. */
#define CLIENT_TYPE_MASTER 3 /* Master. */
#define CLIENT_TYPE_COUNT 4  /* Total number of client types. */
#define CLIENT_TYPE_OBUF_COUNT 3 /* Number of clients to expose to output
                                    buffer configuration. Just the first
                                    three: normal, slave, pubsub. */

/* Slave replication state. Used in server.repl_state for slaves to remember
 * what to do next. */
typedef enum {
    REPL_STATE_NONE = 0,            /* No active replication */
    REPL_STATE_CONNECT,             /* Must connect to master */
    REPL_STATE_CONNECTING,          /* Connecting to master */
    /* --- Handshake states, must be ordered --- */
    REPL_STATE_RECEIVE_PING_REPLY,  /* Wait for PING reply */
    REPL_STATE_SEND_HANDSHAKE,      /* Send handshake sequence to master */
    REPL_STATE_RECEIVE_AUTH_REPLY,  /* Wait for AUTH reply */
    REPL_STATE_RECEIVE_PORT_REPLY,  /* Wait for REPLCONF reply */
    REPL_STATE_RECEIVE_IP_REPLY,    /* Wait for REPLCONF reply */
    REPL_STATE_RECEIVE_CAPA_REPLY,  /* Wait for REPLCONF reply */
    REPL_STATE_SEND_PSYNC,          /* Send PSYNC */
    REPL_STATE_RECEIVE_PSYNC_REPLY, /* Wait for PSYNC reply */
    /* --- End of handshake states --- */
    REPL_STATE_TRANSFER,        /* Receiving .rdb from master */
    REPL_STATE_CONNECTED,       /* Connected to master */
} repl_state;

/* The state of an in progress coordinated failover */
typedef enum {
    NO_FAILOVER = 0,        /* No failover in progress */
    FAILOVER_WAIT_FOR_SYNC, /* Waiting for target replica to catch up */
    FAILOVER_IN_PROGRESS    /* Waiting for target replica to accept
                             * PSYNC FAILOVER request. */
} failover_state;

/* State of slaves from the POV of the master. Used in client->replstate.
 * In SEND_BULK and ONLINE state the slave receives new updates
 * in its output queue. In the WAIT_BGSAVE states instead the server is waiting
 * to start the next background saving in order to send updates to it. */
#define SLAVE_STATE_WAIT_BGSAVE_START 6 /* We need to produce a new RDB file. */
#define SLAVE_STATE_WAIT_BGSAVE_END 7 /* Waiting RDB file creation to finish. */
#define SLAVE_STATE_SEND_BULK 8 /* Sending RDB file to slave. */
#define SLAVE_STATE_ONLINE 9 /* RDB file transmitted, sending just updates. */
#define SLAVE_STATE_RDB_TRANSMITTED 10 /* RDB file transmitted - This state is used only for
                                        * a replica that only wants RDB without replication buffer  */

/* Slave capabilities. */
#define SLAVE_CAPA_NONE 0
#define SLAVE_CAPA_EOF (1<<0)    /* Can parse the RDB EOF streaming format. */
#define SLAVE_CAPA_PSYNC2 (1<<1) /* Supports PSYNC2 protocol. */

/* Slave requirements */
#define SLAVE_REQ_NONE 0
#define SLAVE_REQ_RDB_EXCLUDE_DATA (1 << 0)      /* Exclude data from RDB */
#define SLAVE_REQ_RDB_EXCLUDE_FUNCTIONS (1 << 1) /* Exclude functions from RDB */
/* Mask of all bits in the slave requirements bitfield that represent non-standard (filtered) RDB requirements */
#define SLAVE_REQ_RDB_MASK (SLAVE_REQ_RDB_EXCLUDE_DATA | SLAVE_REQ_RDB_EXCLUDE_FUNCTIONS)

/* Synchronous read timeout - slave side */
#define CONFIG_REPL_SYNCIO_TIMEOUT 5

/* The default number of replication backlog blocks to trim per call. */
#define REPL_BACKLOG_TRIM_BLOCKS_PER_CALL 64

/* In order to quickly find the requested offset for PSYNC requests,
 * we index some nodes in the replication buffer linked list into a rax. */
#define REPL_BACKLOG_INDEX_PER_BLOCKS 64

/* List related stuff */
#define LIST_HEAD 0
#define LIST_TAIL 1
#define ZSET_MIN 0
#define ZSET_MAX 1

/* Sort operations */
#define SORT_OP_GET 0

/* Log levels */
#define LL_DEBUG 0
#define LL_VERBOSE 1
#define LL_NOTICE 2
#define LL_WARNING 3
#define LL_NOTHING 4
#define LL_RAW (1<<10) /* Modifier to log without timestamp */

/* Supervision options */
#define SUPERVISED_NONE 0
#define SUPERVISED_AUTODETECT 1
#define SUPERVISED_SYSTEMD 2
#define SUPERVISED_UPSTART 3

/* Anti-warning macro... */
#define UNUSED(V) ((void) V)

#define ZSKIPLIST_MAXLEVEL 32 /* Should be enough for 2^64 elements */
#define ZSKIPLIST_P 0.25      /* Skiplist P = 1/4 */
#define ZSKIPLIST_MAX_SEARCH 10

/* Append only defines */
#define AOF_FSYNC_NO 0
#define AOF_FSYNC_ALWAYS 1
#define AOF_FSYNC_EVERYSEC 2

/* Replication diskless load defines */
#define REPL_DISKLESS_LOAD_DISABLED 0
#define REPL_DISKLESS_LOAD_WHEN_DB_EMPTY 1
#define REPL_DISKLESS_LOAD_SWAPDB 2

/* TLS Client Authentication */
#define TLS_CLIENT_AUTH_NO 0
#define TLS_CLIENT_AUTH_YES 1
#define TLS_CLIENT_AUTH_OPTIONAL 2

/* Sanitize dump payload */
#define SANITIZE_DUMP_NO 0
#define SANITIZE_DUMP_YES 1
#define SANITIZE_DUMP_CLIENTS 2

/* Enable protected config/command */
#define PROTECTED_ACTION_ALLOWED_NO 0
#define PROTECTED_ACTION_ALLOWED_YES 1
#define PROTECTED_ACTION_ALLOWED_LOCAL 2

/* Sets operations codes */
#define SET_OP_UNION 0
#define SET_OP_DIFF 1
#define SET_OP_INTER 2

/* oom-score-adj defines */
#define OOM_SCORE_ADJ_NO 0
#define OOM_SCORE_RELATIVE 1
#define OOM_SCORE_ADJ_ABSOLUTE 2

/* Redis maxmemory strategies. Instead of using just incremental number
 * for this defines, we use a set of flags so that testing for certain
 * properties common to multiple policies is faster. */
#define MAXMEMORY_FLAG_LRU (1<<0)
#define MAXMEMORY_FLAG_LFU (1<<1)
#define MAXMEMORY_FLAG_ALLKEYS (1<<2)
#define MAXMEMORY_FLAG_NO_SHARED_INTEGERS \
    (MAXMEMORY_FLAG_LRU|MAXMEMORY_FLAG_LFU)

#define MAXMEMORY_VOLATILE_LRU ((0<<8)|MAXMEMORY_FLAG_LRU)
#define MAXMEMORY_VOLATILE_LFU ((1<<8)|MAXMEMORY_FLAG_LFU)
#define MAXMEMORY_VOLATILE_TTL (2<<8)
#define MAXMEMORY_VOLATILE_RANDOM (3<<8)
#define MAXMEMORY_ALLKEYS_LRU ((4<<8)|MAXMEMORY_FLAG_LRU|MAXMEMORY_FLAG_ALLKEYS)
#define MAXMEMORY_ALLKEYS_LFU ((5<<8)|MAXMEMORY_FLAG_LFU|MAXMEMORY_FLAG_ALLKEYS)
#define MAXMEMORY_ALLKEYS_RANDOM ((6<<8)|MAXMEMORY_FLAG_ALLKEYS)
#define MAXMEMORY_NO_EVICTION (7<<8)

/* Units */
#define UNIT_SECONDS 0
#define UNIT_MILLISECONDS 1

/* SHUTDOWN flags */
#define SHUTDOWN_NOFLAGS 0      /* No flags. */
#define SHUTDOWN_SAVE 1         /* Force SAVE on SHUTDOWN even if no save
                                   points are configured. */
#define SHUTDOWN_NOSAVE 2       /* Don't SAVE on SHUTDOWN. */
#define SHUTDOWN_NOW 4          /* Don't wait for replicas to catch up. */
#define SHUTDOWN_FORCE 8        /* Don't let errors prevent shutdown. */

/* Command call flags, see call() function */
#define CMD_CALL_NONE 0
#define CMD_CALL_PROPAGATE_AOF (1<<0)
#define CMD_CALL_PROPAGATE_REPL (1<<1)
#define CMD_CALL_REPROCESSING (1<<2)
#define CMD_CALL_FROM_MODULE (1<<3)  /* From RM_Call */
#define CMD_CALL_PROPAGATE (CMD_CALL_PROPAGATE_AOF|CMD_CALL_PROPAGATE_REPL)
#define CMD_CALL_FULL (CMD_CALL_PROPAGATE)

/* Command propagation flags, see propagateNow() function */
#define PROPAGATE_NONE 0
#define PROPAGATE_AOF 1
#define PROPAGATE_REPL 2

/* Actions pause types */
#define PAUSE_ACTION_CLIENT_WRITE     (1<<0)
#define PAUSE_ACTION_CLIENT_ALL       (1<<1) /* must be bigger than PAUSE_ACTION_CLIENT_WRITE */
#define PAUSE_ACTION_EXPIRE           (1<<2)
#define PAUSE_ACTION_EVICT            (1<<3)
#define PAUSE_ACTION_REPLICA          (1<<4) /* pause replica traffic */

/* common sets of actions to pause/unpause */
#define PAUSE_ACTIONS_CLIENT_WRITE_SET (PAUSE_ACTION_CLIENT_WRITE|\
                                        PAUSE_ACTION_EXPIRE|\
                                        PAUSE_ACTION_EVICT|\
                                        PAUSE_ACTION_REPLICA)
#define PAUSE_ACTIONS_CLIENT_ALL_SET   (PAUSE_ACTION_CLIENT_ALL|\
                                        PAUSE_ACTION_EXPIRE|\
                                        PAUSE_ACTION_EVICT|\
                                        PAUSE_ACTION_REPLICA)

/* Client pause purposes. Each purpose has its own end time and pause type. */
typedef enum {
    PAUSE_BY_CLIENT_COMMAND = 0,
    PAUSE_DURING_SHUTDOWN,
    PAUSE_DURING_FAILOVER,
    NUM_PAUSE_PURPOSES /* This value is the number of purposes above. */
} pause_purpose;

typedef struct {
    uint32_t paused_actions; /* Bitmask of actions */
    mstime_t end;
} pause_event;

/* Ways that a clusters endpoint can be described */
typedef enum {
    CLUSTER_ENDPOINT_TYPE_IP = 0,          /* Show IP address */
    CLUSTER_ENDPOINT_TYPE_HOSTNAME,        /* Show hostname */
    CLUSTER_ENDPOINT_TYPE_UNKNOWN_ENDPOINT /* Show NULL or empty */
} cluster_endpoint_type;

/* RDB active child save type. */
#define RDB_CHILD_TYPE_NONE 0
#define RDB_CHILD_TYPE_DISK 1     /* RDB is written to disk. */
#define RDB_CHILD_TYPE_SOCKET 2   /* RDB is written to slave socket. */

/* Keyspace changes notification classes. Every class is associated with a
 * character for configuration purposes. */
#define NOTIFY_KEYSPACE (1<<0)    /* K */
#define NOTIFY_KEYEVENT (1<<1)    /* E */
#define NOTIFY_GENERIC (1<<2)     /* g */
#define NOTIFY_STRING (1<<3)      /* $ */
#define NOTIFY_LIST (1<<4)        /* l */
#define NOTIFY_SET (1<<5)         /* s */
#define NOTIFY_HASH (1<<6)        /* h */
#define NOTIFY_ZSET (1<<7)        /* z */
#define NOTIFY_EXPIRED (1<<8)     /* x */
#define NOTIFY_EVICTED (1<<9)     /* e */
#define NOTIFY_STREAM (1<<10)     /* t */
#define NOTIFY_KEY_MISS (1<<11)   /* m (Note: This one is excluded from NOTIFY_ALL on purpose) */
#define NOTIFY_LOADED (1<<12)     /* module only key space notification, indicate a key loaded from rdb */
#define NOTIFY_MODULE (1<<13)     /* d, module key space notification */
#define NOTIFY_NEW (1<<14)        /* n, new key notification */
#define NOTIFY_ALL (NOTIFY_GENERIC | NOTIFY_STRING | NOTIFY_LIST | NOTIFY_SET | NOTIFY_HASH | NOTIFY_ZSET | NOTIFY_EXPIRED | NOTIFY_EVICTED | NOTIFY_STREAM | NOTIFY_MODULE) /* A flag */

/* Using the following macro you can run code inside serverCron() with the
 * specified period, specified in milliseconds.
 * The actual resolution depends on server.hz. */
#define run_with_period(_ms_) if (((_ms_) <= 1000/server.hz) || !(server.cronloops%((_ms_)/(1000/server.hz))))

/* We can print the stacktrace, so our assert is defined this way: */
#define serverAssertWithInfo(_c,_o,_e) (likely(_e)?(void)0 : (_serverAssertWithInfo(_c,_o,#_e,__FILE__,__LINE__),redis_unreachable()))
#define serverAssert(_e) (likely(_e)?(void)0 : (_serverAssert(#_e,__FILE__,__LINE__),redis_unreachable()))
#define serverPanic(...) _serverPanic(__FILE__,__LINE__,__VA_ARGS__),redis_unreachable()

/* The following macros provide assertions that are only executed during test builds and should be used to add 
 * assertions that are too computationally expensive or dangerous to run during normal operations.  */
#ifdef DEBUG_ASSERTIONS
#define debugServerAssertWithInfo(...) serverAssertWithInfo(__VA_ARGS__)
#else
#define debugServerAssertWithInfo(...)
#endif

/* latency histogram per command init settings */
#define LATENCY_HISTOGRAM_MIN_VALUE 1L        /* >= 1 nanosec */
#define LATENCY_HISTOGRAM_MAX_VALUE 1000000000L  /* <= 1 secs */
#define LATENCY_HISTOGRAM_PRECISION 2  /* Maintain a value precision of 2 significant digits across LATENCY_HISTOGRAM_MIN_VALUE and LATENCY_HISTOGRAM_MAX_VALUE range.
                                        * Value quantization within the range will thus be no larger than 1/100th (or 1%) of any value.
                                        * The total size per histogram should sit around 40 KiB Bytes. */

/* Busy module flags, see busy_module_yield_flags */
#define BUSY_MODULE_YIELD_NONE (0)
#define BUSY_MODULE_YIELD_EVENTS (1<<0)
#define BUSY_MODULE_YIELD_CLIENTS (1<<1)

/*-----------------------------------------------------------------------------
 * Data types
 *----------------------------------------------------------------------------*/

/* A redis object, that is a type able to hold a string / list / set */

/* The actual Redis Object */
#define OBJ_STRING 0    /* String object. */
#define OBJ_LIST 1      /* List object. */
#define OBJ_SET 2       /* Set object. */
#define OBJ_ZSET 3      /* Sorted set object. */
#define OBJ_HASH 4      /* Hash object. */

/* The "module" object type is a special one that signals that the object
 * is one directly managed by a Redis module. In this case the value points
 * to a moduleValue struct, which contains the object value (which is only
 * handled by the module itself) and the RedisModuleType struct which lists
 * function pointers in order to serialize, deserialize, AOF-rewrite and
 * free the object.
 *
 * Inside the RDB file, module types are encoded as OBJ_MODULE followed
 * by a 64 bit module type ID, which has a 54 bits module-specific signature
 * in order to dispatch the loading to the right module, plus a 10 bits
 * encoding version. */
#define OBJ_MODULE 5    /* Module object. */
#define OBJ_STREAM 6    /* Stream object. */
#define OBJ_TYPE_MAX 7  /* Maximum number of object types */

/* Extract encver / signature from a module type ID. */
#define REDISMODULE_TYPE_ENCVER_BITS 10
#define REDISMODULE_TYPE_ENCVER_MASK ((1<<REDISMODULE_TYPE_ENCVER_BITS)-1)
#define REDISMODULE_TYPE_ENCVER(id) ((id) & REDISMODULE_TYPE_ENCVER_MASK)
#define REDISMODULE_TYPE_SIGN(id) (((id) & ~((uint64_t)REDISMODULE_TYPE_ENCVER_MASK)) >>REDISMODULE_TYPE_ENCVER_BITS)

/* Bit flags for moduleTypeAuxSaveFunc */
#define REDISMODULE_AUX_BEFORE_RDB (1<<0)
#define REDISMODULE_AUX_AFTER_RDB (1<<1)

struct RedisModule;
struct RedisModuleIO;
struct RedisModuleDigest;
struct RedisModuleCtx;
struct moduleLoadQueueEntry;
struct RedisModuleKeyOptCtx;
struct RedisModuleCommand;
struct clusterState;

/* Each module type implementation should export a set of methods in order
 * to serialize and deserialize the value in the RDB file, rewrite the AOF
 * log, create the digest for "DEBUG DIGEST", and free the value when a key
 * is deleted. */
typedef void *(*moduleTypeLoadFunc)(struct RedisModuleIO *io, int encver);
typedef void (*moduleTypeSaveFunc)(struct RedisModuleIO *io, void *value);
typedef int (*moduleTypeAuxLoadFunc)(struct RedisModuleIO *rdb, int encver, int when);
typedef void (*moduleTypeAuxSaveFunc)(struct RedisModuleIO *rdb, int when);
typedef void (*moduleTypeRewriteFunc)(struct RedisModuleIO *io, struct redisObject *key, void *value);
typedef void (*moduleTypeDigestFunc)(struct RedisModuleDigest *digest, void *value);
typedef size_t (*moduleTypeMemUsageFunc)(const void *value);
typedef void (*moduleTypeFreeFunc)(void *value);
typedef size_t (*moduleTypeFreeEffortFunc)(struct redisObject *key, const void *value);
typedef void (*moduleTypeUnlinkFunc)(struct redisObject *key, void *value);
typedef void *(*moduleTypeCopyFunc)(struct redisObject *fromkey, struct redisObject *tokey, const void *value);
typedef int (*moduleTypeDefragFunc)(struct RedisModuleDefragCtx *ctx, struct redisObject *key, void **value);
typedef size_t (*moduleTypeMemUsageFunc2)(struct RedisModuleKeyOptCtx *ctx, const void *value, size_t sample_size);
typedef void (*moduleTypeFreeFunc2)(struct RedisModuleKeyOptCtx *ctx, void *value);
typedef size_t (*moduleTypeFreeEffortFunc2)(struct RedisModuleKeyOptCtx *ctx, const void *value);
typedef void (*moduleTypeUnlinkFunc2)(struct RedisModuleKeyOptCtx *ctx, void *value);
typedef void *(*moduleTypeCopyFunc2)(struct RedisModuleKeyOptCtx *ctx, const void *value);
typedef int (*moduleTypeAuthCallback)(struct RedisModuleCtx *ctx, void *username, void *password, const char **err);


/* The module type, which is referenced in each value of a given type, defines
 * the methods and links to the module exporting the type. */
typedef struct RedisModuleType {
    uint64_t id; /* Higher 54 bits of type ID + 10 lower bits of encoding ver. */
    struct RedisModule *module;
    moduleTypeLoadFunc rdb_load;
    moduleTypeSaveFunc rdb_save;
    moduleTypeRewriteFunc aof_rewrite;
    moduleTypeMemUsageFunc mem_usage;
    moduleTypeDigestFunc digest;
    moduleTypeFreeFunc free;
    moduleTypeFreeEffortFunc free_effort;
    moduleTypeUnlinkFunc unlink;
    moduleTypeCopyFunc copy;
    moduleTypeDefragFunc defrag;
    moduleTypeAuxLoadFunc aux_load;
    moduleTypeAuxSaveFunc aux_save;
    moduleTypeMemUsageFunc2 mem_usage2;
    moduleTypeFreeEffortFunc2 free_effort2;
    moduleTypeUnlinkFunc2 unlink2;
    moduleTypeCopyFunc2 copy2;
    moduleTypeAuxSaveFunc aux_save2;
    int aux_save_triggers;
    char name[10]; /* 9 bytes name + null term. Charset: A-Z a-z 0-9 _- */
} moduleType;

/* In Redis objects 'robj' structures of type OBJ_MODULE, the value pointer
 * is set to the following structure, referencing the moduleType structure
 * in order to work with the value, and at the same time providing a raw
 * pointer to the value, as created by the module commands operating with
 * the module type.
 *
 * So for example in order to free such a value, it is possible to use
 * the following code:
 *
 *  if (robj->type == OBJ_MODULE) {
 *      moduleValue *mt = robj->ptr;
 *      mt->type->free(mt->value);
 *      zfree(mt); // We need to release this in-the-middle struct as well.
 *  }
 */
typedef struct moduleValue {
    moduleType *type;
    void *value;
} moduleValue;

/* This structure represents a module inside the system. */
struct RedisModule {
    void *handle;   /* Module dlopen() handle. */
    char *name;     /* Module name. */
    int ver;        /* Module version. We use just progressive integers. */
    int apiver;     /* Module API version as requested during initialization.*/
    list *types;    /* Module data types. */
    list *usedby;   /* List of modules using APIs from this one. */
    list *using;    /* List of modules we use some APIs of. */
    list *filters;  /* List of filters the module has registered. */
    list *module_configs; /* List of configurations the module has registered */
    int configs_initialized; /* Have the module configurations been initialized? */
    int in_call;    /* RM_Call() nesting level */
    int in_hook;    /* Hooks callback nesting level for this module (0 or 1). */
    int options;    /* Module options and capabilities. */
    int blocked_clients;         /* Count of RedisModuleBlockedClient in this module. */
    RedisModuleInfoFunc info_cb; /* Callback for module to add INFO fields. */
    RedisModuleDefragFunc defrag_cb;    /* Callback for global data defrag. */
    struct moduleLoadQueueEntry *loadmod; /* Module load arguments for config rewrite. */
    int num_commands_with_acl_categories; /* Number of commands in this module included in acl categories */
    int onload;     /* Flag to identify if the call is being made from Onload (0 or 1) */
    size_t num_acl_categories_added; /* Number of acl categories added by this module. */
};
typedef struct RedisModule RedisModule;

/* This is a wrapper for the 'rio' streams used inside rdb.c in Redis, so that
 * the user does not have to take the total count of the written bytes nor
 * to care about error conditions. */
struct RedisModuleIO {
    size_t bytes;       /* Bytes read / written so far. */
    rio *rio;           /* Rio stream. */
    moduleType *type;   /* Module type doing the operation. */
    int error;          /* True if error condition happened. */
    struct RedisModuleCtx *ctx; /* Optional context, see RM_GetContextFromIO()*/
    struct redisObject *key;    /* Optional name of key processed */
    int dbid;            /* The dbid of the key being processed, -1 when unknown. */
    sds pre_flush_buffer; /* A buffer that should be flushed before next write operation
                           * See rdbSaveSingleModuleAux for more details */
};

/* Macro to initialize an IO context. Note that the 'ver' field is populated
 * inside rdb.c according to the version of the value to load. */
#define moduleInitIOContext(iovar,mtype,rioptr,keyptr,db) do { \
    iovar.rio = rioptr; \
    iovar.type = mtype; \
    iovar.bytes = 0; \
    iovar.error = 0; \
    iovar.key = keyptr; \
    iovar.dbid = db; \
    iovar.ctx = NULL; \
    iovar.pre_flush_buffer = NULL; \
} while(0)

/* This is a structure used to export DEBUG DIGEST capabilities to Redis
 * modules. We want to capture both the ordered and unordered elements of
 * a data structure, so that a digest can be created in a way that correctly
 * reflects the values. See the DEBUG DIGEST command implementation for more
 * background. */
struct RedisModuleDigest {
    unsigned char o[20];    /* Ordered elements. */
    unsigned char x[20];    /* Xored elements. */
    struct redisObject *key; /* Optional name of key processed */
    int dbid;                /* The dbid of the key being processed */
};

/* Just start with a digest composed of all zero bytes. */
#define moduleInitDigestContext(mdvar) do { \
    memset(mdvar.o,0,sizeof(mdvar.o)); \
    memset(mdvar.x,0,sizeof(mdvar.x)); \
} while(0)

/* Macro to check if the client is in the middle of module based authentication. */
#define clientHasModuleAuthInProgress(c) ((c)->module_auth_ctx != NULL)

/* Objects encoding. Some kind of objects like Strings and Hashes can be
 * internally represented in multiple ways. The 'encoding' field of the object
 * is set to one of this fields for this object. */
#define OBJ_ENCODING_RAW 0     /* Raw representation */
#define OBJ_ENCODING_INT 1     /* Encoded as integer */
#define OBJ_ENCODING_HT 2      /* Encoded as hash table */
#define OBJ_ENCODING_ZIPMAP 3  /* No longer used: old hash encoding. */
#define OBJ_ENCODING_LINKEDLIST 4 /* No longer used: old list encoding. */
#define OBJ_ENCODING_ZIPLIST 5 /* No longer used: old list/hash/zset encoding. */
#define OBJ_ENCODING_INTSET 6  /* Encoded as intset */
#define OBJ_ENCODING_SKIPLIST 7  /* Encoded as skiplist */
#define OBJ_ENCODING_EMBSTR 8  /* Embedded sds string encoding */
#define OBJ_ENCODING_QUICKLIST 9 /* Encoded as linked list of listpacks */
#define OBJ_ENCODING_STREAM 10 /* Encoded as a radix tree of listpacks */
#define OBJ_ENCODING_LISTPACK 11 /* Encoded as a listpack */

#define LRU_BITS 24
#define LRU_CLOCK_MAX ((1<<LRU_BITS)-1) /* Max value of obj->lru */
#define LRU_CLOCK_RESOLUTION 1000 /* LRU clock resolution in ms */

#define OBJ_SHARED_REFCOUNT INT_MAX     /* Global object never destroyed. */
#define OBJ_STATIC_REFCOUNT (INT_MAX-1) /* Object allocated in the stack. */
#define OBJ_FIRST_SPECIAL_REFCOUNT OBJ_STATIC_REFCOUNT
struct redisObject {
    unsigned type:4;
    unsigned encoding:4;
    unsigned lru:LRU_BITS; /* LRU time (relative to global lru_clock) or
                            * LFU data (least significant 8 bits frequency
                            * and most significant 16 bits access time). */
    int refcount;
    void *ptr;
};

/* The string name for an object's type as listed above
 * Native types are checked against the OBJ_STRING, OBJ_LIST, OBJ_* defines,
 * and Module types have their registered name returned. */
char *getObjectTypeName(robj*);

/* Macro used to initialize a Redis object allocated on the stack.
 * Note that this macro is taken near the structure definition to make sure
 * we'll update it when the structure is changed, to avoid bugs like
 * bug #85 introduced exactly in this way. */
#define initStaticStringObject(_var,_ptr) do { \
    _var.refcount = OBJ_STATIC_REFCOUNT; \
    _var.type = OBJ_STRING; \
    _var.encoding = OBJ_ENCODING_RAW; \
    _var.ptr = _ptr; \
} while(0)

struct evictionPoolEntry; /* Defined in evict.c */

/* This structure is used in order to represent the output buffer of a client,
 * which is actually a linked list of blocks like that, that is: client->reply. */
typedef struct clientReplyBlock {
    size_t size, used;
    char buf[];
} clientReplyBlock;

/* Replication buffer blocks is the list of replBufBlock.
 *
 * +--------------+       +--------------+       +--------------+
 * | refcount = 1 |  ...  | refcount = 0 |  ...  | refcount = 2 |
 * +--------------+       +--------------+       +--------------+
 *      |                                            /       \
 *      |                                           /         \
 *      |                                          /           \
 *  Repl Backlog                               Replica_A    Replica_B
 *
 * Each replica or replication backlog increments only the refcount of the
 * 'ref_repl_buf_node' which it points to. So when replica walks to the next
 * node, it should first increase the next node's refcount, and when we trim
 * the replication buffer nodes, we remove node always from the head node which
 * refcount is 0. If the refcount of the head node is not 0, we must stop
 * trimming and never iterate the next node. */

/* Similar with 'clientReplyBlock', it is used for shared buffers between
 * all replica clients and replication backlog. */
typedef struct replBufBlock {
    int refcount;           /* Number of replicas or repl backlog using. */
    long long id;           /* The unique incremental number. */
    long long repl_offset;  /* Start replication offset of the block. */
    size_t size, used;
    char buf[];
} replBufBlock;

/* Redis database representation. There are multiple databases identified
 * by integers from 0 (the default database) up to the max configured
 * database. The database number is the 'id' field in the structure. */
typedef struct redisDb {
    kvstore *keys;              /* The keyspace for this DB */
    kvstore *expires;           /* Timeout of keys with a timeout set */
    dict *blocking_keys;        /* Keys with clients waiting for data (BLPOP)*/
    dict *blocking_keys_unblock_on_nokey;   /* Keys with clients waiting for
                                             * data, and should be unblocked if key is deleted (XREADEDGROUP).
                                             * This is a subset of blocking_keys*/
    dict *ready_keys;           /* Blocked keys that received a PUSH */
    dict *watched_keys;         /* WATCHED keys for MULTI/EXEC CAS */
    int id;                     /* Database ID */
    long long avg_ttl;          /* Average TTL, just for stats */
    unsigned long expires_cursor; /* Cursor of the active expire cycle. */
    list *defrag_later;         /* List of key names to attempt to defrag one by one, gradually. */
} redisDb;

/* forward declaration for functions ctx */
typedef struct functionsLibCtx functionsLibCtx;

/* Holding object that need to be populated during
 * rdb loading. On loading end it is possible to decide
 * whether not to set those objects on their rightful place.
 * For example: dbarray need to be set as main database on
 *              successful loading and dropped on failure. */
typedef struct rdbLoadingCtx {
    redisDb* dbarray;
    functionsLibCtx* functions_lib_ctx;
}rdbLoadingCtx;

/* Client MULTI/EXEC state */
typedef struct multiCmd {
    robj **argv;
    int argv_len;
    int argc;
    struct redisCommand *cmd;
} multiCmd;

typedef struct multiState {
    multiCmd *commands;     /* Array of MULTI commands */
    int count;              /* Total number of MULTI commands */
    int cmd_flags;          /* The accumulated command flags OR-ed together.
                               So if at least a command has a given flag, it
                               will be set in this field. */
    int cmd_inv_flags;      /* Same as cmd_flags, OR-ing the ~flags. so that it
                               is possible to know if all the commands have a
                               certain flag. */
    size_t argv_len_sums;    /* mem used by all commands arguments */
    int alloc_count;         /* total number of multiCmd struct memory reserved. */
} multiState;

/* This structure holds the blocking operation state for a client.
 * The fields used depend on client->btype. */
typedef struct blockingState {
    /* Generic fields. */
    blocking_type btype;                  /* Type of blocking op if CLIENT_BLOCKED. */
    mstime_t timeout;           /* Blocking operation timeout. If UNIX current time
                                 * is > timeout then the operation timed out. */
    int unblock_on_nokey;       /* Whether to unblock the client when at least one of the keys
                                   is deleted or does not exist anymore */
    /* BLOCKED_LIST, BLOCKED_ZSET and BLOCKED_STREAM or any other Keys related blocking */
    dict *keys;                 /* The keys we are blocked on */

    /* BLOCKED_WAIT and BLOCKED_WAITAOF */
    int numreplicas;        /* Number of replicas we are waiting for ACK. */
    int numlocal;           /* Indication if WAITAOF is waiting for local fsync. */
    long long reploffset;   /* Replication offset to reach. */

    /* BLOCKED_MODULE */
    void *module_blocked_handle; /* RedisModuleBlockedClient structure.
                                    which is opaque for the Redis core, only
                                    handled in module.c. */

    void *async_rm_call_handle; /* RedisModuleAsyncRMCallPromise structure.
                                   which is opaque for the Redis core, only
                                   handled in module.c. */
} blockingState;

/* The following structure represents a node in the server.ready_keys list,
 * where we accumulate all the keys that had clients blocked with a blocking
 * operation such as B[LR]POP, but received new data in the context of the
 * last executed command.
 *
 * After the execution of every command or script, we iterate over this list to check
 * if as a result we should serve data to clients blocked, unblocking them.
 * Note that server.ready_keys will not have duplicates as there dictionary
 * also called ready_keys in every structure representing a Redis database,
 * where we make sure to remember if a given key was already added in the
 * server.ready_keys list. */
typedef struct readyList {
    redisDb *db;
    robj *key;
} readyList;

/* This structure represents a Redis user. This is useful for ACLs, the
 * user is associated to the connection after the connection is authenticated.
 * If there is no associated user, the connection uses the default user. */
#define USER_COMMAND_BITS_COUNT 1024    /* The total number of command bits
                                           in the user structure. The last valid
                                           command ID we can set in the user
                                           is USER_COMMAND_BITS_COUNT-1. */
#define USER_FLAG_ENABLED (1<<0)        /* The user is active. */
#define USER_FLAG_DISABLED (1<<1)       /* The user is disabled. */
#define USER_FLAG_NOPASS (1<<2)         /* The user requires no password, any
                                           provided password will work. For the
                                           default user, this also means that
                                           no AUTH is needed, and every
                                           connection is immediately
                                           authenticated. */
#define USER_FLAG_SANITIZE_PAYLOAD (1<<3)       /* The user require a deep RESTORE
                                                 * payload sanitization. */
#define USER_FLAG_SANITIZE_PAYLOAD_SKIP (1<<4)  /* The user should skip the
                                                 * deep sanitization of RESTORE
                                                 * payload. */

#define SELECTOR_FLAG_ROOT (1<<0)           /* This is the root user permission
                                             * selector. */
#define SELECTOR_FLAG_ALLKEYS (1<<1)        /* The user can mention any key. */
#define SELECTOR_FLAG_ALLCOMMANDS (1<<2)    /* The user can run all commands. */
#define SELECTOR_FLAG_ALLCHANNELS (1<<3)    /* The user can mention any Pub/Sub
                                               channel. */

typedef struct {
    sds name;       /* The username as an SDS string. */
    uint32_t flags; /* See USER_FLAG_* */
    list *passwords; /* A list of SDS valid passwords for this user. */
    list *selectors; /* A list of selectors this user validates commands
                        against. This list will always contain at least
                        one selector for backwards compatibility. */
    robj *acl_string; /* cached string represent of ACLs */
} user;

/* With multiplexing we need to take per-client state.
 * Clients are taken in a linked list. */

#define CLIENT_ID_AOF (UINT64_MAX) /* Reserved ID for the AOF client. If you
                                      need more reserved IDs use UINT64_MAX-1,
                                      -2, ... and so forth. */

/* Replication backlog is not a separate memory, it just is one consumer of
 * the global replication buffer. This structure records the reference of
 * replication buffers. Since the replication buffer block list may be very long,
 * it would cost much time to search replication offset on partial resync, so
 * we use one rax tree to index some blocks every REPL_BACKLOG_INDEX_PER_BLOCKS
 * to make searching offset from replication buffer blocks list faster. */
typedef struct replBacklog {
    listNode *ref_repl_buf_node; /* Referenced node of replication buffer blocks,
                                  * see the definition of replBufBlock. */
    size_t unindexed_count;      /* The count from last creating index block. */
    rax *blocks_index;           /* The index of recorded blocks of replication
                                  * buffer for quickly searching replication
                                  * offset on partial resynchronization. */
    long long histlen;           /* Backlog actual data length */
    long long offset;            /* Replication "master offset" of first
                                  * byte in the replication backlog buffer.*/
} replBacklog;

typedef struct {
    list *clients;
    size_t mem_usage_sum;
} clientMemUsageBucket;

#ifdef LOG_REQ_RES
/* Structure used to log client's requests and their
 * responses (see logreqres.c) */
typedef struct {
    /* General */
    int argv_logged; /* 1 if the command was logged */
    /* Vars for log buffer */
    unsigned char *buf; /* Buffer holding the data (request and response) */
    size_t used;
    size_t capacity;
    /* Vars for offsets within the client's reply */
    struct {
        /* General */
        int saved; /* 1 if we already saved the offset (first time we call addReply*) */
        /* Offset within the static reply buffer */
        int bufpos;
        /* Offset within the reply block list */
        struct {
            int index;
            size_t used;
        } last_node;
    } offset;
} clientReqResInfo;
#endif

typedef struct client {
    uint64_t id;            /* Client incremental unique ID. */
    uint64_t flags;         /* Client flags: CLIENT_* macros. */
    connection *conn;
    int resp;               /* RESP protocol version. Can be 2 or 3. */
    redisDb *db;            /* Pointer to currently SELECTed DB. */
    robj *name;             /* As set by CLIENT SETNAME. */
    robj *lib_name;         /* The client library name as set by CLIENT SETINFO. */
    robj *lib_ver;          /* The client library version as set by CLIENT SETINFO. */
    sds querybuf;           /* Buffer we use to accumulate client queries. */
    size_t qb_pos;          /* The position we have read in querybuf. */
    size_t querybuf_peak;   /* Recent (100ms or more) peak of querybuf size. */
    int argc;               /* Num of arguments of current command. */
    robj **argv;            /* Arguments of current command. */
    int argv_len;           /* Size of argv array (may be more than argc) */
    int original_argc;      /* Num of arguments of original command if arguments were rewritten. */
    robj **original_argv;   /* Arguments of original command if arguments were rewritten. */
    size_t argv_len_sum;    /* Sum of lengths of objects in argv list. */
    struct redisCommand *cmd, *lastcmd;  /* Last command executed. */
    struct redisCommand *realcmd; /* The original command that was executed by the client,
                                     Used to update error stats in case the c->cmd was modified
                                     during the command invocation (like on GEOADD for example). */
    user *user;             /* User associated with this connection. If the
                               user is set to NULL the connection can do
                               anything (admin). */
    int reqtype;            /* Request protocol type: PROTO_REQ_* */
    int multibulklen;       /* Number of multi bulk arguments left to read. */
    long bulklen;           /* Length of bulk argument in multi bulk request. */
    list *reply;            /* List of reply objects to send to the client. */
    unsigned long long reply_bytes; /* Tot bytes of objects in reply list. */
    list *deferred_reply_errors;    /* Used for module thread safe contexts. */
    size_t sentlen;         /* Amount of bytes already sent in the current
                               buffer or object being sent. */
    time_t ctime;           /* Client creation time. */
    long duration;          /* Current command duration. Used for measuring latency of blocking/non-blocking cmds */
    int slot;               /* The slot the client is executing against. Set to -1 if no slot is being used */
    dictEntry *cur_script;  /* Cached pointer to the dictEntry of the script being executed. */
    time_t lastinteraction; /* Time of the last interaction, used for timeout */
    time_t obuf_soft_limit_reached_time;
    int authenticated;      /* Needed when the default user requires auth. */
    int replstate;          /* Replication state if this is a slave. */
    int repl_start_cmd_stream_on_ack; /* Install slave write handler on first ACK. */
    int repldbfd;           /* Replication DB file descriptor. */
    off_t repldboff;        /* Replication DB file offset. */
    off_t repldbsize;       /* Replication DB file size. */
    sds replpreamble;       /* Replication DB preamble. */
    long long read_reploff; /* Read replication offset if this is a master. */
    long long reploff;      /* Applied replication offset if this is a master. */
    long long repl_applied; /* Applied replication data count in querybuf, if this is a replica. */
    long long repl_ack_off; /* Replication ack offset, if this is a slave. */
    long long repl_aof_off; /* Replication AOF fsync ack offset, if this is a slave. */
    long long repl_ack_time;/* Replication ack time, if this is a slave. */
    long long repl_last_partial_write; /* The last time the server did a partial write from the RDB child pipe to this replica  */
    long long psync_initial_offset; /* FULLRESYNC reply offset other slaves
                                       copying this slave output buffer
                                       should use. */
    char replid[CONFIG_RUN_ID_SIZE+1]; /* Master replication ID (if master). */
    int slave_listening_port; /* As configured with: REPLCONF listening-port */
    char *slave_addr;       /* Optionally given by REPLCONF ip-address */
    int slave_capa;         /* Slave capabilities: SLAVE_CAPA_* bitwise OR. */
    int slave_req;          /* Slave requirements: SLAVE_REQ_* */
    multiState mstate;      /* MULTI/EXEC state */
    blockingState bstate;     /* blocking state */
    long long woff;         /* Last write global replication offset. */
    list *watched_keys;     /* Keys WATCHED for MULTI/EXEC CAS */
    dict *pubsub_channels;  /* channels a client is interested in (SUBSCRIBE) */
    dict *pubsub_patterns;  /* patterns a client is interested in (PSUBSCRIBE) */
    dict *pubsubshard_channels;  /* shard level channels a client is interested in (SSUBSCRIBE) */
    sds peerid;             /* Cached peer ID. */
    sds sockname;           /* Cached connection target address. */
    listNode *client_list_node; /* list node in client list */
    listNode *postponed_list_node; /* list node within the postponed list */
    listNode *pending_read_list_node; /* list node in clients pending read list */
    void *module_blocked_client; /* Pointer to the RedisModuleBlockedClient associated with this
                                  * client. This is set in case of module authentication before the
                                  * unblocked client is reprocessed to handle reply callbacks. */
    void *module_auth_ctx; /* Ongoing / attempted module based auth callback's ctx.
                            * This is only tracked within the context of the command attempting
                            * authentication. If not NULL, it means module auth is in progress. */
    RedisModuleUserChangedFunc auth_callback; /* Module callback to execute
                                               * when the authenticated user
                                               * changes. */
    void *auth_callback_privdata; /* Private data that is passed when the auth
                                   * changed callback is executed. Opaque for
                                   * Redis Core. */
    void *auth_module;      /* The module that owns the callback, which is used
                             * to disconnect the client if the module is
                             * unloaded for cleanup. Opaque for Redis Core.*/

    /* If this client is in tracking mode and this field is non zero,
     * invalidation messages for keys fetched by this client will be sent to
     * the specified client ID. */
    uint64_t client_tracking_redirection;
    rax *client_tracking_prefixes; /* A dictionary of prefixes we are already
                                      subscribed to in BCAST mode, in the
                                      context of client side caching. */
    /* In updateClientMemoryUsage() we track the memory usage of
     * each client and add it to the sum of all the clients of a given type,
     * however we need to remember what was the old contribution of each
     * client, and in which category the client was, in order to remove it
     * before adding it the new value. */
    size_t last_memory_usage;
    int last_memory_type;

    listNode *mem_usage_bucket_node;
    clientMemUsageBucket *mem_usage_bucket;

    listNode *ref_repl_buf_node; /* Referenced node of replication buffer blocks,
                                  * see the definition of replBufBlock. */
    size_t ref_block_pos;        /* Access position of referenced buffer block,
                                  * i.e. the next offset to send. */

    /* list node in clients_pending_write list */
    listNode clients_pending_write_node;
    /* Response buffer */
    size_t buf_peak; /* Peak used size of buffer in last 5 sec interval. */
    mstime_t buf_peak_last_reset_time; /* keeps the last time the buffer peak value was reset */
    int bufpos;
    size_t buf_usable_size; /* Usable size of buffer. */
    char *buf;
#ifdef LOG_REQ_RES
    clientReqResInfo reqres;
#endif
} client;

/* ACL information */
typedef struct aclInfo {
    long long user_auth_failures; /* Auth failure counts on user level */
    long long invalid_cmd_accesses; /* Invalid command accesses that user doesn't have permission to */
    long long invalid_key_accesses; /* Invalid key accesses that user doesn't have permission to */
    long long invalid_channel_accesses; /* Invalid channel accesses that user doesn't have permission to */
} aclInfo;

struct saveparam {
    time_t seconds;
    int changes;
};

struct moduleLoadQueueEntry {
    sds path;
    int argc;
    robj **argv;
};

struct sentinelLoadQueueEntry {
    int argc;
    sds *argv;
    int linenum;
    sds line;
};

struct sentinelConfig {
    list *pre_monitor_cfg;
    list *monitor_cfg;
    list *post_monitor_cfg;
};

struct sharedObjectsStruct {
    robj *ok, *err, *emptybulk, *czero, *cone, *pong, *space,
    *queued, *null[4], *nullarray[4], *emptymap[4], *emptyset[4],
    *emptyarray, *wrongtypeerr, *nokeyerr, *syntaxerr, *sameobjecterr,
    *outofrangeerr, *noscripterr, *loadingerr,
    *slowevalerr, *slowscripterr, *slowmoduleerr, *bgsaveerr,
    *masterdownerr, *roslaveerr, *execaborterr, *noautherr, *noreplicaserr,
    *busykeyerr, *oomerr, *plus, *messagebulk, *pmessagebulk, *subscribebulk,
    *unsubscribebulk, *psubscribebulk, *punsubscribebulk, *del, *unlink,
    *rpop, *lpop, *lpush, *rpoplpush, *lmove, *blmove, *zpopmin, *zpopmax,
    *emptyscan, *multi, *exec, *left, *right, *hset, *srem, *xgroup, *xclaim,  
    *script, *replconf, *eval, *persist, *set, *pexpireat, *pexpire, 
    *time, *pxat, *absttl, *retrycount, *force, *justid, *entriesread,
    *lastid, *ping, *setid, *keepttl, *load, *createconsumer,
    *getack, *special_asterick, *special_equals, *default_username, *redacted,
    *ssubscribebulk,*sunsubscribebulk, *smessagebulk,
    *select[PROTO_SHARED_SELECT_CMDS],
    *integers[OBJ_SHARED_INTEGERS],
    *mbulkhdr[OBJ_SHARED_BULKHDR_LEN], /* "*<value>\r\n" */
    *bulkhdr[OBJ_SHARED_BULKHDR_LEN],  /* "$<value>\r\n" */
    *maphdr[OBJ_SHARED_BULKHDR_LEN],   /* "%<value>\r\n" */
    *sethdr[OBJ_SHARED_BULKHDR_LEN];   /* "~<value>\r\n" */
    sds minstring, maxstring;
};

/* ZSETs use a specialized version of Skiplists */
typedef struct zskiplistNode {
    sds ele;
    double score;
    struct zskiplistNode *backward;
    struct zskiplistLevel {
        struct zskiplistNode *forward;
        unsigned long span;
    } level[];
} zskiplistNode;

typedef struct zskiplist {
    struct zskiplistNode *header, *tail;
    unsigned long length;
    int level;
} zskiplist;

typedef struct zset {
    dict *dict;
    zskiplist *zsl;
} zset;

typedef struct clientBufferLimitsConfig {
    unsigned long long hard_limit_bytes;
    unsigned long long soft_limit_bytes;
    time_t soft_limit_seconds;
} clientBufferLimitsConfig;

extern clientBufferLimitsConfig clientBufferLimitsDefaults[CLIENT_TYPE_OBUF_COUNT];

/* The redisOp structure defines a Redis Operation, that is an instance of
 * a command with an argument vector, database ID, propagation target
 * (PROPAGATE_*), and command pointer.
 *
 * Currently only used to additionally propagate more commands to AOF/Replication
 * after the propagation of the executed command. */
typedef struct redisOp {
    robj **argv;
    int argc, dbid, target;
} redisOp;

/* Defines an array of Redis operations. There is an API to add to this
 * structure in an easy way.
 *
 * int redisOpArrayAppend(redisOpArray *oa, int dbid, robj **argv, int argc, int target);
 * void redisOpArrayFree(redisOpArray *oa);
 */
typedef struct redisOpArray {
    redisOp *ops;
    int numops;
    int capacity;
} redisOpArray;

/* This structure is returned by the getMemoryOverheadData() function in
 * order to return memory overhead information. */
struct redisMemOverhead {
    size_t peak_allocated;
    size_t total_allocated;
    size_t startup_allocated;
    size_t repl_backlog;
    size_t clients_slaves;
    size_t clients_normal;
    size_t cluster_links;
    size_t aof_buffer;
    size_t lua_caches;
    size_t functions_caches;
    size_t overhead_total;
    size_t dataset;
    size_t total_keys;
    size_t bytes_per_key;
    float dataset_perc;
    float peak_perc;
    float total_frag;
    ssize_t total_frag_bytes;
    float allocator_frag;
    ssize_t allocator_frag_bytes;
    float allocator_rss;
    ssize_t allocator_rss_bytes;
    float rss_extra;
    size_t rss_extra_bytes;
    size_t num_dbs;
    struct {
        size_t dbid;
        size_t overhead_ht_main;
        size_t overhead_ht_expires;
    } *db;
};

/* Replication error behavior determines the replica behavior
 * when it receives an error over the replication stream. In
 * either case the error is logged. */
typedef enum {
    PROPAGATION_ERR_BEHAVIOR_IGNORE = 0,
    PROPAGATION_ERR_BEHAVIOR_PANIC,
    PROPAGATION_ERR_BEHAVIOR_PANIC_ON_REPLICAS
} replicationErrorBehavior;

/* This structure can be optionally passed to RDB save/load functions in
 * order to implement additional functionalities, by storing and loading
 * metadata to the RDB file.
 *
 * For example, to use select a DB at load time, useful in
 * replication in order to make sure that chained slaves (slaves of slaves)
 * select the correct DB and are able to accept the stream coming from the
 * top-level master. */
typedef struct rdbSaveInfo {
    /* Used saving and loading. */
    int repl_stream_db;  /* DB to select in server.master client. */

    /* Used only loading. */
    int repl_id_is_set;  /* True if repl_id field is set. */
    char repl_id[CONFIG_RUN_ID_SIZE+1];     /* Replication ID. */
    long long repl_offset;                  /* Replication offset. */
} rdbSaveInfo;

#define RDB_SAVE_INFO_INIT {-1,0,"0000000000000000000000000000000000000000",-1}

struct malloc_stats {
    size_t zmalloc_used;
    size_t process_rss;
    size_t allocator_allocated;
    size_t allocator_active;
    size_t allocator_resident;
};

/*-----------------------------------------------------------------------------
 * TLS Context Configuration
 *----------------------------------------------------------------------------*/

typedef struct redisTLSContextConfig {
    char *cert_file;                /* Server side and optionally client side cert file name */
    char *key_file;                 /* Private key filename for cert_file */
    char *key_file_pass;            /* Optional password for key_file */
    char *client_cert_file;         /* Certificate to use as a client; if none, use cert_file */
    char *client_key_file;          /* Private key filename for client_cert_file */
    char *client_key_file_pass;     /* Optional password for client_key_file */
    char *dh_params_file;
    char *ca_cert_file;
    char *ca_cert_dir;
    char *protocols;
    char *ciphers;
    char *ciphersuites;
    int prefer_server_ciphers;
    int session_caching;
    int session_cache_size;
    int session_cache_timeout;
} redisTLSContextConfig;

/*-----------------------------------------------------------------------------
 * AOF manifest definition
 *----------------------------------------------------------------------------*/
typedef enum {
    AOF_FILE_TYPE_BASE  = 'b', /* BASE file */
    AOF_FILE_TYPE_HIST  = 'h', /* HISTORY file */
    AOF_FILE_TYPE_INCR  = 'i', /* INCR file */
} aof_file_type;

typedef struct {
    sds           file_name;  /* file name */
    long long     file_seq;   /* file sequence */
    aof_file_type file_type;  /* file type */
} aofInfo;

typedef struct {
    aofInfo     *base_aof_info;       /* BASE file information. NULL if there is no BASE file. */
    list        *incr_aof_list;       /* INCR AOFs list. We may have multiple INCR AOF when rewrite fails. */
    list        *history_aof_list;    /* HISTORY AOF list. When the AOFRW success, The aofInfo contained in
                                         `base_aof_info` and `incr_aof_list` will be moved to this list. We
                                         will delete these AOF files when AOFRW finish. */
    long long   curr_base_file_seq;   /* The sequence number used by the current BASE file. */
    long long   curr_incr_file_seq;   /* The sequence number used by the current INCR file. */
    int         dirty;                /* 1 Indicates that the aofManifest in the memory is inconsistent with
                                         disk, we need to persist it immediately. */
} aofManifest;

/*-----------------------------------------------------------------------------
 * Global server state
 *----------------------------------------------------------------------------*/

/* AIX defines hz to __hz, we don't use this define and in order to allow
 * Redis build on AIX we need to undef it. */
#ifdef _AIX
#undef hz
#endif

#define CHILD_TYPE_NONE 0
#define CHILD_TYPE_RDB 1
#define CHILD_TYPE_AOF 2
#define CHILD_TYPE_LDB 3
#define CHILD_TYPE_MODULE 4

typedef enum childInfoType {
    CHILD_INFO_TYPE_CURRENT_INFO,
    CHILD_INFO_TYPE_AOF_COW_SIZE,
    CHILD_INFO_TYPE_RDB_COW_SIZE,
    CHILD_INFO_TYPE_MODULE_COW_SIZE
} childInfoType;

struct redisServer {
    /* General */
    pid_t pid;                  /* Main process pid. */
    pthread_t main_thread_id;         /* Main thread id */
    char *configfile;           /* Absolute config file path, or NULL */
    char *executable;           /* Absolute executable file path. */
    char **exec_argv;           /* Executable argv vector (copy). */
    int dynamic_hz;             /* Change hz value depending on # of clients. */
    int config_hz;              /* Configured HZ value. May be different than
                                   the actual 'hz' field value if dynamic-hz
                                   is enabled. */
    mode_t umask;               /* The umask value of the process on startup */
    int hz;                     /* serverCron() calls frequency in hertz */
    int in_fork_child;          /* indication that this is a fork child */
    redisDb *db;
<<<<<<< HEAD
    list *rehashing;            /* List of dictionaries in DBs that are currently rehashing. */
    size_t overhead_hashtable_lut;      /* The overhead of all hashtables in db. */
    size_t overhead_hashtable_rehashing;  /* The overhead of rehashing. */
=======
>>>>>>> 9103ccc3
    dict *commands;             /* Command table */
    dict *orig_commands;        /* Command table before command renaming. */
    aeEventLoop *el;
    rax *errors;                /* Errors table */
    unsigned int lruclock; /* Clock for LRU eviction */
    volatile sig_atomic_t shutdown_asap; /* Shutdown ordered by signal handler. */
    mstime_t shutdown_mstime;   /* Timestamp to limit graceful shutdown. */
    int last_sig_received;      /* Indicates the last SIGNAL received, if any (e.g., SIGINT or SIGTERM). */
    int shutdown_flags;         /* Flags passed to prepareForShutdown(). */
    int activerehashing;        /* Incremental rehash in serverCron() */
    int active_defrag_running;  /* Active defragmentation running (holds current scan aggressiveness) */
    char *pidfile;              /* PID file path */
    int arch_bits;              /* 32 or 64 depending on sizeof(long) */
    int cronloops;              /* Number of times the cron function run */
    char runid[CONFIG_RUN_ID_SIZE+1];  /* ID always different at every exec. */
    int sentinel_mode;          /* True if this instance is a Sentinel. */
    size_t initial_memory_usage; /* Bytes used after initialization. */
    int always_show_logo;       /* Show logo even for non-stdout logging. */
    int in_exec;                /* Are we inside EXEC? */
    int busy_module_yield_flags;         /* Are we inside a busy module? (triggered by RM_Yield). see BUSY_MODULE_YIELD_ flags. */
    const char *busy_module_yield_reply; /* When non-null, we are inside RM_Yield. */
    char *ignore_warnings;      /* Config: warnings that should be ignored. */
    int client_pause_in_transaction; /* Was a client pause executed during this Exec? */
    int thp_enabled;                 /* If true, THP is enabled. */
    size_t page_size;                /* The page size of OS. */
    /* Modules */
    dict *moduleapi;            /* Exported core APIs dictionary for modules. */
    dict *sharedapi;            /* Like moduleapi but containing the APIs that
                                   modules share with each other. */
    dict *module_configs_queue; /* Dict that stores module configurations from .conf file until after modules are loaded during startup or arguments to loadex. */
    list *loadmodule_queue;     /* List of modules to load at startup. */
    int module_pipe[2];         /* Pipe used to awake the event loop by module threads. */
    pid_t child_pid;            /* PID of current child */
    int child_type;             /* Type of current child */
    redisAtomic int module_gil_acquring; /* Indicates whether the GIL is being acquiring by the main thread. */
    /* Networking */
    int port;                   /* TCP listening port */
    int tls_port;               /* TLS listening port */
    int tcp_backlog;            /* TCP listen() backlog */
    char *bindaddr[CONFIG_BINDADDR_MAX]; /* Addresses we should bind to */
    int bindaddr_count;         /* Number of addresses in server.bindaddr[] */
    char *bind_source_addr;     /* Source address to bind on for outgoing connections */
    char *unixsocket;           /* UNIX socket path */
    unsigned int unixsocketperm; /* UNIX socket permission (see mode_t) */
    connListener listeners[CONN_TYPE_MAX]; /* TCP/Unix/TLS even more types */
    uint32_t socket_mark_id;    /* ID for listen socket marking */
    connListener clistener;     /* Cluster bus listener */
    list *clients;              /* List of active clients */
    list *clients_to_close;     /* Clients to close asynchronously */
    list *clients_pending_write; /* There is to write or install handler. */
    list *clients_pending_read;  /* Client has pending read socket buffers. */
    list *slaves, *monitors;    /* List of slaves and MONITORs */
    client *current_client;     /* The client that triggered the command execution (External or AOF). */
    client *executing_client;   /* The client executing the current command (possibly script or module). */

#ifdef LOG_REQ_RES
    char *req_res_logfile; /* Path of log file for logging all requests and their replies. If NULL, no logging will be performed */
    unsigned int client_default_resp;
#endif

    /* Stuff for client mem eviction */
    clientMemUsageBucket* client_mem_usage_buckets;

    rax *clients_timeout_table; /* Radix tree for blocked clients timeouts. */
    int execution_nesting;      /* Execution nesting level.
                                 * e.g. call(), async module stuff (timers, events, etc.),
                                 * cron stuff (active expire, eviction) */
    rax *clients_index;         /* Active clients dictionary by client ID. */
    uint32_t paused_actions;   /* Bitmask of actions that are currently paused */
    list *postponed_clients;       /* List of postponed clients */
    pause_event client_pause_per_purpose[NUM_PAUSE_PURPOSES];
    char neterr[ANET_ERR_LEN];   /* Error buffer for anet.c */
    dict *migrate_cached_sockets;/* MIGRATE cached sockets */
    redisAtomic uint64_t next_client_id; /* Next client unique ID. Incremental. */
    int protected_mode;         /* Don't accept external connections. */
    int io_threads_num;         /* Number of IO threads to use. */
    int io_threads_do_reads;    /* Read and parse from IO threads? */
    int io_threads_active;      /* Is IO threads currently active? */
    long long events_processed_while_blocked; /* processEventsWhileBlocked() */
    int enable_protected_configs;    /* Enable the modification of protected configs, see PROTECTED_ACTION_ALLOWED_* */
    int enable_debug_cmd;            /* Enable DEBUG commands, see PROTECTED_ACTION_ALLOWED_* */
    int enable_module_cmd;           /* Enable MODULE commands, see PROTECTED_ACTION_ALLOWED_* */

    /* RDB / AOF loading information */
    volatile sig_atomic_t loading; /* We are loading data from disk if true */
    volatile sig_atomic_t async_loading; /* We are loading data without blocking the db being served */
    off_t loading_total_bytes;
    off_t loading_rdb_used_mem;
    off_t loading_loaded_bytes;
    time_t loading_start_time;
    off_t loading_process_events_interval_bytes;
    /* Fields used only for stats */
    time_t stat_starttime;          /* Server start time */
    long long stat_numcommands;     /* Number of processed commands */
    long long stat_numconnections;  /* Number of connections received */
    long long stat_expiredkeys;     /* Number of expired keys */
    double stat_expired_stale_perc; /* Percentage of keys probably expired */
    long long stat_expired_time_cap_reached_count; /* Early expire cycle stops.*/
    long long stat_expire_cycle_time_used; /* Cumulative microseconds used. */
    long long stat_evictedkeys;     /* Number of evicted keys (maxmemory) */
    long long stat_evictedclients;  /* Number of evicted clients */
    long long stat_total_eviction_exceeded_time;  /* Total time over the memory limit, unit us */
    monotime stat_last_eviction_exceeded_time;  /* Timestamp of current eviction start, unit us */
    long long stat_keyspace_hits;   /* Number of successful lookups of keys */
    long long stat_keyspace_misses; /* Number of failed lookups of keys */
    long long stat_active_defrag_hits;      /* number of allocations moved */
    long long stat_active_defrag_misses;    /* number of allocations scanned but not moved */
    long long stat_active_defrag_key_hits;  /* number of keys with moved allocations */
    long long stat_active_defrag_key_misses;/* number of keys scanned and not moved */
    long long stat_active_defrag_scanned;   /* number of dictEntries scanned */
    long long stat_total_active_defrag_time; /* Total time memory fragmentation over the limit, unit us */
    monotime stat_last_active_defrag_time; /* Timestamp of current active defrag start */
    size_t stat_peak_memory;        /* Max used memory record */
    long long stat_aof_rewrites;    /* number of aof file rewrites performed */
    long long stat_aofrw_consecutive_failures; /* The number of consecutive failures of aofrw */
    long long stat_rdb_saves;       /* number of rdb saves performed */
    long long stat_fork_time;       /* Time needed to perform latest fork() */
    double stat_fork_rate;          /* Fork rate in GB/sec. */
    long long stat_total_forks;     /* Total count of fork. */
    long long stat_rejected_conn;   /* Clients rejected because of maxclients */
    long long stat_sync_full;       /* Number of full resyncs with slaves. */
    long long stat_sync_partial_ok; /* Number of accepted PSYNC requests. */
    long long stat_sync_partial_err;/* Number of unaccepted PSYNC requests. */
    list *slowlog;                  /* SLOWLOG list of commands */
    long long slowlog_entry_id;     /* SLOWLOG current entry ID */
    long long slowlog_log_slower_than; /* SLOWLOG time limit (to get logged) */
    unsigned long slowlog_max_len;     /* SLOWLOG max number of items logged */
    struct malloc_stats cron_malloc_stats; /* sampled in serverCron(). */
    redisAtomic long long stat_net_input_bytes; /* Bytes read from network. */
    redisAtomic long long stat_net_output_bytes; /* Bytes written to network. */
    redisAtomic long long stat_net_repl_input_bytes; /* Bytes read during replication, added to stat_net_input_bytes in 'info'. */
    redisAtomic long long stat_net_repl_output_bytes; /* Bytes written during replication, added to stat_net_output_bytes in 'info'. */
    size_t stat_current_cow_peak;   /* Peak size of copy on write bytes. */
    size_t stat_current_cow_bytes;  /* Copy on write bytes while child is active. */
    monotime stat_current_cow_updated;  /* Last update time of stat_current_cow_bytes */
    size_t stat_current_save_keys_processed;  /* Processed keys while child is active. */
    size_t stat_current_save_keys_total;  /* Number of keys when child started. */
    size_t stat_rdb_cow_bytes;      /* Copy on write bytes during RDB saving. */
    size_t stat_aof_cow_bytes;      /* Copy on write bytes during AOF rewrite. */
    size_t stat_module_cow_bytes;   /* Copy on write bytes during module fork. */
    double stat_module_progress;   /* Module save progress. */
    size_t stat_clients_type_memory[CLIENT_TYPE_COUNT];/* Mem usage by type */
    size_t stat_cluster_links_memory; /* Mem usage by cluster links */
    long long stat_unexpected_error_replies; /* Number of unexpected (aof-loading, replica to master, etc.) error replies */
    long long stat_total_error_replies; /* Total number of issued error replies ( command + rejected errors ) */
    long long stat_dump_payload_sanitizations; /* Number deep dump payloads integrity validations. */
    long long stat_io_reads_processed; /* Number of read events processed by IO / Main threads */
    long long stat_io_writes_processed; /* Number of write events processed by IO / Main threads */
    redisAtomic long long stat_total_reads_processed; /* Total number of read events processed */
    redisAtomic long long stat_total_writes_processed; /* Total number of write events processed */
    redisAtomic long long stat_client_qbuf_limit_disconnections;  /* Total number of clients reached query buf length limit */
    long long stat_client_outbuf_limit_disconnections;  /* Total number of clients reached output buf length limit */
    /* The following two are used to track instantaneous metrics, like
     * number of operations per second, network traffic. */
    struct {
        long long last_sample_base;  /* The divisor of last sample window */
        long long last_sample_value; /* The dividend of last sample window */
        long long samples[STATS_METRIC_SAMPLES];
        int idx;
    } inst_metric[STATS_METRIC_COUNT];
    long long stat_reply_buffer_shrinks; /* Total number of output buffer shrinks */
    long long stat_reply_buffer_expands; /* Total number of output buffer expands */
    monotime el_start;
    /* The following two are used to record the max number of commands executed in one eventloop.
     * Note that commands in transactions are also counted. */
    long long el_cmd_cnt_start;
    long long el_cmd_cnt_max;
    /* The sum of active-expire, active-defrag and all other tasks done by cron and beforeSleep,
       but excluding read, write and AOF, which are counted by other sets of metrics. */
    monotime el_cron_duration; 
    durationStats duration_stats[EL_DURATION_TYPE_NUM];

    /* Configuration */
    int verbosity;                  /* Loglevel in redis.conf */
    int maxidletime;                /* Client timeout in seconds */
    int tcpkeepalive;               /* Set SO_KEEPALIVE if non-zero. */
    int active_expire_enabled;      /* Can be disabled for testing purposes. */
    int active_expire_effort;       /* From 1 (default) to 10, active effort. */
    int lazy_expire_disabled;       /* If > 0, don't trigger lazy expire */
    int active_defrag_enabled;
    int sanitize_dump_payload;      /* Enables deep sanitization for ziplist and listpack in RDB and RESTORE. */
    int skip_checksum_validation;   /* Disable checksum validation for RDB and RESTORE payload. */
    int jemalloc_bg_thread;         /* Enable jemalloc background thread */
    int active_defrag_configuration_changed; /* defrag configuration has been changed and need to reconsider
                                              * active_defrag_running in computeDefragCycles. */
    size_t active_defrag_ignore_bytes; /* minimum amount of fragmentation waste to start active defrag */
    int active_defrag_threshold_lower; /* minimum percentage of fragmentation to start active defrag */
    int active_defrag_threshold_upper; /* maximum percentage of fragmentation at which we use maximum effort */
    int active_defrag_cycle_min;       /* minimal effort for defrag in CPU percentage */
    int active_defrag_cycle_max;       /* maximal effort for defrag in CPU percentage */
    unsigned long active_defrag_max_scan_fields; /* maximum number of fields of set/hash/zset/list to process from within the main dict scan */
    size_t client_max_querybuf_len; /* Limit for client query buffer length */
    int dbnum;                      /* Total number of configured DBs */
    int supervised;                 /* 1 if supervised, 0 otherwise. */
    int supervised_mode;            /* See SUPERVISED_* */
    int daemonize;                  /* True if running as a daemon */
    int set_proc_title;             /* True if change proc title */
    char *proc_title_template;      /* Process title template format */
    clientBufferLimitsConfig client_obuf_limits[CLIENT_TYPE_OBUF_COUNT];
    int pause_cron;                 /* Don't run cron tasks (debug) */
    int dict_resizing;              /* Whether to allow main dict and expired dict to be resized (debug) */
    int latency_tracking_enabled;   /* 1 if extended latency tracking is enabled, 0 otherwise. */
    double *latency_tracking_info_percentiles; /* Extended latency tracking info output percentile list configuration. */
    int latency_tracking_info_percentiles_len;
    unsigned int max_new_tls_conns_per_cycle; /* The maximum number of tls connections that will be accepted during each invocation of the event loop. */
    unsigned int max_new_conns_per_cycle; /* The maximum number of tcp connections that will be accepted during each invocation of the event loop. */
    /* AOF persistence */
    int aof_enabled;                /* AOF configuration */
    int aof_state;                  /* AOF_(ON|OFF|WAIT_REWRITE) */
    int aof_fsync;                  /* Kind of fsync() policy */
    char *aof_filename;             /* Basename of the AOF file and manifest file */
    char *aof_dirname;              /* Name of the AOF directory */
    int aof_no_fsync_on_rewrite;    /* Don't fsync if a rewrite is in prog. */
    int aof_rewrite_perc;           /* Rewrite AOF if % growth is > M and... */
    off_t aof_rewrite_min_size;     /* the AOF file is at least N bytes. */
    off_t aof_rewrite_base_size;    /* AOF size on latest startup or rewrite. */
    off_t aof_current_size;         /* AOF current size (Including BASE + INCRs). */
    off_t aof_last_incr_size;       /* The size of the latest incr AOF. */
    off_t aof_last_incr_fsync_offset; /* AOF offset which is already requested to be synced to disk.
                                       * Compare with the aof_last_incr_size. */
    int aof_flush_sleep;            /* Micros to sleep before flush. (used by tests) */
    int aof_rewrite_scheduled;      /* Rewrite once BGSAVE terminates. */
    sds aof_buf;      /* AOF buffer, written before entering the event loop */
    int aof_fd;       /* File descriptor of currently selected AOF file */
    int aof_selected_db; /* Currently selected DB in AOF */
    mstime_t aof_flush_postponed_start; /* mstime of postponed AOF flush */
    mstime_t aof_last_fsync;            /* mstime of last fsync() */
    time_t aof_rewrite_time_last;   /* Time used by last AOF rewrite run. */
    time_t aof_rewrite_time_start;  /* Current AOF rewrite start time. */
    time_t aof_cur_timestamp;       /* Current record timestamp in AOF */
    int aof_timestamp_enabled;      /* Enable record timestamp in AOF */
    int aof_lastbgrewrite_status;   /* C_OK or C_ERR */
    unsigned long aof_delayed_fsync;  /* delayed AOF fsync() counter */
    int aof_rewrite_incremental_fsync;/* fsync incrementally while aof rewriting? */
    int rdb_save_incremental_fsync;   /* fsync incrementally while rdb saving? */
    int aof_last_write_status;      /* C_OK or C_ERR */
    int aof_last_write_errno;       /* Valid if aof write/fsync status is ERR */
    int aof_load_truncated;         /* Don't stop on unexpected AOF EOF. */
    int aof_use_rdb_preamble;       /* Specify base AOF to use RDB encoding on AOF rewrites. */
    redisAtomic int aof_bio_fsync_status; /* Status of AOF fsync in bio job. */
    redisAtomic int aof_bio_fsync_errno;  /* Errno of AOF fsync in bio job. */
    aofManifest *aof_manifest;       /* Used to track AOFs. */
    int aof_disable_auto_gc;         /* If disable automatically deleting HISTORY type AOFs?
                                        default no. (for testings). */

    /* RDB persistence */
    long long dirty;                /* Changes to DB from the last save */
    long long dirty_before_bgsave;  /* Used to restore dirty on failed BGSAVE */
    long long rdb_last_load_keys_expired;  /* number of expired keys when loading RDB */
    long long rdb_last_load_keys_loaded;   /* number of loaded keys when loading RDB */
    struct saveparam *saveparams;   /* Save points array for RDB */
    int saveparamslen;              /* Number of saving points */
    char *rdb_filename;             /* Name of RDB file */
    int rdb_compression;            /* Use compression in RDB? */
    int rdb_checksum;               /* Use RDB checksum? */
    int rdb_del_sync_files;         /* Remove RDB files used only for SYNC if
                                       the instance does not use persistence. */
    time_t lastsave;                /* Unix time of last successful save */
    time_t lastbgsave_try;          /* Unix time of last attempted bgsave */
    time_t rdb_save_time_last;      /* Time used by last RDB save run. */
    time_t rdb_save_time_start;     /* Current RDB save start time. */
    int rdb_bgsave_scheduled;       /* BGSAVE when possible if true. */
    int rdb_child_type;             /* Type of save by active child. */
    int lastbgsave_status;          /* C_OK or C_ERR */
    int stop_writes_on_bgsave_err;  /* Don't allow writes if can't BGSAVE */
    int rdb_pipe_read;              /* RDB pipe used to transfer the rdb data */
                                    /* to the parent process in diskless repl. */
    int rdb_child_exit_pipe;        /* Used by the diskless parent allow child exit. */
    connection **rdb_pipe_conns;    /* Connections which are currently the */
    int rdb_pipe_numconns;          /* target of diskless rdb fork child. */
    int rdb_pipe_numconns_writing;  /* Number of rdb conns with pending writes. */
    char *rdb_pipe_buff;            /* In diskless replication, this buffer holds data */
    int rdb_pipe_bufflen;           /* that was read from the rdb pipe. */
    int rdb_key_save_delay;         /* Delay in microseconds between keys while
                                     * writing aof or rdb. (for testings). negative
                                     * value means fractions of microseconds (on average). */
    int key_load_delay;             /* Delay in microseconds between keys while
                                     * loading aof or rdb. (for testings). negative
                                     * value means fractions of microseconds (on average). */
    /* Pipe and data structures for child -> parent info sharing. */
    int child_info_pipe[2];         /* Pipe used to write the child_info_data. */
    int child_info_nread;           /* Num of bytes of the last read from pipe */
    /* Propagation of commands in AOF / replication */
    redisOpArray also_propagate;    /* Additional command to propagate. */
    int replication_allowed;        /* Are we allowed to replicate? */
    /* Logging */
    char *logfile;                  /* Path of log file */
    int syslog_enabled;             /* Is syslog enabled? */
    char *syslog_ident;             /* Syslog ident */
    int syslog_facility;            /* Syslog facility */
    int crashlog_enabled;           /* Enable signal handler for crashlog.
                                     * disable for clean core dumps. */
    int memcheck_enabled;           /* Enable memory check on crash. */
    int use_exit_on_panic;          /* Use exit() on panic and assert rather than
                                     * abort(). useful for Valgrind. */
    /* Shutdown */
    int shutdown_timeout;           /* Graceful shutdown time limit in seconds. */
    int shutdown_on_sigint;         /* Shutdown flags configured for SIGINT. */
    int shutdown_on_sigterm;        /* Shutdown flags configured for SIGTERM. */

    /* Replication (master) */
    char replid[CONFIG_RUN_ID_SIZE+1];  /* My current replication ID. */
    char replid2[CONFIG_RUN_ID_SIZE+1]; /* replid inherited from master*/
    long long master_repl_offset;   /* My current replication offset */
    long long second_replid_offset; /* Accept offsets up to this for replid2. */
    redisAtomic long long fsynced_reploff_pending;/* Largest replication offset to
                                     * potentially have been fsynced, applied to
                                       fsynced_reploff only when AOF state is AOF_ON
                                       (not during the initial rewrite) */
    long long fsynced_reploff;      /* Largest replication offset that has been confirmed to be fsynced */
    int slaveseldb;                 /* Last SELECTed DB in replication output */
    int repl_ping_slave_period;     /* Master pings the slave every N seconds */
    replBacklog *repl_backlog;      /* Replication backlog for partial syncs */
    long long repl_backlog_size;    /* Backlog circular buffer size */
    time_t repl_backlog_time_limit; /* Time without slaves after the backlog
                                       gets released. */
    time_t repl_no_slaves_since;    /* We have no slaves since that time.
                                       Only valid if server.slaves len is 0. */
    int repl_min_slaves_to_write;   /* Min number of slaves to write. */
    int repl_min_slaves_max_lag;    /* Max lag of <count> slaves to write. */
    int repl_good_slaves_count;     /* Number of slaves with lag <= max_lag. */
    int repl_diskless_sync;         /* Master send RDB to slaves sockets directly. */
    int repl_diskless_load;         /* Slave parse RDB directly from the socket.
                                     * see REPL_DISKLESS_LOAD_* enum */
    int repl_diskless_sync_delay;   /* Delay to start a diskless repl BGSAVE. */
    int repl_diskless_sync_max_replicas;/* Max replicas for diskless repl BGSAVE
                                         * delay (start sooner if they all connect). */
    size_t repl_buffer_mem;         /* The memory of replication buffer. */
    list *repl_buffer_blocks;       /* Replication buffers blocks list
                                     * (serving replica clients and repl backlog) */
    /* Replication (slave) */
    char *masteruser;               /* AUTH with this user and masterauth with master */
    sds masterauth;                 /* AUTH with this password with master */
    char *masterhost;               /* Hostname of master */
    int masterport;                 /* Port of master */
    int repl_timeout;               /* Timeout after N seconds of master idle */
    client *master;     /* Client that is master for this slave */
    client *cached_master; /* Cached master to be reused for PSYNC. */
    int repl_syncio_timeout; /* Timeout for synchronous I/O calls */
    int repl_state;          /* Replication status if the instance is a slave */
    off_t repl_transfer_size; /* Size of RDB to read from master during sync. */
    off_t repl_transfer_read; /* Amount of RDB read from master during sync. */
    off_t repl_transfer_last_fsync_off; /* Offset when we fsync-ed last time. */
    connection *repl_transfer_s;     /* Slave -> Master SYNC connection */
    int repl_transfer_fd;    /* Slave -> Master SYNC temp file descriptor */
    char *repl_transfer_tmpfile; /* Slave-> master SYNC temp file name */
    time_t repl_transfer_lastio; /* Unix time of the latest read, for timeout */
    int repl_serve_stale_data; /* Serve stale data when link is down? */
    int repl_slave_ro;          /* Slave is read only? */
    int repl_slave_ignore_maxmemory;    /* If true slaves do not evict. */
    time_t repl_down_since; /* Unix time at which link with master went down */
    int repl_disable_tcp_nodelay;   /* Disable TCP_NODELAY after SYNC? */
    int slave_priority;             /* Reported in INFO and used by Sentinel. */
    int replica_announced;          /* If true, replica is announced by Sentinel */
    int slave_announce_port;        /* Give the master this listening port. */
    char *slave_announce_ip;        /* Give the master this ip address. */
    int propagation_error_behavior; /* Configures the behavior of the replica
                                     * when it receives an error on the replication stream */
    int repl_ignore_disk_write_error;   /* Configures whether replicas panic when unable to
                                         * persist writes to AOF. */
    /* The following two fields is where we store master PSYNC replid/offset
     * while the PSYNC is in progress. At the end we'll copy the fields into
     * the server->master client structure. */
    char master_replid[CONFIG_RUN_ID_SIZE+1];  /* Master PSYNC runid. */
    long long master_initial_offset;           /* Master PSYNC offset. */
    int repl_slave_lazy_flush;          /* Lazy FLUSHALL before loading DB? */
    /* Synchronous replication. */
    list *clients_waiting_acks;         /* Clients waiting in WAIT or WAITAOF. */
    int get_ack_from_slaves;            /* If true we send REPLCONF GETACK. */
    /* Limits */
    unsigned int maxclients;            /* Max number of simultaneous clients */
    unsigned long long maxmemory;   /* Max number of memory bytes to use */
    ssize_t maxmemory_clients;       /* Memory limit for total client buffers */
    int maxmemory_policy;           /* Policy for key eviction */
    int maxmemory_samples;          /* Precision of random sampling */
    int maxmemory_eviction_tenacity;/* Aggressiveness of eviction processing */
    int lfu_log_factor;             /* LFU logarithmic counter factor. */
    int lfu_decay_time;             /* LFU counter decay factor. */
    long long proto_max_bulk_len;   /* Protocol bulk length maximum size. */
    int oom_score_adj_values[CONFIG_OOM_COUNT];   /* Linux oom_score_adj configuration */
    int oom_score_adj;                            /* If true, oom_score_adj is managed */
    int disable_thp;                              /* If true, disable THP by syscall */
    /* Blocked clients */
    unsigned int blocked_clients;   /* # of clients executing a blocking cmd.*/
    unsigned int blocked_clients_by_type[BLOCKED_NUM];
    list *unblocked_clients; /* list of clients to unblock before next loop */
    list *ready_keys;        /* List of readyList structures for BLPOP & co */
    /* Client side caching. */
    unsigned int tracking_clients;  /* # of clients with tracking enabled.*/
    size_t tracking_table_max_keys; /* Max number of keys in tracking table. */
    list *tracking_pending_keys; /* tracking invalidation keys pending to flush */
    list *pending_push_messages; /* pending publish or other push messages to flush */
    /* Sort parameters - qsort_r() is only available under BSD so we
     * have to take this state global, in order to pass it to sortCompare() */
    int sort_desc;
    int sort_alpha;
    int sort_bypattern;
    int sort_store;
    /* Zip structure config, see redis.conf for more information  */
    size_t hash_max_listpack_entries;
    size_t hash_max_listpack_value;
    size_t set_max_intset_entries;
    size_t set_max_listpack_entries;
    size_t set_max_listpack_value;
    size_t zset_max_listpack_entries;
    size_t zset_max_listpack_value;
    size_t hll_sparse_max_bytes;
    size_t stream_node_max_bytes;
    long long stream_node_max_entries;
    /* List parameters */
    int list_max_listpack_size;
    int list_compress_depth;
    /* time cache */
    redisAtomic time_t unixtime; /* Unix time sampled every cron cycle. */
    time_t timezone;            /* Cached timezone. As set by tzset(). */
    int daylight_active;        /* Currently in daylight saving time. */
    mstime_t mstime;            /* 'unixtime' in milliseconds. */
    ustime_t ustime;            /* 'unixtime' in microseconds. */
    mstime_t cmd_time_snapshot; /* Time snapshot of the root execution nesting. */
    size_t blocking_op_nesting; /* Nesting level of blocking operation, used to reset blocked_last_cron. */
    long long blocked_last_cron; /* Indicate the mstime of the last time we did cron jobs from a blocking operation */
    /* Pubsub */
    kvstore *pubsub_channels;  /* Map channels to list of subscribed clients */
    dict *pubsub_patterns;  /* A dict of pubsub_patterns */
    int notify_keyspace_events; /* Events to propagate via Pub/Sub. This is an
                                   xor of NOTIFY_... flags. */
    kvstore *pubsubshard_channels;  /* Map shard channels in every slot to list of subscribed clients */
    unsigned int pubsub_clients; /* # of clients in Pub/Sub mode */
    unsigned int watching_clients; /* # of clients are wathcing keys */
    /* Cluster */
    int cluster_enabled;      /* Is cluster enabled? */
    int cluster_port;         /* Set the cluster port for a node. */
    mstime_t cluster_node_timeout; /* Cluster node timeout. */
    mstime_t cluster_ping_interval;    /* A debug configuration for setting how often cluster nodes send ping messages. */
    char *cluster_configfile; /* Cluster auto-generated config file name. */
    struct clusterState *cluster;  /* State of the cluster */
    int cluster_migration_barrier; /* Cluster replicas migration barrier. */
    int cluster_allow_replica_migration; /* Automatic replica migrations to orphaned masters and from empty masters */
    int cluster_slave_validity_factor; /* Slave max data age for failover. */
    int cluster_require_full_coverage; /* If true, put the cluster down if
                                          there is at least an uncovered slot.*/
    int cluster_slave_no_failover;  /* Prevent slave from starting a failover
                                       if the master is in failure state. */
    char *cluster_announce_ip;  /* IP address to announce on cluster bus. */
    char *cluster_announce_hostname;  /* hostname to announce on cluster bus. */
    char *cluster_announce_human_nodename;  /* Human readable node name assigned to a node. */
    int cluster_preferred_endpoint_type; /* Use the announced hostname when available. */
    int cluster_announce_port;     /* base port to announce on cluster bus. */
    int cluster_announce_tls_port; /* TLS port to announce on cluster bus. */
    int cluster_announce_bus_port; /* bus port to announce on cluster bus. */
    int cluster_module_flags;      /* Set of flags that Redis modules are able
                                      to set in order to suppress certain
                                      native Redis Cluster features. Check the
                                      REDISMODULE_CLUSTER_FLAG_*. */
    int cluster_allow_reads_when_down; /* Are reads allowed when the cluster
                                        is down? */
    int cluster_config_file_lock_fd;   /* cluster config fd, will be flocked. */
    unsigned long long cluster_link_msg_queue_limit_bytes;  /* Memory usage limit on individual link msg queue */
    int cluster_drop_packet_filter; /* Debug config that allows tactically
                                   * dropping packets of a specific type */
    /* Scripting */
    mstime_t busy_reply_threshold;  /* Script / module timeout in milliseconds */
    int pre_command_oom_state;         /* OOM before command (script?) was started */
    int script_disable_deny_script;    /* Allow running commands marked "noscript" inside a script. */
    /* Lazy free */
    int lazyfree_lazy_eviction;
    int lazyfree_lazy_expire;
    int lazyfree_lazy_server_del;
    int lazyfree_lazy_user_del;
    int lazyfree_lazy_user_flush;
    /* Latency monitor */
    long long latency_monitor_threshold;
    dict *latency_events;
    /* ACLs */
    char *acl_filename;           /* ACL Users file. NULL if not configured. */
    unsigned long acllog_max_len; /* Maximum length of the ACL LOG list. */
    sds requirepass;              /* Remember the cleartext password set with
                                     the old "requirepass" directive for
                                     backward compatibility with Redis <= 5. */
    int acl_pubsub_default;      /* Default ACL pub/sub channels flag */
    aclInfo acl_info; /* ACL info */
    /* Assert & bug reporting */
    int watchdog_period;  /* Software watchdog period in ms. 0 = off */
    /* System hardware info */
    size_t system_memory_size;  /* Total memory in system as reported by OS */
    /* TLS Configuration */
    int tls_cluster;
    int tls_replication;
    int tls_auth_clients;
    redisTLSContextConfig tls_ctx_config;
    /* cpu affinity */
    char *server_cpulist; /* cpu affinity list of redis server main/io thread. */
    char *bio_cpulist; /* cpu affinity list of bio thread. */
    char *aof_rewrite_cpulist; /* cpu affinity list of aof rewrite process. */
    char *bgsave_cpulist; /* cpu affinity list of bgsave process. */
    /* Sentinel config */
    struct sentinelConfig *sentinel_config; /* sentinel config to load at startup time. */
    /* Coordinate failover info */
    mstime_t failover_end_time; /* Deadline for failover command. */
    int force_failover; /* If true then failover will be forced at the
                         * deadline, otherwise failover is aborted. */
    char *target_replica_host; /* Failover target host. If null during a
                                * failover then any replica can be used. */
    int target_replica_port; /* Failover target port */
    int failover_state; /* Failover state */
    int cluster_allow_pubsubshard_when_down; /* Is pubsubshard allowed when the cluster
                                                is down, doesn't affect pubsub global. */
    long reply_buffer_peak_reset_time; /* The amount of time (in milliseconds) to wait between reply buffer peak resets */
    int reply_buffer_resizing_enabled; /* Is reply buffer resizing enabled (1 by default) */
    /* Local environment */
    char *locale_collate;
};

#define MAX_KEYS_BUFFER 256

typedef struct {
    int pos; /* The position of the key within the client array */
    int flags; /* The flags associated with the key access, see
                  CMD_KEY_* for more information */
} keyReference;

/* A result structure for the various getkeys function calls. It lists the
 * keys as indices to the provided argv. This functionality is also re-used
 * for returning channel information.
 */
typedef struct {
    keyReference keysbuf[MAX_KEYS_BUFFER];       /* Pre-allocated buffer, to save heap allocations */
    keyReference *keys;                          /* Key indices array, points to keysbuf or heap */
    int numkeys;                        /* Number of key indices return */
    int size;                           /* Available array size */
} getKeysResult;
#define GETKEYS_RESULT_INIT { {{0}}, NULL, 0, MAX_KEYS_BUFFER }

/* Key specs definitions.
 *
 * Brief: This is a scheme that tries to describe the location
 * of key arguments better than the old [first,last,step] scheme
 * which is limited and doesn't fit many commands.
 *
 * There are two steps:
 * 1. begin_search (BS): in which index should we start searching for keys?
 * 2. find_keys (FK): relative to the output of BS, how can we will which args are keys?
 *
 * There are two types of BS:
 * 1. index: key args start at a constant index
 * 2. keyword: key args start just after a specific keyword
 *
 * There are two kinds of FK:
 * 1. range: keys end at a specific index (or relative to the last argument)
 * 2. keynum: there's an arg that contains the number of key args somewhere before the keys themselves
 */

/* WARNING! Must be synced with generate-command-code.py and RedisModuleKeySpecBeginSearchType */
typedef enum {
    KSPEC_BS_INVALID = 0, /* Must be 0 */
    KSPEC_BS_UNKNOWN,
    KSPEC_BS_INDEX,
    KSPEC_BS_KEYWORD
} kspec_bs_type;

/* WARNING! Must be synced with generate-command-code.py and RedisModuleKeySpecFindKeysType */
typedef enum {
    KSPEC_FK_INVALID = 0, /* Must be 0 */
    KSPEC_FK_UNKNOWN,
    KSPEC_FK_RANGE,
    KSPEC_FK_KEYNUM
} kspec_fk_type;

/* WARNING! This struct must match RedisModuleCommandKeySpec */
typedef struct {
    /* Declarative data */
    const char *notes;
    uint64_t flags;
    kspec_bs_type begin_search_type;
    union {
        struct {
            /* The index from which we start the search for keys */
            int pos;
        } index;
        struct {
            /* The keyword that indicates the beginning of key args */
            const char *keyword;
            /* An index in argv from which to start searching.
             * Can be negative, which means start search from the end, in reverse
             * (Example: -2 means to start in reverse from the penultimate arg) */
            int startfrom;
        } keyword;
    } bs;
    kspec_fk_type find_keys_type;
    union {
        /* NOTE: Indices in this struct are relative to the result of the begin_search step!
         * These are: range.lastkey, keynum.keynumidx, keynum.firstkey */
        struct {
            /* Index of the last key.
             * Can be negative, in which case it's not relative. -1 indicating till the last argument,
             * -2 one before the last and so on. */
            int lastkey;
            /* How many args should we skip after finding a key, in order to find the next one. */
            int keystep;
            /* If lastkey is -1, we use limit to stop the search by a factor. 0 and 1 mean no limit.
             * 2 means 1/2 of the remaining args, 3 means 1/3, and so on. */
            int limit;
        } range;
        struct {
            /* Index of the argument containing the number of keys to come */
            int keynumidx;
            /* Index of the fist key (Usually it's just after keynumidx, in
             * which case it should be set to keynumidx+1). */
            int firstkey;
            /* How many args should we skip after finding a key, in order to find the next one. */
            int keystep;
        } keynum;
    } fk;
} keySpec;

#ifdef LOG_REQ_RES

/* Must be synced with generate-command-code.py */
typedef enum {
    JSON_TYPE_STRING,
    JSON_TYPE_INTEGER,
    JSON_TYPE_BOOLEAN,
    JSON_TYPE_OBJECT,
    JSON_TYPE_ARRAY,
} jsonType;

typedef struct jsonObjectElement {
    jsonType type;
    const char *key;
    union {
        const char *string;
        long long integer;
        int boolean;
        struct jsonObject *object;
        struct {
            struct jsonObject **objects;
            int length;
        } array;
    } value;
} jsonObjectElement;

typedef struct jsonObject {
    struct jsonObjectElement *elements;
    int length;
} jsonObject;

#endif

/* WARNING! This struct must match RedisModuleCommandHistoryEntry */
typedef struct {
    const char *since;
    const char *changes;
} commandHistory;

/* Must be synced with COMMAND_GROUP_STR and generate-command-code.py */
typedef enum {
    COMMAND_GROUP_GENERIC,
    COMMAND_GROUP_STRING,
    COMMAND_GROUP_LIST,
    COMMAND_GROUP_SET,
    COMMAND_GROUP_SORTED_SET,
    COMMAND_GROUP_HASH,
    COMMAND_GROUP_PUBSUB,
    COMMAND_GROUP_TRANSACTIONS,
    COMMAND_GROUP_CONNECTION,
    COMMAND_GROUP_SERVER,
    COMMAND_GROUP_SCRIPTING,
    COMMAND_GROUP_HYPERLOGLOG,
    COMMAND_GROUP_CLUSTER,
    COMMAND_GROUP_SENTINEL,
    COMMAND_GROUP_GEO,
    COMMAND_GROUP_STREAM,
    COMMAND_GROUP_BITMAP,
    COMMAND_GROUP_MODULE,
} redisCommandGroup;

typedef void redisCommandProc(client *c);
typedef int redisGetKeysProc(struct redisCommand *cmd, robj **argv, int argc, getKeysResult *result);

/* Redis command structure.
 *
 * Note that the command table is in commands.c and it is auto-generated.
 *
 * This is the meaning of the flags:
 *
 * CMD_WRITE:       Write command (may modify the key space).
 *
 * CMD_READONLY:    Commands just reading from keys without changing the content.
 *                  Note that commands that don't read from the keyspace such as
 *                  TIME, SELECT, INFO, administrative commands, and connection
 *                  or transaction related commands (multi, exec, discard, ...)
 *                  are not flagged as read-only commands, since they affect the
 *                  server or the connection in other ways.
 *
 * CMD_DENYOOM:     May increase memory usage once called. Don't allow if out
 *                  of memory.
 *
 * CMD_ADMIN:       Administrative command, like SAVE or SHUTDOWN.
 *
 * CMD_PUBSUB:      Pub/Sub related command.
 *
 * CMD_NOSCRIPT:    Command not allowed in scripts.
 *
 * CMD_BLOCKING:    The command has the potential to block the client.
 *
 * CMD_LOADING:     Allow the command while loading the database.
 *
 * CMD_NO_ASYNC_LOADING: Deny during async loading (when a replica uses diskless
 *                       sync swapdb, and allows access to the old dataset)
 *
 * CMD_STALE:       Allow the command while a slave has stale data but is not
 *                  allowed to serve this data. Normally no command is accepted
 *                  in this condition but just a few.
 *
 * CMD_SKIP_MONITOR:  Do not automatically propagate the command on MONITOR.
 *
 * CMD_SKIP_SLOWLOG:  Do not automatically propagate the command to the slowlog.
 *
 * CMD_ASKING:      Perform an implicit ASKING for this command, so the
 *                  command will be accepted in cluster mode if the slot is marked
 *                  as 'importing'.
 *
 * CMD_FAST:        Fast command: O(1) or O(log(N)) command that should never
 *                  delay its execution as long as the kernel scheduler is giving
 *                  us time. Note that commands that may trigger a DEL as a side
 *                  effect (like SET) are not fast commands.
 *
 * CMD_NO_AUTH:     Command doesn't require authentication
 *
 * CMD_MAY_REPLICATE:   Command may produce replication traffic, but should be
 *                      allowed under circumstances where write commands are disallowed.
 *                      Examples include PUBLISH, which replicates pubsub messages,and
 *                      EVAL, which may execute write commands, which are replicated,
 *                      or may just execute read commands. A command can not be marked
 *                      both CMD_WRITE and CMD_MAY_REPLICATE
 *
 * CMD_SENTINEL:    This command is present in sentinel mode.
 *
 * CMD_ONLY_SENTINEL: This command is present only when in sentinel mode.
 *                    And should be removed from redis.
 *
 * CMD_NO_MANDATORY_KEYS: This key arguments for this command are optional.
 *
 * CMD_NO_MULTI: The command is not allowed inside a transaction
 *
 * CMD_ALLOW_BUSY: The command can run while another command is running for
 *                 a long time (timedout script, module command that yields)
 *
 * CMD_TOUCHES_ARBITRARY_KEYS: The command may touch (and cause lazy-expire)
 *                             arbitrary key (i.e not provided in argv)
 *
 * The following additional flags are only used in order to put commands
 * in a specific ACL category. Commands can have multiple ACL categories.
 * See redis.conf for the exact meaning of each.
 *
 * @keyspace, @read, @write, @set, @sortedset, @list, @hash, @string, @bitmap,
 * @hyperloglog, @stream, @admin, @fast, @slow, @pubsub, @blocking, @dangerous,
 * @connection, @transaction, @scripting, @geo.
 *
 * Note that:
 *
 * 1) The read-only flag implies the @read ACL category.
 * 2) The write flag implies the @write ACL category.
 * 3) The fast flag implies the @fast ACL category.
 * 4) The admin flag implies the @admin and @dangerous ACL category.
 * 5) The pub-sub flag implies the @pubsub ACL category.
 * 6) The lack of fast flag implies the @slow ACL category.
 * 7) The non obvious "keyspace" category includes the commands
 *    that interact with keys without having anything to do with
 *    specific data structures, such as: DEL, RENAME, MOVE, SELECT,
 *    TYPE, EXPIRE*, PEXPIRE*, TTL, PTTL, ...
 */
struct redisCommand {
    /* Declarative data */
    const char *declared_name; /* A string representing the command declared_name.
                                * It is a const char * for native commands and SDS for module commands. */
    const char *summary; /* Summary of the command (optional). */
    const char *complexity; /* Complexity description (optional). */
    const char *since; /* Debut version of the command (optional). */
    int doc_flags; /* Flags for documentation (see CMD_DOC_*). */
    const char *replaced_by; /* In case the command is deprecated, this is the successor command. */
    const char *deprecated_since; /* In case the command is deprecated, when did it happen? */
    redisCommandGroup group; /* Command group */
    commandHistory *history; /* History of the command */
    int num_history;
    const char **tips; /* An array of strings that are meant to be tips for clients/proxies regarding this command */
    int num_tips;
    redisCommandProc *proc; /* Command implementation */
    int arity; /* Number of arguments, it is possible to use -N to say >= N */
    uint64_t flags; /* Command flags, see CMD_*. */
    uint64_t acl_categories; /* ACl categories, see ACL_CATEGORY_*. */
    keySpec *key_specs;
    int key_specs_num;
    /* Use a function to determine keys arguments in a command line.
     * Used for Redis Cluster redirect (may be NULL) */
    redisGetKeysProc *getkeys_proc;
    int num_args; /* Length of args array. */
    /* Array of subcommands (may be NULL) */
    struct redisCommand *subcommands;
    /* Array of arguments (may be NULL) */
    struct redisCommandArg *args;
#ifdef LOG_REQ_RES
    /* Reply schema */
    struct jsonObject *reply_schema;
#endif

    /* Runtime populated data */
    long long microseconds, calls, rejected_calls, failed_calls;
    int id;     /* Command ID. This is a progressive ID starting from 0 that
                   is assigned at runtime, and is used in order to check
                   ACLs. A connection is able to execute a given command if
                   the user associated to the connection has this command
                   bit set in the bitmap of allowed commands. */
    sds fullname; /* A SDS string representing the command fullname. */
    struct hdr_histogram* latency_histogram; /*points to the command latency command histogram (unit of time nanosecond) */
    keySpec legacy_range_key_spec; /* The legacy (first,last,step) key spec is
                                     * still maintained (if applicable) so that
                                     * we can still support the reply format of
                                     * COMMAND INFO and COMMAND GETKEYS */
    dict *subcommands_dict; /* A dictionary that holds the subcommands, the key is the subcommand sds name
                             * (not the fullname), and the value is the redisCommand structure pointer. */
    struct redisCommand *parent;
    struct RedisModuleCommand *module_cmd; /* A pointer to the module command data (NULL if native command) */
};

struct redisError {
    long long count;
};

struct redisFunctionSym {
    char *name;
    unsigned long pointer;
};

typedef struct _redisSortObject {
    robj *obj;
    union {
        double score;
        robj *cmpobj;
    } u;
} redisSortObject;

typedef struct _redisSortOperation {
    int type;
    robj *pattern;
} redisSortOperation;

/* Structure to hold list iteration abstraction. */
typedef struct {
    robj *subject;
    unsigned char encoding;
    unsigned char direction; /* Iteration direction */

    unsigned char *lpi; /* listpack iterator */
    quicklistIter *iter; /* quicklist iterator */
} listTypeIterator;

/* Structure for an entry while iterating over a list. */
typedef struct {
    listTypeIterator *li;
    unsigned char *lpe; /* Entry in listpack */
    quicklistEntry entry; /* Entry in quicklist */
} listTypeEntry;

/* Structure to hold set iteration abstraction. */
typedef struct {
    robj *subject;
    int encoding;
    int ii; /* intset iterator */
    dictIterator *di;
    unsigned char *lpi; /* listpack iterator */
} setTypeIterator;

/* Structure to hold hash iteration abstraction. Note that iteration over
 * hashes involves both fields and values. Because it is possible that
 * not both are required, store pointers in the iterator to avoid
 * unnecessary memory allocation for fields/values. */
typedef struct {
    robj *subject;
    int encoding;

    unsigned char *fptr, *vptr;

    dictIterator *di;
    dictEntry *de;
} hashTypeIterator;

#include "stream.h"  /* Stream data type header file. */

#define OBJ_HASH_KEY 1
#define OBJ_HASH_VALUE 2

#define IO_THREADS_OP_IDLE 0
#define IO_THREADS_OP_READ 1
#define IO_THREADS_OP_WRITE 2
extern int io_threads_op;

/*-----------------------------------------------------------------------------
 * Extern declarations
 *----------------------------------------------------------------------------*/

extern struct redisServer server;
extern struct sharedObjectsStruct shared;
extern dictType objectKeyPointerValueDictType;
extern dictType objectKeyHeapPointerValueDictType;
extern dictType setDictType;
extern dictType BenchmarkDictType;
extern dictType zsetDictType;
extern dictType dbDictType;
extern double R_Zero, R_PosInf, R_NegInf, R_Nan;
extern dictType hashDictType;
extern dictType stringSetDictType;
extern dictType externalStringType;
extern dictType sdsHashDictType;
extern dictType clientDictType;
extern dictType objToDictDictType;
extern dictType dbExpiresDictType;
extern dictType modulesDictType;
extern dictType sdsReplyDictType;
extern dictType keylistDictType;
extern dict *modules;

/*-----------------------------------------------------------------------------
 * Functions prototypes
 *----------------------------------------------------------------------------*/

/* Command metadata */
void populateCommandLegacyRangeSpec(struct redisCommand *c);

/* Modules */
void moduleInitModulesSystem(void);
void moduleInitModulesSystemLast(void);
void modulesCron(void);
int moduleLoad(const char *path, void **argv, int argc, int is_loadex);
int moduleUnload(sds name, const char **errmsg);
void moduleLoadFromQueue(void);
int moduleGetCommandKeysViaAPI(struct redisCommand *cmd, robj **argv, int argc, getKeysResult *result);
int moduleGetCommandChannelsViaAPI(struct redisCommand *cmd, robj **argv, int argc, getKeysResult *result);
moduleType *moduleTypeLookupModuleByID(uint64_t id);
moduleType *moduleTypeLookupModuleByName(const char *name);
moduleType *moduleTypeLookupModuleByNameIgnoreCase(const char *name);
void moduleTypeNameByID(char *name, uint64_t moduleid);
const char *moduleTypeModuleName(moduleType *mt);
const char *moduleNameFromCommand(struct redisCommand *cmd);
void moduleFreeContext(struct RedisModuleCtx *ctx);
void moduleCallCommandUnblockedHandler(client *c);
int isModuleClientUnblocked(client *c);
void unblockClientFromModule(client *c);
void moduleHandleBlockedClients(void);
void moduleBlockedClientTimedOut(client *c, int from_module);
void modulePipeReadable(aeEventLoop *el, int fd, void *privdata, int mask);
size_t moduleCount(void);
void moduleAcquireGIL(void);
int moduleTryAcquireGIL(void);
void moduleReleaseGIL(void);
void moduleNotifyKeyspaceEvent(int type, const char *event, robj *key, int dbid);
void firePostExecutionUnitJobs(void);
void moduleCallCommandFilters(client *c);
void modulePostExecutionUnitOperations(void);
void ModuleForkDoneHandler(int exitcode, int bysignal);
int TerminateModuleForkChild(int child_pid, int wait);
ssize_t rdbSaveModulesAux(rio *rdb, int when);
int moduleAllDatatypesHandleErrors(void);
int moduleAllModulesHandleReplAsyncLoad(void);
sds modulesCollectInfo(sds info, dict *sections_dict, int for_crash_report, int sections);
void moduleFireServerEvent(uint64_t eid, int subid, void *data);
void processModuleLoadingProgressEvent(int is_aof);
int moduleTryServeClientBlockedOnKey(client *c, robj *key);
void moduleUnblockClient(client *c);
int moduleBlockedClientMayTimeout(client *c);
int moduleClientIsBlockedOnKeys(client *c);
void moduleNotifyUserChanged(client *c);
void moduleNotifyKeyUnlink(robj *key, robj *val, int dbid, int flags);
size_t moduleGetFreeEffort(robj *key, robj *val, int dbid);
size_t moduleGetMemUsage(robj *key, robj *val, size_t sample_size, int dbid);
robj *moduleTypeDupOrReply(client *c, robj *fromkey, robj *tokey, int todb, robj *value);
int moduleDefragValue(robj *key, robj *obj, int dbid);
int moduleLateDefrag(robj *key, robj *value, unsigned long *cursor, long long endtime, int dbid);
void moduleDefragGlobals(void);
void *moduleGetHandleByName(char *modulename);
int moduleIsModuleCommand(void *module_handle, struct redisCommand *cmd);

/* Utils */
long long ustime(void);
mstime_t mstime(void);
mstime_t commandTimeSnapshot(void);
void getRandomHexChars(char *p, size_t len);
void getRandomBytes(unsigned char *p, size_t len);
uint64_t crc64(uint64_t crc, const unsigned char *s, uint64_t l);
void exitFromChild(int retcode);
long long redisPopcount(void *s, long count);
int redisSetProcTitle(char *title);
int validateProcTitleTemplate(const char *template);
int redisCommunicateSystemd(const char *sd_notify_msg);
void redisSetCpuAffinity(const char *cpulist);

/* afterErrorReply flags */
#define ERR_REPLY_FLAG_NO_STATS_UPDATE (1ULL<<0) /* Indicating that we should not update
                                                    error stats after sending error reply */
/* networking.c -- Networking and Client related operations */
client *createClient(connection *conn);
void freeClient(client *c);
void freeClientAsync(client *c);
void logInvalidUseAndFreeClientAsync(client *c, const char *fmt, ...);
int beforeNextClient(client *c);
void clearClientConnectionState(client *c);
void resetClient(client *c);
void freeClientOriginalArgv(client *c);
void freeClientArgv(client *c);
void sendReplyToClient(connection *conn);
void *addReplyDeferredLen(client *c);
void setDeferredArrayLen(client *c, void *node, long length);
void setDeferredMapLen(client *c, void *node, long length);
void setDeferredSetLen(client *c, void *node, long length);
void setDeferredAttributeLen(client *c, void *node, long length);
void setDeferredPushLen(client *c, void *node, long length);
int processInputBuffer(client *c);
void acceptCommonHandler(connection *conn, int flags, char *ip);
void readQueryFromClient(connection *conn);
int prepareClientToWrite(client *c);
void addReplyNull(client *c);
void addReplyNullArray(client *c);
void addReplyBool(client *c, int b);
void addReplyVerbatim(client *c, const char *s, size_t len, const char *ext);
void addReplyProto(client *c, const char *s, size_t len);
void AddReplyFromClient(client *c, client *src);
void addReplyBulk(client *c, robj *obj);
void addReplyBulkCString(client *c, const char *s);
void addReplyBulkCBuffer(client *c, const void *p, size_t len);
void addReplyBulkLongLong(client *c, long long ll);
void addReply(client *c, robj *obj);
void addReplyStatusLength(client *c, const char *s, size_t len);
void addReplySds(client *c, sds s);
void addReplyBulkSds(client *c, sds s);
void setDeferredReplyBulkSds(client *c, void *node, sds s);
void addReplyErrorObject(client *c, robj *err);
void addReplyOrErrorObject(client *c, robj *reply);
void afterErrorReply(client *c, const char *s, size_t len, int flags);
void addReplyErrorFormatInternal(client *c, int flags, const char *fmt, va_list ap);
void addReplyErrorSdsEx(client *c, sds err, int flags);
void addReplyErrorSds(client *c, sds err);
void addReplyErrorSdsSafe(client *c, sds err);
void addReplyError(client *c, const char *err);
void addReplyErrorArity(client *c);
void addReplyErrorExpireTime(client *c);
void addReplyStatus(client *c, const char *status);
void addReplyDouble(client *c, double d);
void addReplyLongLongWithPrefix(client *c, long long ll, char prefix);
void addReplyBigNum(client *c, const char* num, size_t len);
void addReplyHumanLongDouble(client *c, long double d);
void addReplyLongLong(client *c, long long ll);
void addReplyArrayLen(client *c, long length);
void addReplyMapLen(client *c, long length);
void addReplySetLen(client *c, long length);
void addReplyAttributeLen(client *c, long length);
void addReplyPushLen(client *c, long length);
void addReplyHelp(client *c, const char **help);
void addExtendedReplyHelp(client *c, const char **help, const char **extended_help);
void addReplySubcommandSyntaxError(client *c);
void addReplyLoadedModules(client *c);
void copyReplicaOutputBuffer(client *dst, client *src);
void addListRangeReply(client *c, robj *o, long start, long end, int reverse);
void deferredAfterErrorReply(client *c, list *errors);
size_t sdsZmallocSize(sds s);
size_t getStringObjectSdsUsedMemory(robj *o);
void freeClientReplyValue(void *o);
void *dupClientReplyValue(void *o);
char *getClientPeerId(client *client);
char *getClientSockName(client *client);
sds catClientInfoString(sds s, client *client);
sds getAllClientsInfoString(int type);
int clientSetName(client *c, robj *name, const char **err);
void rewriteClientCommandVector(client *c, int argc, ...);
void rewriteClientCommandArgument(client *c, int i, robj *newval);
void replaceClientCommandVector(client *c, int argc, robj **argv);
void redactClientCommandArgument(client *c, int argc);
size_t getClientOutputBufferMemoryUsage(client *c);
size_t getClientMemoryUsage(client *c, size_t *output_buffer_mem_usage);
int freeClientsInAsyncFreeQueue(void);
int closeClientOnOutputBufferLimitReached(client *c, int async);
int getClientType(client *c);
int getClientTypeByName(char *name);
char *getClientTypeName(int class);
void flushSlavesOutputBuffers(void);
void disconnectSlaves(void);
void evictClients(void);
int listenToPort(connListener *fds);
void pauseActions(pause_purpose purpose, mstime_t end, uint32_t actions_bitmask);
void unpauseActions(pause_purpose purpose);
uint32_t isPausedActions(uint32_t action_bitmask);
uint32_t isPausedActionsWithUpdate(uint32_t action_bitmask);
void updatePausedActions(void);
void unblockPostponedClients(void);
void processEventsWhileBlocked(void);
void whileBlockedCron(void);
void blockingOperationStarts(void);
void blockingOperationEnds(void);
int handleClientsWithPendingWrites(void);
int handleClientsWithPendingWritesUsingThreads(void);
int handleClientsWithPendingReadsUsingThreads(void);
int stopThreadedIOIfNeeded(void);
int clientHasPendingReplies(client *c);
int updateClientMemUsageAndBucket(client *c);
void removeClientFromMemUsageBucket(client *c, int allow_eviction);
void unlinkClient(client *c);
int writeToClient(client *c, int handler_installed);
void linkClient(client *c);
void protectClient(client *c);
void unprotectClient(client *c);
void initThreadedIO(void);
client *lookupClientByID(uint64_t id);
int authRequired(client *c);
void putClientInPendingWriteQueue(client *c);

/* logreqres.c - logging of requests and responses */
void reqresReset(client *c, int free_buf);
void reqresSaveClientReplyOffset(client *c);
size_t reqresAppendRequest(client *c);
size_t reqresAppendResponse(client *c);

#ifdef __GNUC__
void addReplyErrorFormatEx(client *c, int flags, const char *fmt, ...)
    __attribute__((format(printf, 3, 4)));
void addReplyErrorFormat(client *c, const char *fmt, ...)
    __attribute__((format(printf, 2, 3)));
void addReplyStatusFormat(client *c, const char *fmt, ...)
    __attribute__((format(printf, 2, 3)));
#else
void addReplyErrorFormatEx(client *c, int flags, const char *fmt, ...);
void addReplyErrorFormat(client *c, const char *fmt, ...);
void addReplyStatusFormat(client *c, const char *fmt, ...);
#endif

/* Client side caching (tracking mode) */
void enableTracking(client *c, uint64_t redirect_to, uint64_t options, robj **prefix, size_t numprefix);
void disableTracking(client *c);
void trackingRememberKeys(client *tracking, client *executing);
void trackingInvalidateKey(client *c, robj *keyobj, int bcast);
void trackingScheduleKeyInvalidation(uint64_t client_id, robj *keyobj);
void trackingHandlePendingKeyInvalidations(void);
void trackingInvalidateKeysOnFlush(int async);
void freeTrackingRadixTree(rax *rt);
void freeTrackingRadixTreeAsync(rax *rt);
void trackingLimitUsedSlots(void);
uint64_t trackingGetTotalItems(void);
uint64_t trackingGetTotalKeys(void);
uint64_t trackingGetTotalPrefixes(void);
void trackingBroadcastInvalidationMessages(void);
int checkPrefixCollisionsOrReply(client *c, robj **prefix, size_t numprefix);

/* List data type */
void listTypePush(robj *subject, robj *value, int where);
robj *listTypePop(robj *subject, int where);
unsigned long listTypeLength(const robj *subject);
listTypeIterator *listTypeInitIterator(robj *subject, long index, unsigned char direction);
void listTypeReleaseIterator(listTypeIterator *li);
void listTypeSetIteratorDirection(listTypeIterator *li, listTypeEntry *entry, unsigned char direction);
int listTypeNext(listTypeIterator *li, listTypeEntry *entry);
robj *listTypeGet(listTypeEntry *entry);
unsigned char *listTypeGetValue(listTypeEntry *entry, size_t *vlen, long long *lval);
void listTypeInsert(listTypeEntry *entry, robj *value, int where);
void listTypeReplace(listTypeEntry *entry, robj *value);
int listTypeEqual(listTypeEntry *entry, robj *o);
void listTypeDelete(listTypeIterator *iter, listTypeEntry *entry);
robj *listTypeDup(robj *o);
void listTypeDelRange(robj *o, long start, long stop);
void popGenericCommand(client *c, int where);
void listElementsRemoved(client *c, robj *key, int where, robj *o, long count, int signal, int *deleted);
typedef enum {
    LIST_CONV_AUTO,
    LIST_CONV_GROWING,
    LIST_CONV_SHRINKING,
} list_conv_type;
typedef void (*beforeConvertCB)(void *data);
void listTypeTryConversion(robj *o, list_conv_type lct, beforeConvertCB fn, void *data);
void listTypeTryConversionAppend(robj *o, robj **argv, int start, int end, beforeConvertCB fn, void *data);

/* MULTI/EXEC/WATCH... */
void unwatchAllKeys(client *c);
void initClientMultiState(client *c);
void freeClientMultiState(client *c);
void queueMultiCommand(client *c, uint64_t cmd_flags);
size_t multiStateMemOverhead(client *c);
void touchWatchedKey(redisDb *db, robj *key);
int isWatchedKeyExpired(client *c);
void touchAllWatchedKeysInDb(redisDb *emptied, redisDb *replaced_with);
void discardTransaction(client *c);
void flagTransaction(client *c);
void execCommandAbort(client *c, sds error);

/* Redis object implementation */
void decrRefCount(robj *o);
void decrRefCountVoid(void *o);
void incrRefCount(robj *o);
robj *makeObjectShared(robj *o);
void freeStringObject(robj *o);
void freeListObject(robj *o);
void freeSetObject(robj *o);
void freeZsetObject(robj *o);
void freeHashObject(robj *o);
void dismissObject(robj *o, size_t dump_size);
robj *createObject(int type, void *ptr);
void initObjectLRUOrLFU(robj *o);
robj *createStringObject(const char *ptr, size_t len);
robj *createRawStringObject(const char *ptr, size_t len);
robj *createEmbeddedStringObject(const char *ptr, size_t len);
robj *tryCreateRawStringObject(const char *ptr, size_t len);
robj *tryCreateStringObject(const char *ptr, size_t len);
robj *dupStringObject(const robj *o);
int isSdsRepresentableAsLongLong(sds s, long long *llval);
int isObjectRepresentableAsLongLong(robj *o, long long *llongval);
robj *tryObjectEncoding(robj *o);
robj *tryObjectEncodingEx(robj *o, int try_trim);
robj *getDecodedObject(robj *o);
size_t stringObjectLen(robj *o);
robj *createStringObjectFromLongLong(long long value);
robj *createStringObjectFromLongLongForValue(long long value);
robj *createStringObjectFromLongLongWithSds(long long value);
robj *createStringObjectFromLongDouble(long double value, int humanfriendly);
robj *createQuicklistObject(int fill, int compress);
robj *createListListpackObject(void);
robj *createSetObject(void);
robj *createIntsetObject(void);
robj *createSetListpackObject(void);
robj *createHashObject(void);
robj *createZsetObject(void);
robj *createZsetListpackObject(void);
robj *createStreamObject(void);
robj *createModuleObject(moduleType *mt, void *value);
int getLongFromObjectOrReply(client *c, robj *o, long *target, const char *msg);
int getPositiveLongFromObjectOrReply(client *c, robj *o, long *target, const char *msg);
int getRangeLongFromObjectOrReply(client *c, robj *o, long min, long max, long *target, const char *msg);
int checkType(client *c, robj *o, int type);
int getLongLongFromObjectOrReply(client *c, robj *o, long long *target, const char *msg);
int getDoubleFromObjectOrReply(client *c, robj *o, double *target, const char *msg);
int getDoubleFromObject(const robj *o, double *target);
int getLongLongFromObject(robj *o, long long *target);
int getLongDoubleFromObject(robj *o, long double *target);
int getLongDoubleFromObjectOrReply(client *c, robj *o, long double *target, const char *msg);
int getIntFromObjectOrReply(client *c, robj *o, int *target, const char *msg);
char *strEncoding(int encoding);
int compareStringObjects(const robj *a, const robj *b);
int collateStringObjects(const robj *a, const robj *b);
int equalStringObjects(robj *a, robj *b);
unsigned long long estimateObjectIdleTime(robj *o);
void trimStringObjectIfNeeded(robj *o, int trim_small_values);
#define sdsEncodedObject(objptr) (objptr->encoding == OBJ_ENCODING_RAW || objptr->encoding == OBJ_ENCODING_EMBSTR)

/* Synchronous I/O with timeout */
ssize_t syncWrite(int fd, char *ptr, ssize_t size, long long timeout);
ssize_t syncRead(int fd, char *ptr, ssize_t size, long long timeout);
ssize_t syncReadLine(int fd, char *ptr, ssize_t size, long long timeout);

/* Replication */
void replicationFeedSlaves(list *slaves, int dictid, robj **argv, int argc);
void replicationFeedStreamFromMasterStream(char *buf, size_t buflen);
void resetReplicationBuffer(void);
void feedReplicationBuffer(char *buf, size_t len);
void freeReplicaReferencedReplBuffer(client *replica);
void replicationFeedMonitors(client *c, list *monitors, int dictid, robj **argv, int argc);
void updateSlavesWaitingBgsave(int bgsaveerr, int type);
void replicationCron(void);
void replicationStartPendingFork(void);
void replicationHandleMasterDisconnection(void);
void replicationCacheMaster(client *c);
void resizeReplicationBacklog(void);
void replicationSetMaster(char *ip, int port);
void replicationUnsetMaster(void);
void refreshGoodSlavesCount(void);
int checkGoodReplicasStatus(void);
void processClientsWaitingReplicas(void);
void unblockClientWaitingReplicas(client *c);
int replicationCountAcksByOffset(long long offset);
int replicationCountAOFAcksByOffset(long long offset);
void replicationSendNewlineToMaster(void);
long long replicationGetSlaveOffset(void);
char *replicationGetSlaveName(client *c);
long long getPsyncInitialOffset(void);
int replicationSetupSlaveForFullResync(client *slave, long long offset);
void changeReplicationId(void);
void clearReplicationId2(void);
void createReplicationBacklog(void);
void freeReplicationBacklog(void);
void replicationCacheMasterUsingMyself(void);
void feedReplicationBacklog(void *ptr, size_t len);
void incrementalTrimReplicationBacklog(size_t blocks);
int canFeedReplicaReplBuffer(client *replica);
void rebaseReplicationBuffer(long long base_repl_offset);
void showLatestBacklog(void);
void rdbPipeReadHandler(struct aeEventLoop *eventLoop, int fd, void *clientData, int mask);
void rdbPipeWriteHandlerConnRemoved(struct connection *conn);
void clearFailoverState(void);
void updateFailoverStatus(void);
void abortFailover(const char *err);
const char *getFailoverStateString(void);

/* Generic persistence functions */
void startLoadingFile(size_t size, char* filename, int rdbflags);
void startLoading(size_t size, int rdbflags, int async);
void loadingAbsProgress(off_t pos);
void loadingIncrProgress(off_t size);
void stopLoading(int success);
void updateLoadingFileName(char* filename);
void startSaving(int rdbflags);
void stopSaving(int success);
int allPersistenceDisabled(void);

#define DISK_ERROR_TYPE_AOF 1       /* Don't accept writes: AOF errors. */
#define DISK_ERROR_TYPE_RDB 2       /* Don't accept writes: RDB errors. */
#define DISK_ERROR_TYPE_NONE 0      /* No problems, we can accept writes. */
int writeCommandsDeniedByDiskError(void);
sds writeCommandsGetDiskErrorMessage(int);

/* RDB persistence */
#include "rdb.h"
void killRDBChild(void);
int bg_unlink(const char *filename);

/* AOF persistence */
void flushAppendOnlyFile(int force);
void feedAppendOnlyFile(int dictid, robj **argv, int argc);
void aofRemoveTempFile(pid_t childpid);
int rewriteAppendOnlyFileBackground(void);
int loadAppendOnlyFiles(aofManifest *am);
void stopAppendOnly(void);
int startAppendOnly(void);
void backgroundRewriteDoneHandler(int exitcode, int bysignal);
void killAppendOnlyChild(void);
void restartAOFAfterSYNC(void);
void aofLoadManifestFromDisk(void);
void aofOpenIfNeededOnServerStart(void);
void aofManifestFree(aofManifest *am);
int aofDelHistoryFiles(void);
int aofRewriteLimited(void);

/* Child info */
void openChildInfoPipe(void);
void closeChildInfoPipe(void);
void sendChildInfoGeneric(childInfoType info_type, size_t keys, double progress, char *pname);
void sendChildCowInfo(childInfoType info_type, char *pname);
void sendChildInfo(childInfoType info_type, size_t keys, char *pname);
void receiveChildInfo(void);

/* Fork helpers */
int redisFork(int purpose);
int hasActiveChildProcess(void);
void resetChildState(void);
int isMutuallyExclusiveChildType(int type);

/* acl.c -- Authentication related prototypes. */
extern rax *Users;
extern user *DefaultUser;
void ACLInit(void);
/* Return values for ACLCheckAllPerm(). */
#define ACL_OK 0
#define ACL_DENIED_CMD 1
#define ACL_DENIED_KEY 2
#define ACL_DENIED_AUTH 3 /* Only used for ACL LOG entries. */
#define ACL_DENIED_CHANNEL 4 /* Only used for pub/sub commands */

/* Context values for addACLLogEntry(). */
#define ACL_LOG_CTX_TOPLEVEL 0
#define ACL_LOG_CTX_LUA 1
#define ACL_LOG_CTX_MULTI 2
#define ACL_LOG_CTX_MODULE 3

/* ACL key permission types */
#define ACL_READ_PERMISSION (1<<0)
#define ACL_WRITE_PERMISSION (1<<1)
#define ACL_ALL_PERMISSION (ACL_READ_PERMISSION|ACL_WRITE_PERMISSION)

/* Return codes for Authentication functions to indicate the result. */
typedef enum {
    AUTH_OK = 0,
    AUTH_ERR,
    AUTH_NOT_HANDLED,
    AUTH_BLOCKED
} AuthResult;

int ACLCheckUserCredentials(robj *username, robj *password);
int ACLAuthenticateUser(client *c, robj *username, robj *password, robj **err);
int checkModuleAuthentication(client *c, robj *username, robj *password, robj **err);
void addAuthErrReply(client *c, robj *err);
unsigned long ACLGetCommandID(sds cmdname);
void ACLClearCommandID(void);
user *ACLGetUserByName(const char *name, size_t namelen);
int ACLUserCheckKeyPerm(user *u, const char *key, int keylen, int flags);
int ACLUserCheckChannelPerm(user *u, sds channel, int literal);
int ACLCheckAllUserCommandPerm(user *u, struct redisCommand *cmd, robj **argv, int argc, int *idxptr);
int ACLUserCheckCmdWithUnrestrictedKeyAccess(user *u, struct redisCommand *cmd, robj **argv, int argc, int flags);
int ACLCheckAllPerm(client *c, int *idxptr);
int ACLSetUser(user *u, const char *op, ssize_t oplen);
sds ACLStringSetUser(user *u, sds username, sds *argv, int argc);
uint64_t ACLGetCommandCategoryFlagByName(const char *name);
int ACLAddCommandCategory(const char *name, uint64_t flag);
void ACLCleanupCategoriesOnFailure(size_t num_acl_categories_added);
int ACLAppendUserForLoading(sds *argv, int argc, int *argc_err);
const char *ACLSetUserStringError(void);
int ACLLoadConfiguredUsers(void);
robj *ACLDescribeUser(user *u);
void ACLLoadUsersAtStartup(void);
void addReplyCommandCategories(client *c, struct redisCommand *cmd);
user *ACLCreateUnlinkedUser(void);
void ACLFreeUserAndKillClients(user *u);
void addACLLogEntry(client *c, int reason, int context, int argpos, sds username, sds object);
sds getAclErrorMessage(int acl_res, user *user, struct redisCommand *cmd, sds errored_val, int verbose);
void ACLUpdateDefaultUserPassword(sds password);
sds genRedisInfoStringACLStats(sds info);
void ACLRecomputeCommandBitsFromCommandRulesAllUsers(void);

/* Sorted sets data type */

/* Input flags. */
#define ZADD_IN_NONE 0
#define ZADD_IN_INCR (1<<0)    /* Increment the score instead of setting it. */
#define ZADD_IN_NX (1<<1)      /* Don't touch elements not already existing. */
#define ZADD_IN_XX (1<<2)      /* Only touch elements already existing. */
#define ZADD_IN_GT (1<<3)      /* Only update existing when new scores are higher. */
#define ZADD_IN_LT (1<<4)      /* Only update existing when new scores are lower. */

/* Output flags. */
#define ZADD_OUT_NOP (1<<0)     /* Operation not performed because of conditionals.*/
#define ZADD_OUT_NAN (1<<1)     /* Only touch elements already existing. */
#define ZADD_OUT_ADDED (1<<2)   /* The element was new and was added. */
#define ZADD_OUT_UPDATED (1<<3) /* The element already existed, score updated. */

/* Struct to hold an inclusive/exclusive range spec by score comparison. */
typedef struct {
    double min, max;
    int minex, maxex; /* are min or max exclusive? */
} zrangespec;

/* Struct to hold an inclusive/exclusive range spec by lexicographic comparison. */
typedef struct {
    sds min, max;     /* May be set to shared.(minstring|maxstring) */
    int minex, maxex; /* are min or max exclusive? */
} zlexrangespec;

/* flags for incrCommandFailedCalls */
#define ERROR_COMMAND_REJECTED (1<<0) /* Indicate to update the command rejected stats */
#define ERROR_COMMAND_FAILED (1<<1) /* Indicate to update the command failed stats */

zskiplist *zslCreate(void);
void zslFree(zskiplist *zsl);
zskiplistNode *zslInsert(zskiplist *zsl, double score, sds ele);
unsigned char *zzlInsert(unsigned char *zl, sds ele, double score);
int zslDelete(zskiplist *zsl, double score, sds ele, zskiplistNode **node);
zskiplistNode *zslNthInRange(zskiplist *zsl, zrangespec *range, long n);
double zzlGetScore(unsigned char *sptr);
void zzlNext(unsigned char *zl, unsigned char **eptr, unsigned char **sptr);
void zzlPrev(unsigned char *zl, unsigned char **eptr, unsigned char **sptr);
unsigned char *zzlFirstInRange(unsigned char *zl, zrangespec *range);
unsigned char *zzlLastInRange(unsigned char *zl, zrangespec *range);
unsigned long zsetLength(const robj *zobj);
void zsetConvert(robj *zobj, int encoding);
void zsetConvertToListpackIfNeeded(robj *zobj, size_t maxelelen, size_t totelelen);
int zsetScore(robj *zobj, sds member, double *score);
unsigned long zslGetRank(zskiplist *zsl, double score, sds o);
int zsetAdd(robj *zobj, double score, sds ele, int in_flags, int *out_flags, double *newscore);
long zsetRank(robj *zobj, sds ele, int reverse, double *score);
int zsetDel(robj *zobj, sds ele);
robj *zsetDup(robj *o);
void genericZpopCommand(client *c, robj **keyv, int keyc, int where, int emitkey, long count, int use_nested_array, int reply_nil_when_empty, int *deleted);
sds lpGetObject(unsigned char *sptr);
int zslValueGteMin(double value, zrangespec *spec);
int zslValueLteMax(double value, zrangespec *spec);
void zslFreeLexRange(zlexrangespec *spec);
int zslParseLexRange(robj *min, robj *max, zlexrangespec *spec);
unsigned char *zzlFirstInLexRange(unsigned char *zl, zlexrangespec *range);
unsigned char *zzlLastInLexRange(unsigned char *zl, zlexrangespec *range);
zskiplistNode *zslNthInLexRange(zskiplist *zsl, zlexrangespec *range, long n);
int zzlLexValueGteMin(unsigned char *p, zlexrangespec *spec);
int zzlLexValueLteMax(unsigned char *p, zlexrangespec *spec);
int zslLexValueGteMin(sds value, zlexrangespec *spec);
int zslLexValueLteMax(sds value, zlexrangespec *spec);

/* Core functions */
int getMaxmemoryState(size_t *total, size_t *logical, size_t *tofree, float *level);
size_t freeMemoryGetNotCountedMemory(void);
int overMaxmemoryAfterAlloc(size_t moremem);
uint64_t getCommandFlags(client *c);
int processCommand(client *c);
int processPendingCommandAndInputBuffer(client *c);
int processCommandAndResetClient(client *c);
void setupSignalHandlers(void);
int createSocketAcceptHandler(connListener *sfd, aeFileProc *accept_handler);
connListener *listenerByType(const char *typename);
int changeListener(connListener *listener);
void closeListener(connListener *listener);
struct redisCommand *lookupSubcommand(struct redisCommand *container, sds sub_name);
struct redisCommand *lookupCommand(robj **argv, int argc);
struct redisCommand *lookupCommandBySdsLogic(dict *commands, sds s);
struct redisCommand *lookupCommandBySds(sds s);
struct redisCommand *lookupCommandByCStringLogic(dict *commands, const char *s);
struct redisCommand *lookupCommandByCString(const char *s);
struct redisCommand *lookupCommandOrOriginal(robj **argv, int argc);
int commandCheckExistence(client *c, sds *err);
int commandCheckArity(client *c, sds *err);
void startCommandExecution(void);
int incrCommandStatsOnError(struct redisCommand *cmd, int flags);
void call(client *c, int flags);
void alsoPropagate(int dbid, robj **argv, int argc, int target);
void postExecutionUnitOperations(void);
void redisOpArrayFree(redisOpArray *oa);
void forceCommandPropagation(client *c, int flags);
void preventCommandPropagation(client *c);
void preventCommandAOF(client *c);
void preventCommandReplication(client *c);
void slowlogPushCurrentCommand(client *c, struct redisCommand *cmd, ustime_t duration);
void updateCommandLatencyHistogram(struct hdr_histogram** latency_histogram, int64_t duration_hist);
int prepareForShutdown(int flags);
void replyToClientsBlockedOnShutdown(void);
int abortShutdown(void);
void afterCommand(client *c);
int mustObeyClient(client *c);
#ifdef __GNUC__
void _serverLog(int level, const char *fmt, ...)
    __attribute__((format(printf, 2, 3)));
void serverLogFromHandler(int level, const char *fmt, ...)
    __attribute__((format(printf, 2, 3)));
#else
void serverLogFromHandler(int level, const char *fmt, ...);
void _serverLog(int level, const char *fmt, ...);
#endif
void serverLogRaw(int level, const char *msg);
void serverLogRawFromHandler(int level, const char *msg);
void usage(void);
void updateDictResizePolicy(void);
void populateCommandTable(void);
void resetCommandTableStats(dict* commands);
void resetErrorTableStats(void);
void adjustOpenFilesLimit(void);
void incrementErrorCount(const char *fullerr, size_t namelen);
void closeListeningSockets(int unlink_unix_socket);
void updateCachedTime(int update_daylight_info);
void enterExecutionUnit(int update_cached_time, long long us);
void exitExecutionUnit(void);
void resetServerStats(void);
void activeDefragCycle(void);
unsigned int getLRUClock(void);
unsigned int LRU_CLOCK(void);
const char *evictPolicyToString(void);
struct redisMemOverhead *getMemoryOverheadData(void);
void freeMemoryOverheadData(struct redisMemOverhead *mh);
void checkChildrenDone(void);
int setOOMScoreAdj(int process_class);
void rejectCommandFormat(client *c, const char *fmt, ...);
void *activeDefragAlloc(void *ptr);
robj *activeDefragStringOb(robj* ob);
void dismissSds(sds s);
void dismissMemory(void* ptr, size_t size_hint);
void dismissMemoryInChild(void);

#define RESTART_SERVER_NONE 0
#define RESTART_SERVER_GRACEFULLY (1<<0)     /* Do proper shutdown. */
#define RESTART_SERVER_CONFIG_REWRITE (1<<1) /* CONFIG REWRITE before restart.*/
int restartServer(int flags, mstime_t delay);
int getKeySlot(sds key);
int calculateKeySlot(sds key);

/* kvstore wrappers */
int dbExpand(redisDb *db, uint64_t db_size, int try_expand);
int dbExpandExpires(redisDb *db, uint64_t db_size, int try_expand);
dictEntry *dbFind(redisDb *db, void *key);
dictEntry *dbFindExpires(redisDb *db, void *key);
unsigned long long dbSize(redisDb *db);
unsigned long long dbScan(redisDb *db, unsigned long long cursor, dictScanFunction *scan_cb, void *privdata);

/* Set data type */
robj *setTypeCreate(sds value, size_t size_hint);
int setTypeAdd(robj *subject, sds value);
int setTypeAddAux(robj *set, char *str, size_t len, int64_t llval, int str_is_sds);
int setTypeRemove(robj *subject, sds value);
int setTypeRemoveAux(robj *set, char *str, size_t len, int64_t llval, int str_is_sds);
int setTypeIsMember(robj *subject, sds value);
int setTypeIsMemberAux(robj *set, char *str, size_t len, int64_t llval, int str_is_sds);
setTypeIterator *setTypeInitIterator(robj *subject);
void setTypeReleaseIterator(setTypeIterator *si);
int setTypeNext(setTypeIterator *si, char **str, size_t *len, int64_t *llele);
sds setTypeNextObject(setTypeIterator *si);
int setTypeRandomElement(robj *setobj, char **str, size_t *len, int64_t *llele);
unsigned long setTypeSize(const robj *subject);
void setTypeConvert(robj *subject, int enc);
int setTypeConvertAndExpand(robj *setobj, int enc, unsigned long cap, int panic);
robj *setTypeDup(robj *o);

/* Hash data type */
#define HASH_SET_TAKE_FIELD (1<<0)
#define HASH_SET_TAKE_VALUE (1<<1)
#define HASH_SET_COPY 0

void hashTypeConvert(robj *o, int enc);
void hashTypeTryConversion(robj *subject, robj **argv, int start, int end);
int hashTypeExists(robj *o, sds key);
int hashTypeDelete(robj *o, sds key);
unsigned long hashTypeLength(const robj *o);
hashTypeIterator *hashTypeInitIterator(robj *subject);
void hashTypeReleaseIterator(hashTypeIterator *hi);
int hashTypeNext(hashTypeIterator *hi);
void hashTypeCurrentFromListpack(hashTypeIterator *hi, int what,
                                 unsigned char **vstr,
                                 unsigned int *vlen,
                                 long long *vll);
sds hashTypeCurrentFromHashTable(hashTypeIterator *hi, int what);
void hashTypeCurrentObject(hashTypeIterator *hi, int what, unsigned char **vstr, unsigned int *vlen, long long *vll);
sds hashTypeCurrentObjectNewSds(hashTypeIterator *hi, int what);
robj *hashTypeLookupWriteOrCreate(client *c, robj *key);
robj *hashTypeGetValueObject(robj *o, sds field);
int hashTypeSet(robj *o, sds field, sds value, int flags);
robj *hashTypeDup(robj *o);

/* Pub / Sub */
int pubsubUnsubscribeAllChannels(client *c, int notify);
int pubsubUnsubscribeShardAllChannels(client *c, int notify);
void pubsubShardUnsubscribeAllChannelsInSlot(unsigned int slot);
int pubsubUnsubscribeAllPatterns(client *c, int notify);
int pubsubPublishMessage(robj *channel, robj *message, int sharded);
int pubsubPublishMessageAndPropagateToCluster(robj *channel, robj *message, int sharded);
void addReplyPubsubMessage(client *c, robj *channel, robj *msg, robj *message_bulk);
int serverPubsubSubscriptionCount(void);
int serverPubsubShardSubscriptionCount(void);
size_t pubsubMemOverhead(client *c);
void unmarkClientAsPubSub(client *c);
int pubsubTotalSubscriptions(void);

/* Keyspace events notification */
void notifyKeyspaceEvent(int type, char *event, robj *key, int dbid);
int keyspaceEventsStringToFlags(char *classes);
sds keyspaceEventsFlagsToString(int flags);

/* Configuration */
/* Configuration Flags */
#define MODIFIABLE_CONFIG 0 /* This is the implied default for a standard 
                             * config, which is mutable. */
#define IMMUTABLE_CONFIG (1ULL<<0) /* Can this value only be set at startup? */
#define SENSITIVE_CONFIG (1ULL<<1) /* Does this value contain sensitive information */
#define DEBUG_CONFIG (1ULL<<2) /* Values that are useful for debugging. */
#define MULTI_ARG_CONFIG (1ULL<<3) /* This config receives multiple arguments. */
#define HIDDEN_CONFIG (1ULL<<4) /* This config is hidden in `config get <pattern>` (used for tests/debugging) */
#define PROTECTED_CONFIG (1ULL<<5) /* Becomes immutable if enable-protected-configs is enabled. */
#define DENY_LOADING_CONFIG (1ULL<<6) /* This config is forbidden during loading. */
#define ALIAS_CONFIG (1ULL<<7) /* For configs with multiple names, this flag is set on the alias. */
#define MODULE_CONFIG (1ULL<<8) /* This config is a module config */
#define VOLATILE_CONFIG (1ULL<<9) /* The config is a reference to the config data and not the config data itself (ex.
                                   * a file name containing more configuration like a tls key). In this case we want
                                   * to apply the configuration change even if the new config value is the same as
                                   * the old. */

#define INTEGER_CONFIG 0 /* No flags means a simple integer configuration */
#define MEMORY_CONFIG (1<<0) /* Indicates if this value can be loaded as a memory value */
#define PERCENT_CONFIG (1<<1) /* Indicates if this value can be loaded as a percent (and stored as a negative int) */
#define OCTAL_CONFIG (1<<2) /* This value uses octal representation */

/* Enum Configs contain an array of configEnum objects that match a string with an integer. */
typedef struct configEnum {
    char *name;
    int val;
} configEnum;

/* Type of configuration. */
typedef enum {
    BOOL_CONFIG,
    NUMERIC_CONFIG,
    STRING_CONFIG,
    SDS_CONFIG,
    ENUM_CONFIG,
    SPECIAL_CONFIG,
} configType;

void loadServerConfig(char *filename, char config_from_stdin, char *options);
void appendServerSaveParams(time_t seconds, int changes);
void resetServerSaveParams(void);
struct rewriteConfigState; /* Forward declaration to export API. */
int rewriteConfigRewriteLine(struct rewriteConfigState *state, const char *option, sds line, int force);
void rewriteConfigMarkAsProcessed(struct rewriteConfigState *state, const char *option);
int rewriteConfig(char *path, int force_write);
void initConfigValues(void);
void removeConfig(sds name);
sds getConfigDebugInfo(void);
int allowProtectedAction(int config, client *c);
void initServerClientMemUsageBuckets(void);
void freeServerClientMemUsageBuckets(void);

/* Module Configuration */
typedef struct ModuleConfig ModuleConfig;
int performModuleConfigSetFromName(sds name, sds value, const char **err);
int performModuleConfigSetDefaultFromName(sds name, const char **err);
void addModuleBoolConfig(const char *module_name, const char *name, int flags, void *privdata, int default_val);
void addModuleStringConfig(const char *module_name, const char *name, int flags, void *privdata, sds default_val);
void addModuleEnumConfig(const char *module_name, const char *name, int flags, void *privdata, int default_val, configEnum *enum_vals);
void addModuleNumericConfig(const char *module_name, const char *name, int flags, void *privdata, long long default_val, int conf_flags, long long lower, long long upper);
void addModuleConfigApply(list *module_configs, ModuleConfig *module_config);
int moduleConfigApplyConfig(list *module_configs, const char **err, const char **err_arg_name);
int getModuleBoolConfig(ModuleConfig *module_config);
int setModuleBoolConfig(ModuleConfig *config, int val, const char **err);
sds getModuleStringConfig(ModuleConfig *module_config);
int setModuleStringConfig(ModuleConfig *config, sds strval, const char **err);
int getModuleEnumConfig(ModuleConfig *module_config);
int setModuleEnumConfig(ModuleConfig *config, int val, const char **err);
long long getModuleNumericConfig(ModuleConfig *module_config);
int setModuleNumericConfig(ModuleConfig *config, long long val, const char **err);

/* db.c -- Keyspace access API */
int removeExpire(redisDb *db, robj *key);
void deleteExpiredKeyAndPropagate(redisDb *db, robj *keyobj);
void propagateDeletion(redisDb *db, robj *key, int lazy);
int keyIsExpired(redisDb *db, robj *key);
long long getExpire(redisDb *db, robj *key);
void setExpire(client *c, redisDb *db, robj *key, long long when);
int checkAlreadyExpired(long long when);
robj *lookupKeyRead(redisDb *db, robj *key);
robj *lookupKeyWrite(redisDb *db, robj *key);
robj *lookupKeyReadOrReply(client *c, robj *key, robj *reply);
robj *lookupKeyWriteOrReply(client *c, robj *key, robj *reply);
robj *lookupKeyReadWithFlags(redisDb *db, robj *key, int flags);
robj *lookupKeyWriteWithFlags(redisDb *db, robj *key, int flags);
robj *objectCommandLookup(client *c, robj *key);
robj *objectCommandLookupOrReply(client *c, robj *key, robj *reply);
int objectSetLRUOrLFU(robj *val, long long lfu_freq, long long lru_idle,
                       long long lru_clock, int lru_multiplier);
#define LOOKUP_NONE 0
#define LOOKUP_NOTOUCH (1<<0)  /* Don't update LRU. */
#define LOOKUP_NONOTIFY (1<<1) /* Don't trigger keyspace event on key misses. */
#define LOOKUP_NOSTATS (1<<2)  /* Don't update keyspace hits/misses counters. */
#define LOOKUP_WRITE (1<<3)    /* Delete expired keys even in replicas. */
#define LOOKUP_NOEXPIRE (1<<4) /* Avoid deleting lazy expired keys. */
#define LOOKUP_NOEFFECTS (LOOKUP_NONOTIFY | LOOKUP_NOSTATS | LOOKUP_NOTOUCH | LOOKUP_NOEXPIRE) /* Avoid any effects from fetching the key */

void dbAdd(redisDb *db, robj *key, robj *val);
int dbAddRDBLoad(redisDb *db, sds key, robj *val);
void dbReplaceValue(redisDb *db, robj *key, robj *val);

#define SETKEY_KEEPTTL 1
#define SETKEY_NO_SIGNAL 2
#define SETKEY_ALREADY_EXIST 4
#define SETKEY_DOESNT_EXIST 8
#define SETKEY_ADD_OR_UPDATE 16 /* Key most likely doesn't exists */
void setKey(client *c, redisDb *db, robj *key, robj *val, int flags);
robj *dbRandomKey(redisDb *db);
int dbGenericDelete(redisDb *db, robj *key, int async, int flags);
int dbSyncDelete(redisDb *db, robj *key);
int dbDelete(redisDb *db, robj *key);
robj *dbUnshareStringValue(redisDb *db, robj *key, robj *o);

#define EMPTYDB_NO_FLAGS 0      /* No flags. */
#define EMPTYDB_ASYNC (1<<0)    /* Reclaim memory in another thread. */
#define EMPTYDB_NOFUNCTIONS (1<<1) /* Indicate not to flush the functions. */
long long emptyData(int dbnum, int flags, void(callback)(dict*));
long long emptyDbStructure(redisDb *dbarray, int dbnum, int async, void(callback)(dict*));
void flushAllDataAndResetRDB(int flags);
long long dbTotalServerKeyCount(void);
redisDb *initTempDb(void);
void discardTempDb(redisDb *tempDb, void(callback)(dict*));


int selectDb(client *c, int id);
void signalModifiedKey(client *c, redisDb *db, robj *key);
void signalFlushedDb(int dbid, int async);
void scanGenericCommand(client *c, robj *o, unsigned long long cursor);
int parseScanCursorOrReply(client *c, robj *o, unsigned long long *cursor);
int dbAsyncDelete(redisDb *db, robj *key);
void emptyDbAsync(redisDb *db);
size_t lazyfreeGetPendingObjectsCount(void);
size_t lazyfreeGetFreedObjectsCount(void);
void lazyfreeResetStats(void);
void freeObjAsync(robj *key, robj *obj, int dbid);
void freeReplicationBacklogRefMemAsync(list *blocks, rax *index);

/* API to get key arguments from commands */
#define GET_KEYSPEC_DEFAULT 0
#define GET_KEYSPEC_INCLUDE_NOT_KEYS (1<<0) /* Consider 'fake' keys as keys */
#define GET_KEYSPEC_RETURN_PARTIAL (1<<1) /* Return all keys that can be found */

int getKeysFromCommandWithSpecs(struct redisCommand *cmd, robj **argv, int argc, int search_flags, getKeysResult *result);
keyReference *getKeysPrepareResult(getKeysResult *result, int numkeys);
int getKeysFromCommand(struct redisCommand *cmd, robj **argv, int argc, getKeysResult *result);
int doesCommandHaveKeys(struct redisCommand *cmd);
int getChannelsFromCommand(struct redisCommand *cmd, robj **argv, int argc, getKeysResult *result);
int doesCommandHaveChannelsWithFlags(struct redisCommand *cmd, int flags);
void getKeysFreeResult(getKeysResult *result);
int sintercardGetKeys(struct redisCommand *cmd,robj **argv, int argc, getKeysResult *result);
int zunionInterDiffGetKeys(struct redisCommand *cmd,robj **argv, int argc, getKeysResult *result);
int zunionInterDiffStoreGetKeys(struct redisCommand *cmd,robj **argv, int argc, getKeysResult *result);
int evalGetKeys(struct redisCommand *cmd, robj **argv, int argc, getKeysResult *result);
int functionGetKeys(struct redisCommand *cmd, robj **argv, int argc, getKeysResult *result);
int sortGetKeys(struct redisCommand *cmd, robj **argv, int argc, getKeysResult *result);
int sortROGetKeys(struct redisCommand *cmd, robj **argv, int argc, getKeysResult *result);
int migrateGetKeys(struct redisCommand *cmd, robj **argv, int argc, getKeysResult *result);
int georadiusGetKeys(struct redisCommand *cmd, robj **argv, int argc, getKeysResult *result);
int xreadGetKeys(struct redisCommand *cmd, robj **argv, int argc, getKeysResult *result);
int lmpopGetKeys(struct redisCommand *cmd, robj **argv, int argc, getKeysResult *result);
int blmpopGetKeys(struct redisCommand *cmd, robj **argv, int argc, getKeysResult *result);
int zmpopGetKeys(struct redisCommand *cmd, robj **argv, int argc, getKeysResult *result);
int bzmpopGetKeys(struct redisCommand *cmd, robj **argv, int argc, getKeysResult *result);
int setGetKeys(struct redisCommand *cmd, robj **argv, int argc, getKeysResult *result);
int bitfieldGetKeys(struct redisCommand *cmd, robj **argv, int argc, getKeysResult *result);

unsigned short crc16(const char *buf, int len);

/* Sentinel */
void initSentinelConfig(void);
void initSentinel(void);
void sentinelTimer(void);
const char *sentinelHandleConfiguration(char **argv, int argc);
void queueSentinelConfig(sds *argv, int argc, int linenum, sds line);
void loadSentinelConfigFromQueue(void);
void sentinelIsRunning(void);
void sentinelCheckConfigFile(void);
void sentinelCommand(client *c);
void sentinelInfoCommand(client *c);
void sentinelPublishCommand(client *c);
void sentinelRoleCommand(client *c);

/* redis-check-rdb & aof */
int redis_check_rdb(char *rdbfilename, FILE *fp);
int redis_check_rdb_main(int argc, char **argv, FILE *fp);
int redis_check_aof_main(int argc, char **argv);

/* Scripting */
void scriptingInit(int setup);
int ldbRemoveChild(pid_t pid);
void ldbKillForkedSessions(void);
int ldbPendingChildren(void);
sds luaCreateFunction(client *c, robj *body);
void luaLdbLineHook(lua_State *lua, lua_Debug *ar);
void freeLuaScriptsAsync(dict *lua_scripts);
void freeFunctionsAsync(functionsLibCtx *lib_ctx);
int ldbIsEnabled(void);
void ldbLog(sds entry);
void ldbLogRedisReply(char *reply);
void sha1hex(char *digest, char *script, size_t len);
unsigned long evalMemory(void);
dict* evalScriptsDict(void);
unsigned long evalScriptsMemory(void);
uint64_t evalGetCommandFlags(client *c, uint64_t orig_flags);
uint64_t fcallGetCommandFlags(client *c, uint64_t orig_flags);
int isInsideYieldingLongCommand(void);

typedef struct luaScript {
    uint64_t flags;
    robj *body;
} luaScript;
/* Cache of recently used small arguments to avoid malloc calls. */
#define LUA_CMD_OBJCACHE_SIZE 32
#define LUA_CMD_OBJCACHE_MAX_LEN 64

/* Blocked clients API */
void processUnblockedClients(void);
void initClientBlockingState(client *c);
void blockClient(client *c, int btype);
void unblockClient(client *c, int queue_for_reprocessing);
void unblockClientOnTimeout(client *c);
void unblockClientOnError(client *c, const char *err_str);
void queueClientForReprocessing(client *c);
void replyToBlockedClientTimedOut(client *c);
int getTimeoutFromObjectOrReply(client *c, robj *object, mstime_t *timeout, int unit);
void disconnectAllBlockedClients(void);
void handleClientsBlockedOnKeys(void);
void signalKeyAsReady(redisDb *db, robj *key, int type);
void blockForKeys(client *c, int btype, robj **keys, int numkeys, mstime_t timeout, int unblock_on_nokey);
void blockClientShutdown(client *c);
void blockPostponeClient(client *c);
void blockForReplication(client *c, mstime_t timeout, long long offset, long numreplicas);
void blockForAofFsync(client *c, mstime_t timeout, long long offset, int numlocal, long numreplicas);
void signalDeletedKeyAsReady(redisDb *db, robj *key, int type);
void updateStatsOnUnblock(client *c, long blocked_us, long reply_us, int had_errors);
void scanDatabaseForDeletedKeys(redisDb *emptied, redisDb *replaced_with);
void totalNumberOfStatefulKeys(unsigned long *blocking_keys, unsigned long *bloking_keys_on_nokey, unsigned long *watched_keys);
void blockedBeforeSleep(void);

/* timeout.c -- Blocked clients timeout and connections timeout. */
void addClientToTimeoutTable(client *c);
void removeClientFromTimeoutTable(client *c);
void handleBlockedClientsTimeout(void);
int clientsCronHandleTimeout(client *c, mstime_t now_ms);

/* expire.c -- Handling of expired keys */
void activeExpireCycle(int type);
void expireSlaveKeys(void);
void rememberSlaveKeyWithExpire(redisDb *db, robj *key);
void flushSlaveKeysWithExpireList(void);
size_t getSlaveKeyWithExpireCount(void);

/* evict.c -- maxmemory handling and LRU eviction. */
void evictionPoolAlloc(void);
#define LFU_INIT_VAL 5
unsigned long LFUGetTimeInMinutes(void);
uint8_t LFULogIncr(uint8_t value);
unsigned long LFUDecrAndReturn(robj *o);
#define EVICT_OK 0
#define EVICT_RUNNING 1
#define EVICT_FAIL 2
int performEvictions(void);
void startEvictionTimeProc(void);

/* Keys hashing / comparison functions for dict.c hash tables. */
uint64_t dictSdsHash(const void *key);
uint64_t dictSdsCaseHash(const void *key);
int dictSdsKeyCompare(dict *d, const void *key1, const void *key2);
int dictSdsKeyCaseCompare(dict *d, const void *key1, const void *key2);
void dictSdsDestructor(dict *d, void *val);
void dictListDestructor(dict *d, void *val);
void *dictSdsDup(dict *d, const void *key);

/* Git SHA1 */
char *redisGitSHA1(void);
char *redisGitDirty(void);
uint64_t redisBuildId(void);
const char *redisBuildIdRaw(void);
char *redisBuildIdString(void);

/* Commands prototypes */
void authCommand(client *c);
void pingCommand(client *c);
void echoCommand(client *c);
void commandCommand(client *c);
void commandCountCommand(client *c);
void commandListCommand(client *c);
void commandInfoCommand(client *c);
void commandGetKeysCommand(client *c);
void commandGetKeysAndFlagsCommand(client *c);
void commandHelpCommand(client *c);
void commandDocsCommand(client *c);
void setCommand(client *c);
void setnxCommand(client *c);
void setexCommand(client *c);
void psetexCommand(client *c);
void getCommand(client *c);
void getexCommand(client *c);
void getdelCommand(client *c);
void delCommand(client *c);
void unlinkCommand(client *c);
void existsCommand(client *c);
void setbitCommand(client *c);
void getbitCommand(client *c);
void bitfieldCommand(client *c);
void bitfieldroCommand(client *c);
void setrangeCommand(client *c);
void getrangeCommand(client *c);
void incrCommand(client *c);
void decrCommand(client *c);
void incrbyCommand(client *c);
void decrbyCommand(client *c);
void incrbyfloatCommand(client *c);
void selectCommand(client *c);
void swapdbCommand(client *c);
void randomkeyCommand(client *c);
void keysCommand(client *c);
void scanCommand(client *c);
void dbsizeCommand(client *c);
void lastsaveCommand(client *c);
void saveCommand(client *c);
void bgsaveCommand(client *c);
void bgrewriteaofCommand(client *c);
void shutdownCommand(client *c);
void slowlogCommand(client *c);
void moveCommand(client *c);
void copyCommand(client *c);
void renameCommand(client *c);
void renamenxCommand(client *c);
void lpushCommand(client *c);
void rpushCommand(client *c);
void lpushxCommand(client *c);
void rpushxCommand(client *c);
void linsertCommand(client *c);
void lpopCommand(client *c);
void rpopCommand(client *c);
void lmpopCommand(client *c);
void llenCommand(client *c);
void lindexCommand(client *c);
void lrangeCommand(client *c);
void ltrimCommand(client *c);
void typeCommand(client *c);
void lsetCommand(client *c);
void saddCommand(client *c);
void sremCommand(client *c);
void smoveCommand(client *c);
void sismemberCommand(client *c);
void smismemberCommand(client *c);
void scardCommand(client *c);
void spopCommand(client *c);
void srandmemberCommand(client *c);
void sinterCommand(client *c);
void sinterCardCommand(client *c);
void sinterstoreCommand(client *c);
void sunionCommand(client *c);
void sunionstoreCommand(client *c);
void sdiffCommand(client *c);
void sdiffstoreCommand(client *c);
void sscanCommand(client *c);
void syncCommand(client *c);
void flushdbCommand(client *c);
void flushallCommand(client *c);
void sortCommand(client *c);
void sortroCommand(client *c);
void lremCommand(client *c);
void lposCommand(client *c);
void rpoplpushCommand(client *c);
void lmoveCommand(client *c);
void infoCommand(client *c);
void mgetCommand(client *c);
void monitorCommand(client *c);
void expireCommand(client *c);
void expireatCommand(client *c);
void pexpireCommand(client *c);
void pexpireatCommand(client *c);
void getsetCommand(client *c);
void ttlCommand(client *c);
void touchCommand(client *c);
void pttlCommand(client *c);
void expiretimeCommand(client *c);
void pexpiretimeCommand(client *c);
void persistCommand(client *c);
void replicaofCommand(client *c);
void roleCommand(client *c);
void debugCommand(client *c);
void msetCommand(client *c);
void msetnxCommand(client *c);
void zaddCommand(client *c);
void zincrbyCommand(client *c);
void zrangeCommand(client *c);
void zrangebyscoreCommand(client *c);
void zrevrangebyscoreCommand(client *c);
void zrangebylexCommand(client *c);
void zrevrangebylexCommand(client *c);
void zcountCommand(client *c);
void zlexcountCommand(client *c);
void zrevrangeCommand(client *c);
void zcardCommand(client *c);
void zremCommand(client *c);
void zscoreCommand(client *c);
void zmscoreCommand(client *c);
void zremrangebyscoreCommand(client *c);
void zremrangebylexCommand(client *c);
void zpopminCommand(client *c);
void zpopmaxCommand(client *c);
void zmpopCommand(client *c);
void bzpopminCommand(client *c);
void bzpopmaxCommand(client *c);
void bzmpopCommand(client *c);
void zrandmemberCommand(client *c);
void multiCommand(client *c);
void execCommand(client *c);
void discardCommand(client *c);
void blpopCommand(client *c);
void brpopCommand(client *c);
void blmpopCommand(client *c);
void brpoplpushCommand(client *c);
void blmoveCommand(client *c);
void appendCommand(client *c);
void strlenCommand(client *c);
void zrankCommand(client *c);
void zrevrankCommand(client *c);
void hsetCommand(client *c);
void hsetnxCommand(client *c);
void hgetCommand(client *c);
void hmgetCommand(client *c);
void hdelCommand(client *c);
void hlenCommand(client *c);
void hstrlenCommand(client *c);
void zremrangebyrankCommand(client *c);
void zunionstoreCommand(client *c);
void zinterstoreCommand(client *c);
void zdiffstoreCommand(client *c);
void zunionCommand(client *c);
void zinterCommand(client *c);
void zinterCardCommand(client *c);
void zrangestoreCommand(client *c);
void zdiffCommand(client *c);
void zscanCommand(client *c);
void hkeysCommand(client *c);
void hvalsCommand(client *c);
void hgetallCommand(client *c);
void hexistsCommand(client *c);
void hscanCommand(client *c);
void hrandfieldCommand(client *c);
void configSetCommand(client *c);
void configGetCommand(client *c);
void configResetStatCommand(client *c);
void configRewriteCommand(client *c);
void configHelpCommand(client *c);
void hincrbyCommand(client *c);
void hincrbyfloatCommand(client *c);
void subscribeCommand(client *c);
void unsubscribeCommand(client *c);
void psubscribeCommand(client *c);
void punsubscribeCommand(client *c);
void publishCommand(client *c);
void pubsubCommand(client *c);
void spublishCommand(client *c);
void ssubscribeCommand(client *c);
void sunsubscribeCommand(client *c);
void watchCommand(client *c);
void unwatchCommand(client *c);
void clusterCommand(client *c);
void restoreCommand(client *c);
void migrateCommand(client *c);
void askingCommand(client *c);
void readonlyCommand(client *c);
void readwriteCommand(client *c);
int verifyDumpPayload(unsigned char *p, size_t len, uint16_t *rdbver_ptr);
void dumpCommand(client *c);
void objectCommand(client *c);
void memoryCommand(client *c);
void clientCommand(client *c);
void helloCommand(client *c);
void clientSetinfoCommand(client *c);
void evalCommand(client *c);
void evalRoCommand(client *c);
void evalShaCommand(client *c);
void evalShaRoCommand(client *c);
void scriptCommand(client *c);
void fcallCommand(client *c);
void fcallroCommand(client *c);
void functionLoadCommand(client *c);
void functionDeleteCommand(client *c);
void functionKillCommand(client *c);
void functionStatsCommand(client *c);
void functionListCommand(client *c);
void functionHelpCommand(client *c);
void functionFlushCommand(client *c);
void functionRestoreCommand(client *c);
void functionDumpCommand(client *c);
void timeCommand(client *c);
void bitopCommand(client *c);
void bitcountCommand(client *c);
void bitposCommand(client *c);
void replconfCommand(client *c);
void waitCommand(client *c);
void waitaofCommand(client *c);
void georadiusbymemberCommand(client *c);
void georadiusbymemberroCommand(client *c);
void georadiusCommand(client *c);
void georadiusroCommand(client *c);
void geoaddCommand(client *c);
void geohashCommand(client *c);
void geoposCommand(client *c);
void geodistCommand(client *c);
void geosearchCommand(client *c);
void geosearchstoreCommand(client *c);
void pfselftestCommand(client *c);
void pfaddCommand(client *c);
void pfcountCommand(client *c);
void pfmergeCommand(client *c);
void pfdebugCommand(client *c);
void latencyCommand(client *c);
void moduleCommand(client *c);
void securityWarningCommand(client *c);
void xaddCommand(client *c);
void xrangeCommand(client *c);
void xrevrangeCommand(client *c);
void xlenCommand(client *c);
void xreadCommand(client *c);
void xgroupCommand(client *c);
void xsetidCommand(client *c);
void xackCommand(client *c);
void xpendingCommand(client *c);
void xclaimCommand(client *c);
void xautoclaimCommand(client *c);
void xinfoCommand(client *c);
void xdelCommand(client *c);
void xtrimCommand(client *c);
void lolwutCommand(client *c);
void aclCommand(client *c);
void lcsCommand(client *c);
void quitCommand(client *c);
void resetCommand(client *c);
void failoverCommand(client *c);

#if defined(__GNUC__)
void *calloc(size_t count, size_t size) __attribute__ ((deprecated));
void free(void *ptr) __attribute__ ((deprecated));
void *malloc(size_t size) __attribute__ ((deprecated));
void *realloc(void *ptr, size_t size) __attribute__ ((deprecated));
#endif

/* Debugging stuff */
void _serverAssertWithInfo(const client *c, const robj *o, const char *estr, const char *file, int line);
void _serverAssert(const char *estr, const char *file, int line);
#ifdef __GNUC__
void _serverPanic(const char *file, int line, const char *msg, ...)
    __attribute__ ((format (printf, 3, 4)));
#else
void _serverPanic(const char *file, int line, const char *msg, ...);
#endif
void serverLogObjectDebugInfo(const robj *o);
void setupDebugSigHandlers(void);
void setupSigSegvHandler(void);
void removeSigSegvHandlers(void);
const char *getSafeInfoString(const char *s, size_t len, char **tmp);
dict *genInfoSectionDict(robj **argv, int argc, char **defaults, int *out_all, int *out_everything);
void releaseInfoSectionDict(dict *sec);
sds genRedisInfoString(dict *section_dict, int all_sections, int everything);
sds genModulesInfoString(sds info);
void applyWatchdogPeriod(void);
void watchdogScheduleSignal(int period);
void serverLogHexDump(int level, char *descr, void *value, size_t len);
int memtest_preserving_test(unsigned long *m, size_t bytes, int passes);
void mixDigest(unsigned char *digest, const void *ptr, size_t len);
void xorDigest(unsigned char *digest, const void *ptr, size_t len);
sds catSubCommandFullname(const char *parent_name, const char *sub_name);
void commandAddSubcommand(struct redisCommand *parent, struct redisCommand *subcommand, const char *declared_name);
void debugDelay(int usec);
void killIOThreads(void);
void killThreads(void);
void makeThreadKillable(void);
void swapMainDbWithTempDb(redisDb *tempDb);
sds getVersion(void);

/* Use macro for checking log level to avoid evaluating arguments in cases log
 * should be ignored due to low level. */
#define serverLog(level, ...) do {\
        if (((level)&0xff) < server.verbosity) break;\
        _serverLog(level, __VA_ARGS__);\
    } while(0)

#define redisDebug(fmt, ...) \
    printf("DEBUG %s:%d > " fmt "\n", __FILE__, __LINE__, __VA_ARGS__)
#define redisDebugMark() \
    printf("-- MARK %s:%d --\n", __FILE__, __LINE__)

int iAmMaster(void);

#define STRINGIFY_(x) #x
#define STRINGIFY(x) STRINGIFY_(x)

#endif<|MERGE_RESOLUTION|>--- conflicted
+++ resolved
@@ -1554,12 +1554,8 @@
     int hz;                     /* serverCron() calls frequency in hertz */
     int in_fork_child;          /* indication that this is a fork child */
     redisDb *db;
-<<<<<<< HEAD
-    list *rehashing;            /* List of dictionaries in DBs that are currently rehashing. */
     size_t overhead_hashtable_lut;      /* The overhead of all hashtables in db. */
     size_t overhead_hashtable_rehashing;  /* The overhead of rehashing. */
-=======
->>>>>>> 9103ccc3
     dict *commands;             /* Command table */
     dict *orig_commands;        /* Command table before command renaming. */
     aeEventLoop *el;
