/*
 * Copyright (c) 2009-2012, Salvatore Sanfilippo <antirez at gmail dot com>
 * All rights reserved.
 *
 * Redistribution and use in source and binary forms, with or without
 * modification, are permitted provided that the following conditions are met:
 *
 *   * Redistributions of source code must retain the above copyright notice,
 *     this list of conditions and the following disclaimer.
 *   * Redistributions in binary form must reproduce the above copyright
 *     notice, this list of conditions and the following disclaimer in the
 *     documentation and/or other materials provided with the distribution.
 *   * Neither the name of Redis nor the names of its contributors may be used
 *     to endorse or promote products derived from this software without
 *     specific prior written permission.
 *
 * THIS SOFTWARE IS PROVIDED BY THE COPYRIGHT HOLDERS AND CONTRIBUTORS "AS IS"
 * AND ANY EXPRESS OR IMPLIED WARRANTIES, INCLUDING, BUT NOT LIMITED TO, THE
 * IMPLIED WARRANTIES OF MERCHANTABILITY AND FITNESS FOR A PARTICULAR PURPOSE
 * ARE DISCLAIMED. IN NO EVENT SHALL THE COPYRIGHT OWNER OR CONTRIBUTORS BE
 * LIABLE FOR ANY DIRECT, INDIRECT, INCIDENTAL, SPECIAL, EXEMPLARY, OR
 * CONSEQUENTIAL DAMAGES (INCLUDING, BUT NOT LIMITED TO, PROCUREMENT OF
 * SUBSTITUTE GOODS OR SERVICES; LOSS OF USE, DATA, OR PROFITS; OR BUSINESS
 * INTERRUPTION) HOWEVER CAUSED AND ON ANY THEORY OF LIABILITY, WHETHER IN
 * CONTRACT, STRICT LIABILITY, OR TORT (INCLUDING NEGLIGENCE OR OTHERWISE)
 * ARISING IN ANY WAY OUT OF THE USE OF THIS SOFTWARE, EVEN IF ADVISED OF THE
 * POSSIBILITY OF SUCH DAMAGE.
 */

#ifndef __REDIS_H
#define __REDIS_H

#include "fmacros.h"
#include "config.h"
#include "solarisfixes.h"
#include "rio.h"
#include "atomicvar.h"

#include <assert.h>
#include <stdio.h>
#include <stdlib.h>
#include <stddef.h>
#include <string.h>
#include <time.h>
#include <limits.h>
#include <unistd.h>
#include <errno.h>
#include <inttypes.h>
#include <pthread.h>
#include <syslog.h>
#include <netinet/in.h>
#include <sys/socket.h>
#include <lua.h>
#include <signal.h>
#include "hdr_histogram.h"

#ifdef HAVE_LIBSYSTEMD
#include <systemd/sd-daemon.h>
#endif

#ifndef static_assert
#define static_assert(expr, lit) extern char __static_assert_failure[(expr) ? 1:-1]
#endif

typedef long long mstime_t; /* millisecond time type. */
typedef long long ustime_t; /* microsecond time type. */

#include "ae.h"      /* Event driven programming library */
#include "sds.h"     /* Dynamic safe strings */
#include "dict.h"    /* Hash tables */
#include "adlist.h"  /* Linked lists */
#include "zmalloc.h" /* total memory usage aware version of malloc/free */
#include "anet.h"    /* Networking the easy way */
#include "version.h" /* Version macro */
#include "util.h"    /* Misc functions useful in many places */
#include "latency.h" /* Latency monitor API */
#include "sparkline.h" /* ASCII graphs API */
#include "quicklist.h"  /* Lists are encoded as linked lists of
                           N-elements flat arrays */
#include "rax.h"     /* Radix tree */
#include "connection.h" /* Connection abstraction */

#define REDISMODULE_CORE 1
typedef struct redisObject robj;
#include "redismodule.h"    /* Redis modules API defines. */

/* Following includes allow test functions to be called from Redis main() */
#include "zipmap.h"
#include "ziplist.h" /* Compact list data structure */
#include "sha1.h"
#include "endianconv.h"
#include "crc64.h"

/* helpers */
#define numElements(x) (sizeof(x)/sizeof((x)[0]))

/* min/max */
#undef min
#undef max
#define min(a, b) ((a) < (b) ? (a) : (b))
#define max(a, b) ((a) > (b) ? (a) : (b))

/* Get the pointer of the outer struct from a member address */
#define redis_member2struct(struct_name, member_name, member_addr) \
            ((struct_name *)((char*)member_addr - offsetof(struct_name, member_name)))

/* Error codes */
#define C_OK                    0
#define C_ERR                   -1

/* Static server configuration */
#define CONFIG_DEFAULT_HZ        10             /* Time interrupt calls/sec. */
#define CONFIG_MIN_HZ            1
#define CONFIG_MAX_HZ            500
#define MAX_CLIENTS_PER_CLOCK_TICK 200          /* HZ is adapted based on that. */
#define CRON_DBS_PER_CALL 16
#define NET_MAX_WRITES_PER_EVENT (1024*64)
#define PROTO_SHARED_SELECT_CMDS 10
#define OBJ_SHARED_INTEGERS 10000
#define OBJ_SHARED_BULKHDR_LEN 32
#define OBJ_SHARED_HDR_STRLEN(_len_) (((_len_) < 10) ? 4 : 5) /* see shared.mbulkhdr etc. */
#define LOG_MAX_LEN    1024 /* Default maximum length of syslog messages.*/
#define AOF_REWRITE_ITEMS_PER_CMD 64
#define AOF_ANNOTATION_LINE_MAX_LEN 1024
#define CONFIG_RUN_ID_SIZE 40
#define RDB_EOF_MARK_SIZE 40
#define CONFIG_REPL_BACKLOG_MIN_SIZE (1024*16)          /* 16k */
#define CONFIG_BGSAVE_RETRY_DELAY 5 /* Wait a few secs before trying again. */
#define CONFIG_DEFAULT_PID_FILE "/var/run/redis.pid"
#define CONFIG_DEFAULT_BINDADDR_COUNT 2
#define CONFIG_DEFAULT_BINDADDR { "*", "-::*" }
#define NET_HOST_STR_LEN 256 /* Longest valid hostname */
#define NET_IP_STR_LEN 46 /* INET6_ADDRSTRLEN is 46, but we need to be sure */
#define NET_ADDR_STR_LEN (NET_IP_STR_LEN+32) /* Must be enough for ip:port */
#define NET_HOST_PORT_STR_LEN (NET_HOST_STR_LEN+32) /* Must be enough for hostname:port */
#define CONFIG_BINDADDR_MAX 16
#define CONFIG_MIN_RESERVED_FDS 32
#define CONFIG_DEFAULT_PROC_TITLE_TEMPLATE "{title} {listen-addr} {server-mode}"

/* Bucket sizes for client eviction pools. Each bucket stores clients with
 * memory usage of up to twice the size of the bucket below it. */
#define CLIENT_MEM_USAGE_BUCKET_MIN_LOG 15 /* Bucket sizes start at up to 32KB (2^15) */
#define CLIENT_MEM_USAGE_BUCKET_MAX_LOG 33 /* Bucket for largest clients: sizes above 4GB (2^32) */
#define CLIENT_MEM_USAGE_BUCKETS (1+CLIENT_MEM_USAGE_BUCKET_MAX_LOG-CLIENT_MEM_USAGE_BUCKET_MIN_LOG)

#define ACTIVE_EXPIRE_CYCLE_SLOW 0
#define ACTIVE_EXPIRE_CYCLE_FAST 1

/* Children process will exit with this status code to signal that the
 * process terminated without an error: this is useful in order to kill
 * a saving child (RDB or AOF one), without triggering in the parent the
 * write protection that is normally turned on on write errors.
 * Usually children that are terminated with SIGUSR1 will exit with this
 * special code. */
#define SERVER_CHILD_NOERROR_RETVAL    255

/* Reading copy-on-write info is sometimes expensive and may slow down child
 * processes that report it continuously. We measure the cost of obtaining it
 * and hold back additional reading based on this factor. */
#define CHILD_COW_DUTY_CYCLE           100

/* Instantaneous metrics tracking. */
#define STATS_METRIC_SAMPLES 16     /* Number of samples per metric. */
#define STATS_METRIC_COMMAND 0      /* Number of commands executed. */
#define STATS_METRIC_NET_INPUT 1    /* Bytes read to network. */
#define STATS_METRIC_NET_OUTPUT 2   /* Bytes written to network. */
#define STATS_METRIC_NET_INPUT_REPLICATION 3   /* Bytes read to network during replication. */
#define STATS_METRIC_NET_OUTPUT_REPLICATION 4   /* Bytes written to network during replication. */
#define STATS_METRIC_COUNT 5

/* Protocol and I/O related defines */
#define PROTO_IOBUF_LEN         (1024*16)  /* Generic I/O buffer size */
#define PROTO_REPLY_CHUNK_BYTES (16*1024) /* 16k output buffer */
#define PROTO_INLINE_MAX_SIZE   (1024*64) /* Max size of inline reads */
#define PROTO_MBULK_BIG_ARG     (1024*32)
#define PROTO_RESIZE_THRESHOLD  (1024*32) /* Threshold for determining whether to resize query buffer */
#define PROTO_REPLY_MIN_BYTES   (1024) /* the lower limit on reply buffer size */
#define REDIS_AUTOSYNC_BYTES (1024*1024*4) /* Sync file every 4MB. */

#define REPLY_BUFFER_DEFAULT_PEAK_RESET_TIME 5000 /* 5 seconds */

/* When configuring the server eventloop, we setup it so that the total number
 * of file descriptors we can handle are server.maxclients + RESERVED_FDS +
 * a few more to stay safe. Since RESERVED_FDS defaults to 32, we add 96
 * in order to make sure of not over provisioning more than 128 fds. */
#define CONFIG_FDSET_INCR (CONFIG_MIN_RESERVED_FDS+96)

/* OOM Score Adjustment classes. */
#define CONFIG_OOM_MASTER 0
#define CONFIG_OOM_REPLICA 1
#define CONFIG_OOM_BGCHILD 2
#define CONFIG_OOM_COUNT 3

extern int configOOMScoreAdjValuesDefaults[CONFIG_OOM_COUNT];

/* Hash table parameters */
#define HASHTABLE_MIN_FILL        10      /* Minimal hash table fill 10% */
#define HASHTABLE_MAX_LOAD_FACTOR 1.618   /* Maximum hash table load factor. */

/* Command flags. Please check the definition of struct redisCommand in this file
 * for more information about the meaning of every flag. */
#define CMD_WRITE (1ULL<<0)
#define CMD_READONLY (1ULL<<1)
#define CMD_DENYOOM (1ULL<<2)
#define CMD_MODULE (1ULL<<3)           /* Command exported by module. */
#define CMD_ADMIN (1ULL<<4)
#define CMD_PUBSUB (1ULL<<5)
#define CMD_NOSCRIPT (1ULL<<6)
#define CMD_BLOCKING (1ULL<<8)       /* Has potential to block. */
#define CMD_LOADING (1ULL<<9)
#define CMD_STALE (1ULL<<10)
#define CMD_SKIP_MONITOR (1ULL<<11)
#define CMD_SKIP_SLOWLOG (1ULL<<12)
#define CMD_ASKING (1ULL<<13)
#define CMD_FAST (1ULL<<14)
#define CMD_NO_AUTH (1ULL<<15)
#define CMD_MAY_REPLICATE (1ULL<<16)
#define CMD_SENTINEL (1ULL<<17)
#define CMD_ONLY_SENTINEL (1ULL<<18)
#define CMD_NO_MANDATORY_KEYS (1ULL<<19)
#define CMD_PROTECTED (1ULL<<20)
#define CMD_MODULE_GETKEYS (1ULL<<21)  /* Use the modules getkeys interface. */
#define CMD_MODULE_NO_CLUSTER (1ULL<<22) /* Deny on Redis Cluster. */
#define CMD_NO_ASYNC_LOADING (1ULL<<23)
#define CMD_NO_MULTI (1ULL<<24)
#define CMD_MOVABLE_KEYS (1ULL<<25) /* The legacy range spec doesn't cover all keys.
                                     * Populated by populateCommandLegacyRangeSpec. */
#define CMD_ALLOW_BUSY ((1ULL<<26))
#define CMD_MODULE_GETCHANNELS (1ULL<<27)  /* Use the modules getchannels interface. */
#define CMD_TOUCHES_ARBITRARY_KEYS (1ULL<<28)

/* Command flags that describe ACLs categories. */
#define ACL_CATEGORY_KEYSPACE (1ULL<<0)
#define ACL_CATEGORY_READ (1ULL<<1)
#define ACL_CATEGORY_WRITE (1ULL<<2)
#define ACL_CATEGORY_SET (1ULL<<3)
#define ACL_CATEGORY_SORTEDSET (1ULL<<4)
#define ACL_CATEGORY_LIST (1ULL<<5)
#define ACL_CATEGORY_HASH (1ULL<<6)
#define ACL_CATEGORY_STRING (1ULL<<7)
#define ACL_CATEGORY_BITMAP (1ULL<<8)
#define ACL_CATEGORY_HYPERLOGLOG (1ULL<<9)
#define ACL_CATEGORY_GEO (1ULL<<10)
#define ACL_CATEGORY_STREAM (1ULL<<11)
#define ACL_CATEGORY_PUBSUB (1ULL<<12)
#define ACL_CATEGORY_ADMIN (1ULL<<13)
#define ACL_CATEGORY_FAST (1ULL<<14)
#define ACL_CATEGORY_SLOW (1ULL<<15)
#define ACL_CATEGORY_BLOCKING (1ULL<<16)
#define ACL_CATEGORY_DANGEROUS (1ULL<<17)
#define ACL_CATEGORY_CONNECTION (1ULL<<18)
#define ACL_CATEGORY_TRANSACTION (1ULL<<19)
#define ACL_CATEGORY_SCRIPTING (1ULL<<20)

/* Key-spec flags *
 * -------------- */
/* The following refer what the command actually does with the value or metadata
 * of the key, and not necessarily the user data or how it affects it.
 * Each key-spec may must have exactly one of these. Any operation that's not
 * distinctly deletion, overwrite or read-only would be marked as RW. */
#define CMD_KEY_RO (1ULL<<0)     /* Read-Only - Reads the value of the key, but
                                  * doesn't necessarily returns it. */
#define CMD_KEY_RW (1ULL<<1)     /* Read-Write - Modifies the data stored in the
                                  * value of the key or its metadata. */
#define CMD_KEY_OW (1ULL<<2)     /* Overwrite - Overwrites the data stored in
                                  * the value of the key. */
#define CMD_KEY_RM (1ULL<<3)     /* Deletes the key. */
/* The following refer to user data inside the value of the key, not the metadata
 * like LRU, type, cardinality. It refers to the logical operation on the user's
 * data (actual input strings / TTL), being used / returned / copied / changed,
 * It doesn't refer to modification or returning of metadata (like type, count,
 * presence of data). Any write that's not INSERT or DELETE, would be an UPDATE.
 * Each key-spec may have one of the writes with or without access, or none: */
#define CMD_KEY_ACCESS (1ULL<<4) /* Returns, copies or uses the user data from
                                  * the value of the key. */
#define CMD_KEY_UPDATE (1ULL<<5) /* Updates data to the value, new value may
                                  * depend on the old value. */
#define CMD_KEY_INSERT (1ULL<<6) /* Adds data to the value with no chance of
                                  * modification or deletion of existing data. */
#define CMD_KEY_DELETE (1ULL<<7) /* Explicitly deletes some content
                                  * from the value of the key. */
/* Other flags: */
#define CMD_KEY_NOT_KEY (1ULL<<8)     /* A 'fake' key that should be routed
                                       * like a key in cluster mode but is 
                                       * excluded from other key checks. */
#define CMD_KEY_INCOMPLETE (1ULL<<9)  /* Means that the keyspec might not point
                                       * out to all keys it should cover */
#define CMD_KEY_VARIABLE_FLAGS (1ULL<<10)  /* Means that some keys might have
                                            * different flags depending on arguments */

/* Key flags for when access type is unknown */
#define CMD_KEY_FULL_ACCESS (CMD_KEY_RW | CMD_KEY_ACCESS | CMD_KEY_UPDATE)

/* Key flags for how key is removed */
#define DB_FLAG_KEY_NONE 0
#define DB_FLAG_KEY_DELETED (1ULL<<0)
#define DB_FLAG_KEY_EXPIRED (1ULL<<1)
#define DB_FLAG_KEY_EVICTED (1ULL<<2)
#define DB_FLAG_KEY_OVERWRITE (1ULL<<3)

/* Channel flags share the same flag space as the key flags */
#define CMD_CHANNEL_PATTERN (1ULL<<11)     /* The argument is a channel pattern */
#define CMD_CHANNEL_SUBSCRIBE (1ULL<<12)   /* The command subscribes to channels */
#define CMD_CHANNEL_UNSUBSCRIBE (1ULL<<13) /* The command unsubscribes to channels */
#define CMD_CHANNEL_PUBLISH (1ULL<<14)     /* The command publishes to channels. */

/* AOF states */
#define AOF_OFF 0             /* AOF is off */
#define AOF_ON 1              /* AOF is on */
#define AOF_WAIT_REWRITE 2    /* AOF waits rewrite to start appending */

/* AOF return values for loadAppendOnlyFiles() and loadSingleAppendOnlyFile() */
#define AOF_OK 0
#define AOF_NOT_EXIST 1
#define AOF_EMPTY 2
#define AOF_OPEN_ERR 3
#define AOF_FAILED 4
#define AOF_TRUNCATED 5

/* RDB return values for rdbLoad. */
#define RDB_OK 0
#define RDB_NOT_EXIST 1 /* RDB file doesn't exist. */
#define RDB_FAILED 2 /* Failed to load the RDB file. */

/* Command doc flags */
#define CMD_DOC_NONE 0
#define CMD_DOC_DEPRECATED (1<<0) /* Command is deprecated */
#define CMD_DOC_SYSCMD (1<<1) /* System (internal) command */

/* Client flags */
#define CLIENT_SLAVE (1<<0)   /* This client is a replica */
#define CLIENT_MASTER (1<<1)  /* This client is a master */
#define CLIENT_MONITOR (1<<2) /* This client is a slave monitor, see MONITOR */
#define CLIENT_MULTI (1<<3)   /* This client is in a MULTI context */
#define CLIENT_BLOCKED (1<<4) /* The client is waiting in a blocking operation */
#define CLIENT_DIRTY_CAS (1<<5) /* Watched keys modified. EXEC will fail. */
#define CLIENT_CLOSE_AFTER_REPLY (1<<6) /* Close after writing entire reply. */
#define CLIENT_UNBLOCKED (1<<7) /* This client was unblocked and is stored in
                                  server.unblocked_clients */
#define CLIENT_SCRIPT (1<<8) /* This is a non connected client used by Lua */
#define CLIENT_ASKING (1<<9)     /* Client issued the ASKING command */
#define CLIENT_CLOSE_ASAP (1<<10)/* Close this client ASAP */
#define CLIENT_UNIX_SOCKET (1<<11) /* Client connected via Unix domain socket */
#define CLIENT_DIRTY_EXEC (1<<12)  /* EXEC will fail for errors while queueing */
#define CLIENT_MASTER_FORCE_REPLY (1<<13)  /* Queue replies even if is master */
#define CLIENT_FORCE_AOF (1<<14)   /* Force AOF propagation of current cmd. */
#define CLIENT_FORCE_REPL (1<<15)  /* Force replication of current cmd. */
#define CLIENT_PRE_PSYNC (1<<16)   /* Instance don't understand PSYNC. */
#define CLIENT_READONLY (1<<17)    /* Cluster client is in read-only state. */
#define CLIENT_PUBSUB (1<<18)      /* Client is in Pub/Sub mode. */
#define CLIENT_PREVENT_AOF_PROP (1<<19)  /* Don't propagate to AOF. */
#define CLIENT_PREVENT_REPL_PROP (1<<20)  /* Don't propagate to slaves. */
#define CLIENT_PREVENT_PROP (CLIENT_PREVENT_AOF_PROP|CLIENT_PREVENT_REPL_PROP)
#define CLIENT_PENDING_WRITE (1<<21) /* Client has output to send but a write
                                        handler is yet not installed. */
#define CLIENT_REPLY_OFF (1<<22)   /* Don't send replies to client. */
#define CLIENT_REPLY_SKIP_NEXT (1<<23)  /* Set CLIENT_REPLY_SKIP for next cmd */
#define CLIENT_REPLY_SKIP (1<<24)  /* Don't send just this reply. */
#define CLIENT_LUA_DEBUG (1<<25)  /* Run EVAL in debug mode. */
#define CLIENT_LUA_DEBUG_SYNC (1<<26)  /* EVAL debugging without fork() */
#define CLIENT_MODULE (1<<27) /* Non connected client used by some module. */
#define CLIENT_PROTECTED (1<<28) /* Client should not be freed for now. */
#define CLIENT_EXECUTING_COMMAND (1<<29) /* Indicates that the client is currently in the process of handling
                                          a command. usually this will be marked only during call()
                                          however, blocked clients might have this flag kept until they
                                          will try to reprocess the command. */

#define CLIENT_PENDING_COMMAND (1<<30) /* Indicates the client has a fully
                                        * parsed command ready for execution. */
#define CLIENT_TRACKING (1ULL<<31) /* Client enabled keys tracking in order to
                                   perform client side caching. */
#define CLIENT_TRACKING_BROKEN_REDIR (1ULL<<32) /* Target client is invalid. */
#define CLIENT_TRACKING_BCAST (1ULL<<33) /* Tracking in BCAST mode. */
#define CLIENT_TRACKING_OPTIN (1ULL<<34)  /* Tracking in opt-in mode. */
#define CLIENT_TRACKING_OPTOUT (1ULL<<35) /* Tracking in opt-out mode. */
#define CLIENT_TRACKING_CACHING (1ULL<<36) /* CACHING yes/no was given,
                                              depending on optin/optout mode. */
#define CLIENT_TRACKING_NOLOOP (1ULL<<37) /* Don't send invalidation messages
                                             about writes performed by myself.*/
#define CLIENT_IN_TO_TABLE (1ULL<<38) /* This client is in the timeout table. */
#define CLIENT_PROTOCOL_ERROR (1ULL<<39) /* Protocol error chatting with it. */
#define CLIENT_CLOSE_AFTER_COMMAND (1ULL<<40) /* Close after executing commands
                                               * and writing entire reply. */
#define CLIENT_DENY_BLOCKING (1ULL<<41) /* Indicate that the client should not be blocked.
                                           currently, turned on inside MULTI, Lua, RM_Call,
                                           and AOF client */
#define CLIENT_REPL_RDBONLY (1ULL<<42) /* This client is a replica that only wants
                                          RDB without replication buffer. */
#define CLIENT_NO_EVICT (1ULL<<43) /* This client is protected against client
                                      memory eviction. */
#define CLIENT_ALLOW_OOM (1ULL<<44) /* Client used by RM_Call is allowed to fully execute
                                       scripts even when in OOM */
#define CLIENT_NO_TOUCH (1ULL<<45) /* This client will not touch LFU/LRU stats. */
<<<<<<< HEAD
#define CLIENT_CUSTOM_AUTH_HAS_RESULT (1ULL<<46) /* Indicates a client in the middle of module based
                                                    authentication has an explicit result (Allow / Deny)
                                                    from the Module, so we can reply & conclude auth. */
=======
#define CLIENT_PUSHING (1ULL<<46) /* This client is pushing notifications. */
>>>>>>> 7be7834e

/* Client block type (btype field in client structure)
 * if CLIENT_BLOCKED flag is set. */
typedef enum blocking_type {
    BLOCKED_NONE,    /* Not blocked, no CLIENT_BLOCKED flag set. */
    BLOCKED_LIST,    /* BLPOP & co. */
    BLOCKED_WAIT,    /* WAIT for synchronous replication. */
    BLOCKED_MODULE,  /* Blocked by a loadable module. */
    BLOCKED_STREAM,  /* XREAD. */
    BLOCKED_ZSET,    /* BZPOP et al. */
    BLOCKED_POSTPONE, /* Blocked by processCommand, re-try processing later. */
    BLOCKED_SHUTDOWN, /* SHUTDOWN. */
    BLOCKED_NUM,      /* Number of blocked states. */
    BLOCKED_END       /* End of enumeration */
} blocking_type;

/* Client request types */
#define PROTO_REQ_INLINE 1
#define PROTO_REQ_MULTIBULK 2

/* Client classes for client limits, currently used only for
 * the max-client-output-buffer limit implementation. */
#define CLIENT_TYPE_NORMAL 0 /* Normal req-reply clients + MONITORs */
#define CLIENT_TYPE_SLAVE 1  /* Slaves. */
#define CLIENT_TYPE_PUBSUB 2 /* Clients subscribed to PubSub channels. */
#define CLIENT_TYPE_MASTER 3 /* Master. */
#define CLIENT_TYPE_COUNT 4  /* Total number of client types. */
#define CLIENT_TYPE_OBUF_COUNT 3 /* Number of clients to expose to output
                                    buffer configuration. Just the first
                                    three: normal, slave, pubsub. */

/* Slave replication state. Used in server.repl_state for slaves to remember
 * what to do next. */
typedef enum {
    REPL_STATE_NONE = 0,            /* No active replication */
    REPL_STATE_CONNECT,             /* Must connect to master */
    REPL_STATE_CONNECTING,          /* Connecting to master */
    /* --- Handshake states, must be ordered --- */
    REPL_STATE_RECEIVE_PING_REPLY,  /* Wait for PING reply */
    REPL_STATE_SEND_HANDSHAKE,      /* Send handshake sequence to master */
    REPL_STATE_RECEIVE_AUTH_REPLY,  /* Wait for AUTH reply */
    REPL_STATE_RECEIVE_PORT_REPLY,  /* Wait for REPLCONF reply */
    REPL_STATE_RECEIVE_IP_REPLY,    /* Wait for REPLCONF reply */
    REPL_STATE_RECEIVE_CAPA_REPLY,  /* Wait for REPLCONF reply */
    REPL_STATE_SEND_PSYNC,          /* Send PSYNC */
    REPL_STATE_RECEIVE_PSYNC_REPLY, /* Wait for PSYNC reply */
    /* --- End of handshake states --- */
    REPL_STATE_TRANSFER,        /* Receiving .rdb from master */
    REPL_STATE_CONNECTED,       /* Connected to master */
} repl_state;

/* The state of an in progress coordinated failover */
typedef enum {
    NO_FAILOVER = 0,        /* No failover in progress */
    FAILOVER_WAIT_FOR_SYNC, /* Waiting for target replica to catch up */
    FAILOVER_IN_PROGRESS    /* Waiting for target replica to accept
                             * PSYNC FAILOVER request. */
} failover_state;

/* State of slaves from the POV of the master. Used in client->replstate.
 * In SEND_BULK and ONLINE state the slave receives new updates
 * in its output queue. In the WAIT_BGSAVE states instead the server is waiting
 * to start the next background saving in order to send updates to it. */
#define SLAVE_STATE_WAIT_BGSAVE_START 6 /* We need to produce a new RDB file. */
#define SLAVE_STATE_WAIT_BGSAVE_END 7 /* Waiting RDB file creation to finish. */
#define SLAVE_STATE_SEND_BULK 8 /* Sending RDB file to slave. */
#define SLAVE_STATE_ONLINE 9 /* RDB file transmitted, sending just updates. */
#define SLAVE_STATE_RDB_TRANSMITTED 10 /* RDB file transmitted - This state is used only for
                                        * a replica that only wants RDB without replication buffer  */

/* Slave capabilities. */
#define SLAVE_CAPA_NONE 0
#define SLAVE_CAPA_EOF (1<<0)    /* Can parse the RDB EOF streaming format. */
#define SLAVE_CAPA_PSYNC2 (1<<1) /* Supports PSYNC2 protocol. */

/* Slave requirements */
#define SLAVE_REQ_NONE 0
#define SLAVE_REQ_RDB_EXCLUDE_DATA (1 << 0)      /* Exclude data from RDB */
#define SLAVE_REQ_RDB_EXCLUDE_FUNCTIONS (1 << 1) /* Exclude functions from RDB */
/* Mask of all bits in the slave requirements bitfield that represent non-standard (filtered) RDB requirements */
#define SLAVE_REQ_RDB_MASK (SLAVE_REQ_RDB_EXCLUDE_DATA | SLAVE_REQ_RDB_EXCLUDE_FUNCTIONS)

/* Synchronous read timeout - slave side */
#define CONFIG_REPL_SYNCIO_TIMEOUT 5

/* The default number of replication backlog blocks to trim per call. */
#define REPL_BACKLOG_TRIM_BLOCKS_PER_CALL 64

/* In order to quickly find the requested offset for PSYNC requests,
 * we index some nodes in the replication buffer linked list into a rax. */
#define REPL_BACKLOG_INDEX_PER_BLOCKS 64

/* List related stuff */
#define LIST_HEAD 0
#define LIST_TAIL 1
#define ZSET_MIN 0
#define ZSET_MAX 1

/* Sort operations */
#define SORT_OP_GET 0

/* Log levels */
#define LL_DEBUG 0
#define LL_VERBOSE 1
#define LL_NOTICE 2
#define LL_WARNING 3
#define LL_RAW (1<<10) /* Modifier to log without timestamp */

/* Supervision options */
#define SUPERVISED_NONE 0
#define SUPERVISED_AUTODETECT 1
#define SUPERVISED_SYSTEMD 2
#define SUPERVISED_UPSTART 3

/* Anti-warning macro... */
#define UNUSED(V) ((void) V)

#define ZSKIPLIST_MAXLEVEL 32 /* Should be enough for 2^64 elements */
#define ZSKIPLIST_P 0.25      /* Skiplist P = 1/4 */

/* Append only defines */
#define AOF_FSYNC_NO 0
#define AOF_FSYNC_ALWAYS 1
#define AOF_FSYNC_EVERYSEC 2

/* Replication diskless load defines */
#define REPL_DISKLESS_LOAD_DISABLED 0
#define REPL_DISKLESS_LOAD_WHEN_DB_EMPTY 1
#define REPL_DISKLESS_LOAD_SWAPDB 2

/* TLS Client Authentication */
#define TLS_CLIENT_AUTH_NO 0
#define TLS_CLIENT_AUTH_YES 1
#define TLS_CLIENT_AUTH_OPTIONAL 2

/* Sanitize dump payload */
#define SANITIZE_DUMP_NO 0
#define SANITIZE_DUMP_YES 1
#define SANITIZE_DUMP_CLIENTS 2

/* Enable protected config/command */
#define PROTECTED_ACTION_ALLOWED_NO 0
#define PROTECTED_ACTION_ALLOWED_YES 1
#define PROTECTED_ACTION_ALLOWED_LOCAL 2

/* Sets operations codes */
#define SET_OP_UNION 0
#define SET_OP_DIFF 1
#define SET_OP_INTER 2

/* oom-score-adj defines */
#define OOM_SCORE_ADJ_NO 0
#define OOM_SCORE_RELATIVE 1
#define OOM_SCORE_ADJ_ABSOLUTE 2

/* Redis maxmemory strategies. Instead of using just incremental number
 * for this defines, we use a set of flags so that testing for certain
 * properties common to multiple policies is faster. */
#define MAXMEMORY_FLAG_LRU (1<<0)
#define MAXMEMORY_FLAG_LFU (1<<1)
#define MAXMEMORY_FLAG_ALLKEYS (1<<2)
#define MAXMEMORY_FLAG_NO_SHARED_INTEGERS \
    (MAXMEMORY_FLAG_LRU|MAXMEMORY_FLAG_LFU)

#define MAXMEMORY_VOLATILE_LRU ((0<<8)|MAXMEMORY_FLAG_LRU)
#define MAXMEMORY_VOLATILE_LFU ((1<<8)|MAXMEMORY_FLAG_LFU)
#define MAXMEMORY_VOLATILE_TTL (2<<8)
#define MAXMEMORY_VOLATILE_RANDOM (3<<8)
#define MAXMEMORY_ALLKEYS_LRU ((4<<8)|MAXMEMORY_FLAG_LRU|MAXMEMORY_FLAG_ALLKEYS)
#define MAXMEMORY_ALLKEYS_LFU ((5<<8)|MAXMEMORY_FLAG_LFU|MAXMEMORY_FLAG_ALLKEYS)
#define MAXMEMORY_ALLKEYS_RANDOM ((6<<8)|MAXMEMORY_FLAG_ALLKEYS)
#define MAXMEMORY_NO_EVICTION (7<<8)

/* Units */
#define UNIT_SECONDS 0
#define UNIT_MILLISECONDS 1

/* SHUTDOWN flags */
#define SHUTDOWN_NOFLAGS 0      /* No flags. */
#define SHUTDOWN_SAVE 1         /* Force SAVE on SHUTDOWN even if no save
                                   points are configured. */
#define SHUTDOWN_NOSAVE 2       /* Don't SAVE on SHUTDOWN. */
#define SHUTDOWN_NOW 4          /* Don't wait for replicas to catch up. */
#define SHUTDOWN_FORCE 8        /* Don't let errors prevent shutdown. */

/* Command call flags, see call() function */
#define CMD_CALL_NONE 0
#define CMD_CALL_PROPAGATE_AOF (1<<0)
#define CMD_CALL_PROPAGATE_REPL (1<<1)
#define CMD_CALL_PROPAGATE (CMD_CALL_PROPAGATE_AOF|CMD_CALL_PROPAGATE_REPL)
#define CMD_CALL_FULL (CMD_CALL_PROPAGATE)
#define CMD_CALL_FROM_MODULE (1<<2)  /* From RM_Call */

/* Command propagation flags, see propagateNow() function */
#define PROPAGATE_NONE 0
#define PROPAGATE_AOF 1
#define PROPAGATE_REPL 2

/* Actions pause types */
#define PAUSE_ACTION_CLIENT_WRITE     (1<<0)
#define PAUSE_ACTION_CLIENT_ALL       (1<<1) /* must be bigger than PAUSE_ACTION_CLIENT_WRITE */
#define PAUSE_ACTION_EXPIRE           (1<<2)
#define PAUSE_ACTION_EVICT            (1<<3)
#define PAUSE_ACTION_REPLICA          (1<<4) /* pause replica traffic */

/* common sets of actions to pause/unpause */
#define PAUSE_ACTIONS_CLIENT_WRITE_SET (PAUSE_ACTION_CLIENT_WRITE|\
                                        PAUSE_ACTION_EXPIRE|\
                                        PAUSE_ACTION_EVICT|\
                                        PAUSE_ACTION_REPLICA)
#define PAUSE_ACTIONS_CLIENT_ALL_SET   (PAUSE_ACTION_CLIENT_ALL|\
                                        PAUSE_ACTION_EXPIRE|\
                                        PAUSE_ACTION_EVICT|\
                                        PAUSE_ACTION_REPLICA)

/* Client pause purposes. Each purpose has its own end time and pause type. */
typedef enum {
    PAUSE_BY_CLIENT_COMMAND = 0,
    PAUSE_DURING_SHUTDOWN,
    PAUSE_DURING_FAILOVER,
    NUM_PAUSE_PURPOSES /* This value is the number of purposes above. */
} pause_purpose;

typedef struct {
    uint32_t paused_actions; /* Bitmask of actions */
    mstime_t end;
} pause_event;

/* Ways that a clusters endpoint can be described */
typedef enum {
    CLUSTER_ENDPOINT_TYPE_IP = 0,          /* Show IP address */
    CLUSTER_ENDPOINT_TYPE_HOSTNAME,        /* Show hostname */
    CLUSTER_ENDPOINT_TYPE_UNKNOWN_ENDPOINT /* Show NULL or empty */
} cluster_endpoint_type;

/* RDB active child save type. */
#define RDB_CHILD_TYPE_NONE 0
#define RDB_CHILD_TYPE_DISK 1     /* RDB is written to disk. */
#define RDB_CHILD_TYPE_SOCKET 2   /* RDB is written to slave socket. */

/* Keyspace changes notification classes. Every class is associated with a
 * character for configuration purposes. */
#define NOTIFY_KEYSPACE (1<<0)    /* K */
#define NOTIFY_KEYEVENT (1<<1)    /* E */
#define NOTIFY_GENERIC (1<<2)     /* g */
#define NOTIFY_STRING (1<<3)      /* $ */
#define NOTIFY_LIST (1<<4)        /* l */
#define NOTIFY_SET (1<<5)         /* s */
#define NOTIFY_HASH (1<<6)        /* h */
#define NOTIFY_ZSET (1<<7)        /* z */
#define NOTIFY_EXPIRED (1<<8)     /* x */
#define NOTIFY_EVICTED (1<<9)     /* e */
#define NOTIFY_STREAM (1<<10)     /* t */
#define NOTIFY_KEY_MISS (1<<11)   /* m (Note: This one is excluded from NOTIFY_ALL on purpose) */
#define NOTIFY_LOADED (1<<12)     /* module only key space notification, indicate a key loaded from rdb */
#define NOTIFY_MODULE (1<<13)     /* d, module key space notification */
#define NOTIFY_NEW (1<<14)        /* n, new key notification */
#define NOTIFY_ALL (NOTIFY_GENERIC | NOTIFY_STRING | NOTIFY_LIST | NOTIFY_SET | NOTIFY_HASH | NOTIFY_ZSET | NOTIFY_EXPIRED | NOTIFY_EVICTED | NOTIFY_STREAM | NOTIFY_MODULE) /* A flag */

/* Using the following macro you can run code inside serverCron() with the
 * specified period, specified in milliseconds.
 * The actual resolution depends on server.hz. */
#define run_with_period(_ms_) if (((_ms_) <= 1000/server.hz) || !(server.cronloops%((_ms_)/(1000/server.hz))))

/* We can print the stacktrace, so our assert is defined this way: */
#define serverAssertWithInfo(_c,_o,_e) ((_e)?(void)0 : (_serverAssertWithInfo(_c,_o,#_e,__FILE__,__LINE__),redis_unreachable()))
#define serverAssert(_e) ((_e)?(void)0 : (_serverAssert(#_e,__FILE__,__LINE__),redis_unreachable()))
#define serverPanic(...) _serverPanic(__FILE__,__LINE__,__VA_ARGS__),redis_unreachable()

/* latency histogram per command init settings */
#define LATENCY_HISTOGRAM_MIN_VALUE 1L        /* >= 1 nanosec */
#define LATENCY_HISTOGRAM_MAX_VALUE 1000000000L  /* <= 1 secs */
#define LATENCY_HISTOGRAM_PRECISION 2  /* Maintain a value precision of 2 significant digits across LATENCY_HISTOGRAM_MIN_VALUE and LATENCY_HISTOGRAM_MAX_VALUE range.
                                        * Value quantization within the range will thus be no larger than 1/100th (or 1%) of any value.
                                        * The total size per histogram should sit around 40 KiB Bytes. */

/* Busy module flags, see busy_module_yield_flags */
#define BUSY_MODULE_YIELD_NONE (0)
#define BUSY_MODULE_YIELD_EVENTS (1<<0)
#define BUSY_MODULE_YIELD_CLIENTS (1<<1)

/*-----------------------------------------------------------------------------
 * Data types
 *----------------------------------------------------------------------------*/

/* A redis object, that is a type able to hold a string / list / set */

/* The actual Redis Object */
#define OBJ_STRING 0    /* String object. */
#define OBJ_LIST 1      /* List object. */
#define OBJ_SET 2       /* Set object. */
#define OBJ_ZSET 3      /* Sorted set object. */
#define OBJ_HASH 4      /* Hash object. */

/* The "module" object type is a special one that signals that the object
 * is one directly managed by a Redis module. In this case the value points
 * to a moduleValue struct, which contains the object value (which is only
 * handled by the module itself) and the RedisModuleType struct which lists
 * function pointers in order to serialize, deserialize, AOF-rewrite and
 * free the object.
 *
 * Inside the RDB file, module types are encoded as OBJ_MODULE followed
 * by a 64 bit module type ID, which has a 54 bits module-specific signature
 * in order to dispatch the loading to the right module, plus a 10 bits
 * encoding version. */
#define OBJ_MODULE 5    /* Module object. */
#define OBJ_STREAM 6    /* Stream object. */

/* Extract encver / signature from a module type ID. */
#define REDISMODULE_TYPE_ENCVER_BITS 10
#define REDISMODULE_TYPE_ENCVER_MASK ((1<<REDISMODULE_TYPE_ENCVER_BITS)-1)
#define REDISMODULE_TYPE_ENCVER(id) ((id) & REDISMODULE_TYPE_ENCVER_MASK)
#define REDISMODULE_TYPE_SIGN(id) (((id) & ~((uint64_t)REDISMODULE_TYPE_ENCVER_MASK)) >>REDISMODULE_TYPE_ENCVER_BITS)

/* Bit flags for moduleTypeAuxSaveFunc */
#define REDISMODULE_AUX_BEFORE_RDB (1<<0)
#define REDISMODULE_AUX_AFTER_RDB (1<<1)

struct RedisModule;
struct RedisModuleIO;
struct RedisModuleDigest;
struct RedisModuleCtx;
struct moduleLoadQueueEntry;
struct RedisModuleKeyOptCtx;
struct RedisModuleCommand;

/* Each module type implementation should export a set of methods in order
 * to serialize and deserialize the value in the RDB file, rewrite the AOF
 * log, create the digest for "DEBUG DIGEST", and free the value when a key
 * is deleted. */
typedef void *(*moduleTypeLoadFunc)(struct RedisModuleIO *io, int encver);
typedef void (*moduleTypeSaveFunc)(struct RedisModuleIO *io, void *value);
typedef int (*moduleTypeAuxLoadFunc)(struct RedisModuleIO *rdb, int encver, int when);
typedef void (*moduleTypeAuxSaveFunc)(struct RedisModuleIO *rdb, int when);
typedef void (*moduleTypeRewriteFunc)(struct RedisModuleIO *io, struct redisObject *key, void *value);
typedef void (*moduleTypeDigestFunc)(struct RedisModuleDigest *digest, void *value);
typedef size_t (*moduleTypeMemUsageFunc)(const void *value);
typedef void (*moduleTypeFreeFunc)(void *value);
typedef size_t (*moduleTypeFreeEffortFunc)(struct redisObject *key, const void *value);
typedef void (*moduleTypeUnlinkFunc)(struct redisObject *key, void *value);
typedef void *(*moduleTypeCopyFunc)(struct redisObject *fromkey, struct redisObject *tokey, const void *value);
typedef int (*moduleTypeDefragFunc)(struct RedisModuleDefragCtx *ctx, struct redisObject *key, void **value);
typedef size_t (*moduleTypeMemUsageFunc2)(struct RedisModuleKeyOptCtx *ctx, const void *value, size_t sample_size);
typedef void (*moduleTypeFreeFunc2)(struct RedisModuleKeyOptCtx *ctx, void *value);
typedef size_t (*moduleTypeFreeEffortFunc2)(struct RedisModuleKeyOptCtx *ctx, const void *value);
typedef void (*moduleTypeUnlinkFunc2)(struct RedisModuleKeyOptCtx *ctx, void *value);
typedef void *(*moduleTypeCopyFunc2)(struct RedisModuleKeyOptCtx *ctx, const void *value);
typedef int (*moduleTypeAuthCallback)(struct RedisModuleCtx *ctx, void *username, void *password, const char **err);


/* The module type, which is referenced in each value of a given type, defines
 * the methods and links to the module exporting the type. */
typedef struct RedisModuleType {
    uint64_t id; /* Higher 54 bits of type ID + 10 lower bits of encoding ver. */
    struct RedisModule *module;
    moduleTypeLoadFunc rdb_load;
    moduleTypeSaveFunc rdb_save;
    moduleTypeRewriteFunc aof_rewrite;
    moduleTypeMemUsageFunc mem_usage;
    moduleTypeDigestFunc digest;
    moduleTypeFreeFunc free;
    moduleTypeFreeEffortFunc free_effort;
    moduleTypeUnlinkFunc unlink;
    moduleTypeCopyFunc copy;
    moduleTypeDefragFunc defrag;
    moduleTypeAuxLoadFunc aux_load;
    moduleTypeAuxSaveFunc aux_save;
    moduleTypeMemUsageFunc2 mem_usage2;
    moduleTypeFreeEffortFunc2 free_effort2;
    moduleTypeUnlinkFunc2 unlink2;
    moduleTypeCopyFunc2 copy2;
    moduleTypeAuxSaveFunc aux_save2;
    int aux_save_triggers;
    char name[10]; /* 9 bytes name + null term. Charset: A-Z a-z 0-9 _- */
} moduleType;

/* In Redis objects 'robj' structures of type OBJ_MODULE, the value pointer
 * is set to the following structure, referencing the moduleType structure
 * in order to work with the value, and at the same time providing a raw
 * pointer to the value, as created by the module commands operating with
 * the module type.
 *
 * So for example in order to free such a value, it is possible to use
 * the following code:
 *
 *  if (robj->type == OBJ_MODULE) {
 *      moduleValue *mt = robj->ptr;
 *      mt->type->free(mt->value);
 *      zfree(mt); // We need to release this in-the-middle struct as well.
 *  }
 */
typedef struct moduleValue {
    moduleType *type;
    void *value;
} moduleValue;

/* This structure represents a module inside the system. */
struct RedisModule {
    void *handle;   /* Module dlopen() handle. */
    char *name;     /* Module name. */
    int ver;        /* Module version. We use just progressive integers. */
    int apiver;     /* Module API version as requested during initialization.*/
    list *types;    /* Module data types. */
    list *usedby;   /* List of modules using APIs from this one. */
    list *using;    /* List of modules we use some APIs of. */
    list *filters;  /* List of filters the module has registered. */
    list *module_configs; /* List of configurations the module has registered */
    int configs_initialized; /* Have the module configurations been initialized? */
    int in_call;    /* RM_Call() nesting level */
    int in_hook;    /* Hooks callback nesting level for this module (0 or 1). */
    int options;    /* Module options and capabilities. */
    int blocked_clients;         /* Count of RedisModuleBlockedClient in this module. */
    RedisModuleInfoFunc info_cb; /* Callback for module to add INFO fields. */
    RedisModuleDefragFunc defrag_cb;    /* Callback for global data defrag. */
    struct moduleLoadQueueEntry *loadmod; /* Module load arguments for config rewrite. */
};
typedef struct RedisModule RedisModule;

/* This is a wrapper for the 'rio' streams used inside rdb.c in Redis, so that
 * the user does not have to take the total count of the written bytes nor
 * to care about error conditions. */
struct RedisModuleIO {
    size_t bytes;       /* Bytes read / written so far. */
    rio *rio;           /* Rio stream. */
    moduleType *type;   /* Module type doing the operation. */
    int error;          /* True if error condition happened. */
    struct RedisModuleCtx *ctx; /* Optional context, see RM_GetContextFromIO()*/
    struct redisObject *key;    /* Optional name of key processed */
    int dbid;            /* The dbid of the key being processed, -1 when unknown. */
    sds pre_flush_buffer; /* A buffer that should be flushed before next write operation
                           * See rdbSaveSingleModuleAux for more details */
};

/* Macro to initialize an IO context. Note that the 'ver' field is populated
 * inside rdb.c according to the version of the value to load. */
#define moduleInitIOContext(iovar,mtype,rioptr,keyptr,db) do { \
    iovar.rio = rioptr; \
    iovar.type = mtype; \
    iovar.bytes = 0; \
    iovar.error = 0; \
    iovar.key = keyptr; \
    iovar.dbid = db; \
    iovar.ctx = NULL; \
    iovar.pre_flush_buffer = NULL; \
} while(0)

/* This is a structure used to export DEBUG DIGEST capabilities to Redis
 * modules. We want to capture both the ordered and unordered elements of
 * a data structure, so that a digest can be created in a way that correctly
 * reflects the values. See the DEBUG DIGEST command implementation for more
 * background. */
struct RedisModuleDigest {
    unsigned char o[20];    /* Ordered elements. */
    unsigned char x[20];    /* Xored elements. */
    struct redisObject *key; /* Optional name of key processed */
    int dbid;                /* The dbid of the key being processed */
};

/* Just start with a digest composed of all zero bytes. */
#define moduleInitDigestContext(mdvar) do { \
    memset(mdvar.o,0,sizeof(mdvar.o)); \
    memset(mdvar.x,0,sizeof(mdvar.x)); \
} while(0)

/* Macro to check if the client is in the middle of module based authentication. */
#define clientHasModuleAuthInProgress(c) ((c)->custom_auth_ctx != NULL)

/* Objects encoding. Some kind of objects like Strings and Hashes can be
 * internally represented in multiple ways. The 'encoding' field of the object
 * is set to one of this fields for this object. */
#define OBJ_ENCODING_RAW 0     /* Raw representation */
#define OBJ_ENCODING_INT 1     /* Encoded as integer */
#define OBJ_ENCODING_HT 2      /* Encoded as hash table */
#define OBJ_ENCODING_ZIPMAP 3  /* No longer used: old hash encoding. */
#define OBJ_ENCODING_LINKEDLIST 4 /* No longer used: old list encoding. */
#define OBJ_ENCODING_ZIPLIST 5 /* No longer used: old list/hash/zset encoding. */
#define OBJ_ENCODING_INTSET 6  /* Encoded as intset */
#define OBJ_ENCODING_SKIPLIST 7  /* Encoded as skiplist */
#define OBJ_ENCODING_EMBSTR 8  /* Embedded sds string encoding */
#define OBJ_ENCODING_QUICKLIST 9 /* Encoded as linked list of listpacks */
#define OBJ_ENCODING_STREAM 10 /* Encoded as a radix tree of listpacks */
#define OBJ_ENCODING_LISTPACK 11 /* Encoded as a listpack */

#define LRU_BITS 24
#define LRU_CLOCK_MAX ((1<<LRU_BITS)-1) /* Max value of obj->lru */
#define LRU_CLOCK_RESOLUTION 1000 /* LRU clock resolution in ms */

#define OBJ_SHARED_REFCOUNT INT_MAX     /* Global object never destroyed. */
#define OBJ_STATIC_REFCOUNT (INT_MAX-1) /* Object allocated in the stack. */
#define OBJ_FIRST_SPECIAL_REFCOUNT OBJ_STATIC_REFCOUNT
struct redisObject {
    unsigned type:4;
    unsigned encoding:4;
    unsigned lru:LRU_BITS; /* LRU time (relative to global lru_clock) or
                            * LFU data (least significant 8 bits frequency
                            * and most significant 16 bits access time). */
    int refcount;
    void *ptr;
};

/* The a string name for an object's type as listed above
 * Native types are checked against the OBJ_STRING, OBJ_LIST, OBJ_* defines,
 * and Module types have their registered name returned. */
char *getObjectTypeName(robj*);

/* Macro used to initialize a Redis object allocated on the stack.
 * Note that this macro is taken near the structure definition to make sure
 * we'll update it when the structure is changed, to avoid bugs like
 * bug #85 introduced exactly in this way. */
#define initStaticStringObject(_var,_ptr) do { \
    _var.refcount = OBJ_STATIC_REFCOUNT; \
    _var.type = OBJ_STRING; \
    _var.encoding = OBJ_ENCODING_RAW; \
    _var.ptr = _ptr; \
} while(0)

struct evictionPoolEntry; /* Defined in evict.c */

/* This structure is used in order to represent the output buffer of a client,
 * which is actually a linked list of blocks like that, that is: client->reply. */
typedef struct clientReplyBlock {
    size_t size, used;
    char buf[];
} clientReplyBlock;

/* Replication buffer blocks is the list of replBufBlock.
 *
 * +--------------+       +--------------+       +--------------+
 * | refcount = 1 |  ...  | refcount = 0 |  ...  | refcount = 2 |
 * +--------------+       +--------------+       +--------------+
 *      |                                            /       \
 *      |                                           /         \
 *      |                                          /           \
 *  Repl Backlog                               Replia_A      Replia_B
 * 
 * Each replica or replication backlog increments only the refcount of the
 * 'ref_repl_buf_node' which it points to. So when replica walks to the next
 * node, it should first increase the next node's refcount, and when we trim
 * the replication buffer nodes, we remove node always from the head node which
 * refcount is 0. If the refcount of the head node is not 0, we must stop
 * trimming and never iterate the next node. */

/* Similar with 'clientReplyBlock', it is used for shared buffers between
 * all replica clients and replication backlog. */
typedef struct replBufBlock {
    int refcount;           /* Number of replicas or repl backlog using. */
    long long id;           /* The unique incremental number. */
    long long repl_offset;  /* Start replication offset of the block. */
    size_t size, used;
    char buf[];
} replBufBlock;

/* Opaque type for the Slot to Key API. */
typedef struct clusterSlotToKeyMapping clusterSlotToKeyMapping;

/* Redis database representation. There are multiple databases identified
 * by integers from 0 (the default database) up to the max configured
 * database. The database number is the 'id' field in the structure. */
typedef struct redisDb {
    dict *dict;                 /* The keyspace for this DB */
    dict *expires;              /* Timeout of keys with a timeout set */
    dict *blocking_keys;        /* Keys with clients waiting for data (BLPOP)*/
    dict *blocking_keys_unblock_on_nokey;   /* Keys with clients waiting for
                                             * data, and should be unblocked if key is deleted (XREADEDGROUP).
                                             * This is a subset of blocking_keys*/
    dict *ready_keys;           /* Blocked keys that received a PUSH */
    dict *watched_keys;         /* WATCHED keys for MULTI/EXEC CAS */
    int id;                     /* Database ID */
    long long avg_ttl;          /* Average TTL, just for stats */
    unsigned long expires_cursor; /* Cursor of the active expire cycle. */
    list *defrag_later;         /* List of key names to attempt to defrag one by one, gradually. */
    clusterSlotToKeyMapping *slots_to_keys; /* Array of slots to keys. Only used in cluster mode (db 0). */
} redisDb;

/* forward declaration for functions ctx */
typedef struct functionsLibCtx functionsLibCtx;

/* Holding object that need to be populated during
 * rdb loading. On loading end it is possible to decide
 * whether not to set those objects on their rightful place.
 * For example: dbarray need to be set as main database on
 *              successful loading and dropped on failure. */
typedef struct rdbLoadingCtx {
    redisDb* dbarray;
    functionsLibCtx* functions_lib_ctx;
}rdbLoadingCtx;

/* Client MULTI/EXEC state */
typedef struct multiCmd {
    robj **argv;
    int argv_len;
    int argc;
    struct redisCommand *cmd;
} multiCmd;

typedef struct multiState {
    multiCmd *commands;     /* Array of MULTI commands */
    int count;              /* Total number of MULTI commands */
    int cmd_flags;          /* The accumulated command flags OR-ed together.
                               So if at least a command has a given flag, it
                               will be set in this field. */
    int cmd_inv_flags;      /* Same as cmd_flags, OR-ing the ~flags. so that it
                               is possible to know if all the commands have a
                               certain flag. */
    size_t argv_len_sums;    /* mem used by all commands arguments */
    int alloc_count;         /* total number of multiCmd struct memory reserved. */
} multiState;

/* This structure holds the blocking operation state for a client.
 * The fields used depend on client->btype. */
typedef struct blockingState {
    /* Generic fields. */
    blocking_type btype;                  /* Type of blocking op if CLIENT_BLOCKED. */
    mstime_t timeout;           /* Blocking operation timeout. If UNIX current time
                                 * is > timeout then the operation timed out. */
    int unblock_on_nokey;       /* Whether to unblock the client when at least one of the keys
                                   is deleted or does not exist anymore */
    /* BLOCKED_LIST, BLOCKED_ZSET and BLOCKED_STREAM or any other Keys related blocking */
    dict *keys;                 /* The keys we are blocked on */

    /* BLOCKED_WAIT */
    int numreplicas;        /* Number of replicas we are waiting for ACK. */
    long long reploffset;   /* Replication offset to reach. */

    /* BLOCKED_MODULE */
    void *module_blocked_handle; /* RedisModuleBlockedClient structure.
                                    which is opaque for the Redis core, only
                                    handled in module.c. */
} blockingState;

/* The following structure represents a node in the server.ready_keys list,
 * where we accumulate all the keys that had clients blocked with a blocking
 * operation such as B[LR]POP, but received new data in the context of the
 * last executed command.
 *
 * After the execution of every command or script, we iterate over this list to check
 * if as a result we should serve data to clients blocked, unblocking them.
 * Note that server.ready_keys will not have duplicates as there dictionary
 * also called ready_keys in every structure representing a Redis database,
 * where we make sure to remember if a given key was already added in the
 * server.ready_keys list. */
typedef struct readyList {
    redisDb *db;
    robj *key;
} readyList;

/* This structure represents a Redis user. This is useful for ACLs, the
 * user is associated to the connection after the connection is authenticated.
 * If there is no associated user, the connection uses the default user. */
#define USER_COMMAND_BITS_COUNT 1024    /* The total number of command bits
                                           in the user structure. The last valid
                                           command ID we can set in the user
                                           is USER_COMMAND_BITS_COUNT-1. */
#define USER_FLAG_ENABLED (1<<0)        /* The user is active. */
#define USER_FLAG_DISABLED (1<<1)       /* The user is disabled. */
#define USER_FLAG_NOPASS (1<<2)         /* The user requires no password, any
                                           provided password will work. For the
                                           default user, this also means that
                                           no AUTH is needed, and every
                                           connection is immediately
                                           authenticated. */
#define USER_FLAG_SANITIZE_PAYLOAD (1<<3)       /* The user require a deep RESTORE
                                                 * payload sanitization. */
#define USER_FLAG_SANITIZE_PAYLOAD_SKIP (1<<4)  /* The user should skip the
                                                 * deep sanitization of RESTORE
                                                 * payload. */

#define SELECTOR_FLAG_ROOT (1<<0)           /* This is the root user permission
                                             * selector. */
#define SELECTOR_FLAG_ALLKEYS (1<<1)        /* The user can mention any key. */
#define SELECTOR_FLAG_ALLCOMMANDS (1<<2)    /* The user can run all commands. */
#define SELECTOR_FLAG_ALLCHANNELS (1<<3)    /* The user can mention any Pub/Sub
                                               channel. */

typedef struct {
    sds name;       /* The username as an SDS string. */
    uint32_t flags; /* See USER_FLAG_* */
    list *passwords; /* A list of SDS valid passwords for this user. */
    list *selectors; /* A list of selectors this user validates commands
                        against. This list will always contain at least
                        one selector for backwards compatibility. */
    robj *acl_string; /* cached string represent of ACLs */
} user;

/* With multiplexing we need to take per-client state.
 * Clients are taken in a linked list. */

#define CLIENT_ID_AOF (UINT64_MAX) /* Reserved ID for the AOF client. If you
                                      need more reserved IDs use UINT64_MAX-1,
                                      -2, ... and so forth. */

/* Replication backlog is not separate memory, it just is one consumer of
 * the global replication buffer. This structure records the reference of
 * replication buffers. Since the replication buffer block list may be very long,
 * it would cost much time to search replication offset on partial resync, so
 * we use one rax tree to index some blocks every REPL_BACKLOG_INDEX_PER_BLOCKS
 * to make searching offset from replication buffer blocks list faster. */
typedef struct replBacklog {
    listNode *ref_repl_buf_node; /* Referenced node of replication buffer blocks,
                                  * see the definition of replBufBlock. */
    size_t unindexed_count;      /* The count from last creating index block. */
    rax *blocks_index;           /* The index of recorded blocks of replication
                                  * buffer for quickly searching replication
                                  * offset on partial resynchronization. */
    long long histlen;           /* Backlog actual data length */
    long long offset;            /* Replication "master offset" of first
                                  * byte in the replication backlog buffer.*/
} replBacklog;

typedef struct {
    list *clients;
    size_t mem_usage_sum;
} clientMemUsageBucket;

#ifdef LOG_REQ_RES
/* Structure used to log client's requests and their
 * responses (see logreqres.c) */
typedef struct {
    /* General */
    int argv_logged; /* 1 if the command was logged */
    /* Vars for log buffer */
    unsigned char *buf; /* Buffer holding the data (request and response) */
    size_t used;
    size_t capacity;
    /* Vars for offsets within the client's reply */
    struct {
        /* General */
        int saved; /* 1 if we already saved the offset (first time we call addReply*) */
        /* Offset within the static reply buffer */
        int bufpos;
        /* Offset within the reply block list */
        struct {
            int index;
            size_t used;
        } last_node;
    } offset;
} clientReqResInfo;
#endif

typedef struct client {
    uint64_t id;            /* Client incremental unique ID. */
    uint64_t flags;         /* Client flags: CLIENT_* macros. */
    connection *conn;
    int resp;               /* RESP protocol version. Can be 2 or 3. */
    redisDb *db;            /* Pointer to currently SELECTed DB. */
    robj *name;             /* As set by CLIENT SETNAME. */
    sds querybuf;           /* Buffer we use to accumulate client queries. */
    size_t qb_pos;          /* The position we have read in querybuf. */
    size_t querybuf_peak;   /* Recent (100ms or more) peak of querybuf size. */
    int argc;               /* Num of arguments of current command. */
    robj **argv;            /* Arguments of current command. */
    int argv_len;           /* Size of argv array (may be more than argc) */
    int original_argc;      /* Num of arguments of original command if arguments were rewritten. */
    robj **original_argv;   /* Arguments of original command if arguments were rewritten. */
    size_t argv_len_sum;    /* Sum of lengths of objects in argv list. */
    struct redisCommand *cmd, *lastcmd;  /* Last command executed. */
    struct redisCommand *realcmd; /* The original command that was executed by the client,
                                     Used to update error stats in case the c->cmd was modified
                                     during the command invocation (like on GEOADD for example). */
    user *user;             /* User associated with this connection. If the
                               user is set to NULL the connection can do
                               anything (admin). */
    int reqtype;            /* Request protocol type: PROTO_REQ_* */
    int multibulklen;       /* Number of multi bulk arguments left to read. */
    long bulklen;           /* Length of bulk argument in multi bulk request. */
    list *reply;            /* List of reply objects to send to the client. */
    unsigned long long reply_bytes; /* Tot bytes of objects in reply list. */
    list *deferred_reply_errors;    /* Used for module thread safe contexts. */
    size_t sentlen;         /* Amount of bytes already sent in the current
                               buffer or object being sent. */
    time_t ctime;           /* Client creation time. */
    long duration;          /* Current command duration. Used for measuring latency of blocking/non-blocking cmds */
    int slot;               /* The slot the client is executing against. Set to -1 if no slot is being used */
    dictEntry *cur_script;  /* Cached pointer to the dictEntry of the script being executed. */
    time_t lastinteraction; /* Time of the last interaction, used for timeout */
    time_t obuf_soft_limit_reached_time;
    int authenticated;      /* Needed when the default user requires auth. */
    int replstate;          /* Replication state if this is a slave. */
    int repl_start_cmd_stream_on_ack; /* Install slave write handler on first ACK. */
    int repldbfd;           /* Replication DB file descriptor. */
    off_t repldboff;        /* Replication DB file offset. */
    off_t repldbsize;       /* Replication DB file size. */
    sds replpreamble;       /* Replication DB preamble. */
    long long read_reploff; /* Read replication offset if this is a master. */
    long long reploff;      /* Applied replication offset if this is a master. */
    long long repl_applied; /* Applied replication data count in querybuf, if this is a replica. */
    long long repl_ack_off; /* Replication ack offset, if this is a slave. */
    long long repl_ack_time;/* Replication ack time, if this is a slave. */
    long long repl_last_partial_write; /* The last time the server did a partial write from the RDB child pipe to this replica  */
    long long psync_initial_offset; /* FULLRESYNC reply offset other slaves
                                       copying this slave output buffer
                                       should use. */
    char replid[CONFIG_RUN_ID_SIZE+1]; /* Master replication ID (if master). */
    int slave_listening_port; /* As configured with: REPLCONF listening-port */
    char *slave_addr;       /* Optionally given by REPLCONF ip-address */
    int slave_capa;         /* Slave capabilities: SLAVE_CAPA_* bitwise OR. */
    int slave_req;          /* Slave requirements: SLAVE_REQ_* */
    multiState mstate;      /* MULTI/EXEC state */
    blockingState bstate;     /* blocking state */
    long long woff;         /* Last write global replication offset. */
    list *watched_keys;     /* Keys WATCHED for MULTI/EXEC CAS */
    dict *pubsub_channels;  /* channels a client is interested in (SUBSCRIBE) */
    list *pubsub_patterns;  /* patterns a client is interested in (SUBSCRIBE) */
    dict *pubsubshard_channels;  /* shard level channels a client is interested in (SSUBSCRIBE) */
    sds peerid;             /* Cached peer ID. */
    sds sockname;           /* Cached connection target address. */
    listNode *client_list_node; /* list node in client list */
    listNode *postponed_list_node; /* list node within the postponed list */
    listNode *pending_read_list_node; /* list node in clients pending read list */
    void *module_blocked_client; /* Pointer to the RedisModuleBlockedClient associated with this
                                  * client. This is set in case of module authentication before the
                                  * unblocked client is reprocessed to handle reply callbacks. */
    void *custom_auth_ctx; /* Ongoing / attempted module based custom auth callback's ctx.
                            * This is only tracked within the context of the command attempting
                            * authentication. If not NULL, it means custom auth is in progress. */
    RedisModuleUserChangedFunc auth_callback; /* Module callback to execute
                                               * when the authenticated user
                                               * changes. */
    void *auth_callback_privdata; /* Private data that is passed when the auth
                                   * changed callback is executed. Opaque for
                                   * Redis Core. */
    void *auth_module;      /* The module that owns the callback, which is used
                             * to disconnect the client if the module is
                             * unloaded for cleanup. Opaque for Redis Core.*/

    /* If this client is in tracking mode and this field is non zero,
     * invalidation messages for keys fetched by this client will be send to
     * the specified client ID. */
    uint64_t client_tracking_redirection;
    rax *client_tracking_prefixes; /* A dictionary of prefixes we are already
                                      subscribed to in BCAST mode, in the
                                      context of client side caching. */
    /* In updateClientMemoryUsage() we track the memory usage of
     * each client and add it to the sum of all the clients of a given type,
     * however we need to remember what was the old contribution of each
     * client, and in which category the client was, in order to remove it
     * before adding it the new value. */
    size_t last_memory_usage;
    int last_memory_type;

    listNode *mem_usage_bucket_node;
    clientMemUsageBucket *mem_usage_bucket;

    listNode *ref_repl_buf_node; /* Referenced node of replication buffer blocks,
                                  * see the definition of replBufBlock. */
    size_t ref_block_pos;        /* Access position of referenced buffer block,
                                  * i.e. the next offset to send. */

    /* list node in clients_pending_write list */
    listNode clients_pending_write_node;
    /* Response buffer */
    size_t buf_peak; /* Peak used size of buffer in last 5 sec interval. */
    mstime_t buf_peak_last_reset_time; /* keeps the last time the buffer peak value was reset */
    int bufpos;
    size_t buf_usable_size; /* Usable size of buffer. */
    char *buf;
#ifdef LOG_REQ_RES
    clientReqResInfo reqres;
#endif
} client;

/* ACL information */
typedef struct aclInfo {
    long long user_auth_failures; /* Auth failure counts on user level */
    long long invalid_cmd_accesses; /* Invalid command accesses that user doesn't have permission to */
    long long invalid_key_accesses; /* Invalid key accesses that user doesn't have permission to */
    long long invalid_channel_accesses; /* Invalid channel accesses that user doesn't have permission to */
} aclInfo;

struct saveparam {
    time_t seconds;
    int changes;
};

struct moduleLoadQueueEntry {
    sds path;
    int argc;
    robj **argv;
};

struct sentinelLoadQueueEntry {
    int argc;
    sds *argv;
    int linenum;
    sds line;
};

struct sentinelConfig {
    list *pre_monitor_cfg;
    list *monitor_cfg;
    list *post_monitor_cfg;
};

struct sharedObjectsStruct {
    robj *ok, *err, *emptybulk, *czero, *cone, *pong, *space,
    *queued, *null[4], *nullarray[4], *emptymap[4], *emptyset[4],
    *emptyarray, *wrongtypeerr, *nokeyerr, *syntaxerr, *sameobjecterr,
    *outofrangeerr, *noscripterr, *loadingerr,
    *slowevalerr, *slowscripterr, *slowmoduleerr, *bgsaveerr,
    *masterdownerr, *roslaveerr, *execaborterr, *noautherr, *noreplicaserr,
    *busykeyerr, *oomerr, *plus, *messagebulk, *pmessagebulk, *subscribebulk,
    *unsubscribebulk, *psubscribebulk, *punsubscribebulk, *del, *unlink,
    *rpop, *lpop, *lpush, *rpoplpush, *lmove, *blmove, *zpopmin, *zpopmax,
    *emptyscan, *multi, *exec, *left, *right, *hset, *srem, *xgroup, *xclaim,  
    *script, *replconf, *eval, *persist, *set, *pexpireat, *pexpire, 
    *time, *pxat, *absttl, *retrycount, *force, *justid, *entriesread,
    *lastid, *ping, *setid, *keepttl, *load, *createconsumer,
    *getack, *special_asterick, *special_equals, *default_username, *redacted,
    *ssubscribebulk,*sunsubscribebulk, *smessagebulk,
    *select[PROTO_SHARED_SELECT_CMDS],
    *integers[OBJ_SHARED_INTEGERS],
    *mbulkhdr[OBJ_SHARED_BULKHDR_LEN], /* "*<value>\r\n" */
    *bulkhdr[OBJ_SHARED_BULKHDR_LEN],  /* "$<value>\r\n" */
    *maphdr[OBJ_SHARED_BULKHDR_LEN],   /* "%<value>\r\n" */
    *sethdr[OBJ_SHARED_BULKHDR_LEN];   /* "~<value>\r\n" */
    sds minstring, maxstring;
};

/* ZSETs use a specialized version of Skiplists */
typedef struct zskiplistNode {
    sds ele;
    double score;
    struct zskiplistNode *backward;
    struct zskiplistLevel {
        struct zskiplistNode *forward;
        unsigned long span;
    } level[];
} zskiplistNode;

typedef struct zskiplist {
    struct zskiplistNode *header, *tail;
    unsigned long length;
    int level;
} zskiplist;

typedef struct zset {
    dict *dict;
    zskiplist *zsl;
} zset;

typedef struct clientBufferLimitsConfig {
    unsigned long long hard_limit_bytes;
    unsigned long long soft_limit_bytes;
    time_t soft_limit_seconds;
} clientBufferLimitsConfig;

extern clientBufferLimitsConfig clientBufferLimitsDefaults[CLIENT_TYPE_OBUF_COUNT];

/* The redisOp structure defines a Redis Operation, that is an instance of
 * a command with an argument vector, database ID, propagation target
 * (PROPAGATE_*), and command pointer.
 *
 * Currently only used to additionally propagate more commands to AOF/Replication
 * after the propagation of the executed command. */
typedef struct redisOp {
    robj **argv;
    int argc, dbid, target;
} redisOp;

/* Defines an array of Redis operations. There is an API to add to this
 * structure in an easy way.
 *
 * redisOpArrayInit();
 * redisOpArrayAppend();
 * redisOpArrayFree();
 */
typedef struct redisOpArray {
    redisOp *ops;
    int numops;
    int capacity;
} redisOpArray;

/* This structure is returned by the getMemoryOverheadData() function in
 * order to return memory overhead information. */
struct redisMemOverhead {
    size_t peak_allocated;
    size_t total_allocated;
    size_t startup_allocated;
    size_t repl_backlog;
    size_t clients_slaves;
    size_t clients_normal;
    size_t cluster_links;
    size_t aof_buffer;
    size_t lua_caches;
    size_t functions_caches;
    size_t overhead_total;
    size_t dataset;
    size_t total_keys;
    size_t bytes_per_key;
    float dataset_perc;
    float peak_perc;
    float total_frag;
    ssize_t total_frag_bytes;
    float allocator_frag;
    ssize_t allocator_frag_bytes;
    float allocator_rss;
    ssize_t allocator_rss_bytes;
    float rss_extra;
    size_t rss_extra_bytes;
    size_t num_dbs;
    struct {
        size_t dbid;
        size_t overhead_ht_main;
        size_t overhead_ht_expires;
        size_t overhead_ht_slot_to_keys;
    } *db;
};

/* Replication error behavior determines the replica behavior
 * when it receives an error over the replication stream. In
 * either case the error is logged. */
typedef enum {
    PROPAGATION_ERR_BEHAVIOR_IGNORE = 0,
    PROPAGATION_ERR_BEHAVIOR_PANIC,
    PROPAGATION_ERR_BEHAVIOR_PANIC_ON_REPLICAS
} replicationErrorBehavior;

/* This structure can be optionally passed to RDB save/load functions in
 * order to implement additional functionalities, by storing and loading
 * metadata to the RDB file.
 *
 * For example, to use select a DB at load time, useful in
 * replication in order to make sure that chained slaves (slaves of slaves)
 * select the correct DB and are able to accept the stream coming from the
 * top-level master. */
typedef struct rdbSaveInfo {
    /* Used saving and loading. */
    int repl_stream_db;  /* DB to select in server.master client. */

    /* Used only loading. */
    int repl_id_is_set;  /* True if repl_id field is set. */
    char repl_id[CONFIG_RUN_ID_SIZE+1];     /* Replication ID. */
    long long repl_offset;                  /* Replication offset. */
} rdbSaveInfo;

#define RDB_SAVE_INFO_INIT {-1,0,"0000000000000000000000000000000000000000",-1}

struct malloc_stats {
    size_t zmalloc_used;
    size_t process_rss;
    size_t allocator_allocated;
    size_t allocator_active;
    size_t allocator_resident;
};

/*-----------------------------------------------------------------------------
 * TLS Context Configuration
 *----------------------------------------------------------------------------*/

typedef struct redisTLSContextConfig {
    char *cert_file;                /* Server side and optionally client side cert file name */
    char *key_file;                 /* Private key filename for cert_file */
    char *key_file_pass;            /* Optional password for key_file */
    char *client_cert_file;         /* Certificate to use as a client; if none, use cert_file */
    char *client_key_file;          /* Private key filename for client_cert_file */
    char *client_key_file_pass;     /* Optional password for client_key_file */
    char *dh_params_file;
    char *ca_cert_file;
    char *ca_cert_dir;
    char *protocols;
    char *ciphers;
    char *ciphersuites;
    int prefer_server_ciphers;
    int session_caching;
    int session_cache_size;
    int session_cache_timeout;
} redisTLSContextConfig;

/*-----------------------------------------------------------------------------
 * AOF manifest definition
 *----------------------------------------------------------------------------*/
typedef enum {
    AOF_FILE_TYPE_BASE  = 'b', /* BASE file */
    AOF_FILE_TYPE_HIST  = 'h', /* HISTORY file */
    AOF_FILE_TYPE_INCR  = 'i', /* INCR file */
} aof_file_type;

typedef struct {
    sds           file_name;  /* file name */
    long long     file_seq;   /* file sequence */
    aof_file_type file_type;  /* file type */
} aofInfo;

typedef struct {
    aofInfo     *base_aof_info;       /* BASE file information. NULL if there is no BASE file. */
    list        *incr_aof_list;       /* INCR AOFs list. We may have multiple INCR AOF when rewrite fails. */
    list        *history_aof_list;    /* HISTORY AOF list. When the AOFRW success, The aofInfo contained in
                                         `base_aof_info` and `incr_aof_list` will be moved to this list. We
                                         will delete these AOF files when AOFRW finish. */
    long long   curr_base_file_seq;   /* The sequence number used by the current BASE file. */
    long long   curr_incr_file_seq;   /* The sequence number used by the current INCR file. */
    int         dirty;                /* 1 Indicates that the aofManifest in the memory is inconsistent with
                                         disk, we need to persist it immediately. */
} aofManifest;

/*-----------------------------------------------------------------------------
 * Global server state
 *----------------------------------------------------------------------------*/

/* AIX defines hz to __hz, we don't use this define and in order to allow
 * Redis build on AIX we need to undef it. */
#ifdef _AIX
#undef hz
#endif

#define CHILD_TYPE_NONE 0
#define CHILD_TYPE_RDB 1
#define CHILD_TYPE_AOF 2
#define CHILD_TYPE_LDB 3
#define CHILD_TYPE_MODULE 4

typedef enum childInfoType {
    CHILD_INFO_TYPE_CURRENT_INFO,
    CHILD_INFO_TYPE_AOF_COW_SIZE,
    CHILD_INFO_TYPE_RDB_COW_SIZE,
    CHILD_INFO_TYPE_MODULE_COW_SIZE
} childInfoType;

struct redisServer {
    /* General */
    pid_t pid;                  /* Main process pid. */
    pthread_t main_thread_id;         /* Main thread id */
    char *configfile;           /* Absolute config file path, or NULL */
    char *executable;           /* Absolute executable file path. */
    char **exec_argv;           /* Executable argv vector (copy). */
    int dynamic_hz;             /* Change hz value depending on # of clients. */
    int config_hz;              /* Configured HZ value. May be different than
                                   the actual 'hz' field value if dynamic-hz
                                   is enabled. */
    mode_t umask;               /* The umask value of the process on startup */
    int hz;                     /* serverCron() calls frequency in hertz */
    int in_fork_child;          /* indication that this is a fork child */
    redisDb *db;
    dict *commands;             /* Command table */
    dict *orig_commands;        /* Command table before command renaming. */
    aeEventLoop *el;
    rax *errors;                /* Errors table */
    redisAtomic unsigned int lruclock; /* Clock for LRU eviction */
    volatile sig_atomic_t shutdown_asap; /* Shutdown ordered by signal handler. */
    mstime_t shutdown_mstime;   /* Timestamp to limit graceful shutdown. */
    int last_sig_received;      /* Indicates the last SIGNAL received, if any (e.g., SIGINT or SIGTERM). */
    int shutdown_flags;         /* Flags passed to prepareForShutdown(). */
    int activerehashing;        /* Incremental rehash in serverCron() */
    int active_defrag_running;  /* Active defragmentation running (holds current scan aggressiveness) */
    char *pidfile;              /* PID file path */
    int arch_bits;              /* 32 or 64 depending on sizeof(long) */
    int cronloops;              /* Number of times the cron function run */
    char runid[CONFIG_RUN_ID_SIZE+1];  /* ID always different at every exec. */
    int sentinel_mode;          /* True if this instance is a Sentinel. */
    size_t initial_memory_usage; /* Bytes used after initialization. */
    int always_show_logo;       /* Show logo even for non-stdout logging. */
    int in_exec;                /* Are we inside EXEC? */
    int busy_module_yield_flags;         /* Are we inside a busy module? (triggered by RM_Yield). see BUSY_MODULE_YIELD_ flags. */
    const char *busy_module_yield_reply; /* When non-null, we are inside RM_Yield. */
    char *ignore_warnings;      /* Config: warnings that should be ignored. */
    int client_pause_in_transaction; /* Was a client pause executed during this Exec? */
    int thp_enabled;                 /* If true, THP is enabled. */
    size_t page_size;                /* The page size of OS. */
    /* Modules */
    dict *moduleapi;            /* Exported core APIs dictionary for modules. */
    dict *sharedapi;            /* Like moduleapi but containing the APIs that
                                   modules share with each other. */
    dict *module_configs_queue; /* Dict that stores module configurations from .conf file until after modules are loaded during startup or arguments to loadex. */
    list *loadmodule_queue;     /* List of modules to load at startup. */
    int module_pipe[2];         /* Pipe used to awake the event loop by module threads. */
    pid_t child_pid;            /* PID of current child */
    int child_type;             /* Type of current child */
    /* Networking */
    int port;                   /* TCP listening port */
    int tls_port;               /* TLS listening port */
    int tcp_backlog;            /* TCP listen() backlog */
    char *bindaddr[CONFIG_BINDADDR_MAX]; /* Addresses we should bind to */
    int bindaddr_count;         /* Number of addresses in server.bindaddr[] */
    char *bind_source_addr;     /* Source address to bind on for outgoing connections */
    char *unixsocket;           /* UNIX socket path */
    unsigned int unixsocketperm; /* UNIX socket permission (see mode_t) */
    connListener listeners[CONN_TYPE_MAX]; /* TCP/Unix/TLS even more types */
    uint32_t socket_mark_id;    /* ID for listen socket marking */
    connListener clistener;     /* Cluster bus listener */
    list *clients;              /* List of active clients */
    list *clients_to_close;     /* Clients to close asynchronously */
    list *clients_pending_write; /* There is to write or install handler. */
    list *clients_pending_read;  /* Client has pending read socket buffers. */
    list *slaves, *monitors;    /* List of slaves and MONITORs */
    client *current_client;     /* The client that triggered the command execution (External or AOF). */
    client *executing_client;   /* The client executing the current command (possibly script or module). */

#ifdef LOG_REQ_RES
    char *req_res_logfile; /* Path of log file for logging all requests and their replies. If NULL, no logging will be performed */
    unsigned int client_default_resp;
#endif

    /* Stuff for client mem eviction */
    clientMemUsageBucket* client_mem_usage_buckets;

    rax *clients_timeout_table; /* Radix tree for blocked clients timeouts. */
    int execution_nesting;      /* Execution nesting level.
                                 * e.g. call(), async module stuff (timers, events, etc.),
                                 * cron stuff (active expire, eviction) */
    rax *clients_index;         /* Active clients dictionary by client ID. */
    uint32_t paused_actions;   /* Bitmask of actions that are currently paused */
    list *postponed_clients;       /* List of postponed clients */
    pause_event client_pause_per_purpose[NUM_PAUSE_PURPOSES];
    char neterr[ANET_ERR_LEN];   /* Error buffer for anet.c */
    dict *migrate_cached_sockets;/* MIGRATE cached sockets */
    redisAtomic uint64_t next_client_id; /* Next client unique ID. Incremental. */
    int protected_mode;         /* Don't accept external connections. */
    int io_threads_num;         /* Number of IO threads to use. */
    int io_threads_do_reads;    /* Read and parse from IO threads? */
    int io_threads_active;      /* Is IO threads currently active? */
    long long events_processed_while_blocked; /* processEventsWhileBlocked() */
    int enable_protected_configs;    /* Enable the modification of protected configs, see PROTECTED_ACTION_ALLOWED_* */
    int enable_debug_cmd;            /* Enable DEBUG commands, see PROTECTED_ACTION_ALLOWED_* */
    int enable_module_cmd;           /* Enable MODULE commands, see PROTECTED_ACTION_ALLOWED_* */

    /* RDB / AOF loading information */
    volatile sig_atomic_t loading; /* We are loading data from disk if true */
    volatile sig_atomic_t async_loading; /* We are loading data without blocking the db being served */
    off_t loading_total_bytes;
    off_t loading_rdb_used_mem;
    off_t loading_loaded_bytes;
    time_t loading_start_time;
    off_t loading_process_events_interval_bytes;
    /* Fields used only for stats */
    time_t stat_starttime;          /* Server start time */
    long long stat_numcommands;     /* Number of processed commands */
    long long stat_numconnections;  /* Number of connections received */
    long long stat_expiredkeys;     /* Number of expired keys */
    double stat_expired_stale_perc; /* Percentage of keys probably expired */
    long long stat_expired_time_cap_reached_count; /* Early expire cycle stops.*/
    long long stat_expire_cycle_time_used; /* Cumulative microseconds used. */
    long long stat_evictedkeys;     /* Number of evicted keys (maxmemory) */
    long long stat_evictedclients;  /* Number of evicted clients */
    long long stat_total_eviction_exceeded_time;  /* Total time over the memory limit, unit us */
    monotime stat_last_eviction_exceeded_time;  /* Timestamp of current eviction start, unit us */
    long long stat_keyspace_hits;   /* Number of successful lookups of keys */
    long long stat_keyspace_misses; /* Number of failed lookups of keys */
    long long stat_active_defrag_hits;      /* number of allocations moved */
    long long stat_active_defrag_misses;    /* number of allocations scanned but not moved */
    long long stat_active_defrag_key_hits;  /* number of keys with moved allocations */
    long long stat_active_defrag_key_misses;/* number of keys scanned and not moved */
    long long stat_active_defrag_scanned;   /* number of dictEntries scanned */
    long long stat_total_active_defrag_time; /* Total time memory fragmentation over the limit, unit us */
    monotime stat_last_active_defrag_time; /* Timestamp of current active defrag start */
    size_t stat_peak_memory;        /* Max used memory record */
    long long stat_aof_rewrites;    /* number of aof file rewrites performed */
    long long stat_aofrw_consecutive_failures; /* The number of consecutive failures of aofrw */
    long long stat_rdb_saves;       /* number of rdb saves performed */
    long long stat_fork_time;       /* Time needed to perform latest fork() */
    double stat_fork_rate;          /* Fork rate in GB/sec. */
    long long stat_total_forks;     /* Total count of fork. */
    long long stat_rejected_conn;   /* Clients rejected because of maxclients */
    long long stat_sync_full;       /* Number of full resyncs with slaves. */
    long long stat_sync_partial_ok; /* Number of accepted PSYNC requests. */
    long long stat_sync_partial_err;/* Number of unaccepted PSYNC requests. */
    list *slowlog;                  /* SLOWLOG list of commands */
    long long slowlog_entry_id;     /* SLOWLOG current entry ID */
    long long slowlog_log_slower_than; /* SLOWLOG time limit (to get logged) */
    unsigned long slowlog_max_len;     /* SLOWLOG max number of items logged */
    struct malloc_stats cron_malloc_stats; /* sampled in serverCron(). */
    redisAtomic long long stat_net_input_bytes; /* Bytes read from network. */
    redisAtomic long long stat_net_output_bytes; /* Bytes written to network. */
    redisAtomic long long stat_net_repl_input_bytes; /* Bytes read during replication, added to stat_net_input_bytes in 'info'. */
    redisAtomic long long stat_net_repl_output_bytes; /* Bytes written during replication, added to stat_net_output_bytes in 'info'. */
    size_t stat_current_cow_peak;   /* Peak size of copy on write bytes. */
    size_t stat_current_cow_bytes;  /* Copy on write bytes while child is active. */
    monotime stat_current_cow_updated;  /* Last update time of stat_current_cow_bytes */
    size_t stat_current_save_keys_processed;  /* Processed keys while child is active. */
    size_t stat_current_save_keys_total;  /* Number of keys when child started. */
    size_t stat_rdb_cow_bytes;      /* Copy on write bytes during RDB saving. */
    size_t stat_aof_cow_bytes;      /* Copy on write bytes during AOF rewrite. */
    size_t stat_module_cow_bytes;   /* Copy on write bytes during module fork. */
    double stat_module_progress;   /* Module save progress. */
    size_t stat_clients_type_memory[CLIENT_TYPE_COUNT];/* Mem usage by type */
    size_t stat_cluster_links_memory; /* Mem usage by cluster links */
    long long stat_unexpected_error_replies; /* Number of unexpected (aof-loading, replica to master, etc.) error replies */
    long long stat_total_error_replies; /* Total number of issued error replies ( command + rejected errors ) */
    long long stat_dump_payload_sanitizations; /* Number deep dump payloads integrity validations. */
    long long stat_io_reads_processed; /* Number of read events processed by IO / Main threads */
    long long stat_io_writes_processed; /* Number of write events processed by IO / Main threads */
    redisAtomic long long stat_total_reads_processed; /* Total number of read events processed */
    redisAtomic long long stat_total_writes_processed; /* Total number of write events processed */
    /* The following two are used to track instantaneous metrics, like
     * number of operations per second, network traffic. */
    struct {
        long long last_sample_time; /* Timestamp of last sample in ms */
        long long last_sample_count;/* Count in last sample */
        long long samples[STATS_METRIC_SAMPLES];
        int idx;
    } inst_metric[STATS_METRIC_COUNT];
    long long stat_reply_buffer_shrinks; /* Total number of output buffer shrinks */
    long long stat_reply_buffer_expands; /* Total number of output buffer expands */

    /* Configuration */
    int verbosity;                  /* Loglevel in redis.conf */
    int maxidletime;                /* Client timeout in seconds */
    int tcpkeepalive;               /* Set SO_KEEPALIVE if non-zero. */
    int active_expire_enabled;      /* Can be disabled for testing purposes. */
    int active_expire_effort;       /* From 1 (default) to 10, active effort. */
    int lazy_expire_disabled;       /* If > 0, don't trigger lazy expire */
    int active_defrag_enabled;
    int sanitize_dump_payload;      /* Enables deep sanitization for ziplist and listpack in RDB and RESTORE. */
    int skip_checksum_validation;   /* Disable checksum validation for RDB and RESTORE payload. */
    int jemalloc_bg_thread;         /* Enable jemalloc background thread */
    size_t active_defrag_ignore_bytes; /* minimum amount of fragmentation waste to start active defrag */
    int active_defrag_threshold_lower; /* minimum percentage of fragmentation to start active defrag */
    int active_defrag_threshold_upper; /* maximum percentage of fragmentation at which we use maximum effort */
    int active_defrag_cycle_min;       /* minimal effort for defrag in CPU percentage */
    int active_defrag_cycle_max;       /* maximal effort for defrag in CPU percentage */
    unsigned long active_defrag_max_scan_fields; /* maximum number of fields of set/hash/zset/list to process from within the main dict scan */
    size_t client_max_querybuf_len; /* Limit for client query buffer length */
    int dbnum;                      /* Total number of configured DBs */
    int supervised;                 /* 1 if supervised, 0 otherwise. */
    int supervised_mode;            /* See SUPERVISED_* */
    int daemonize;                  /* True if running as a daemon */
    int set_proc_title;             /* True if change proc title */
    char *proc_title_template;      /* Process title template format */
    clientBufferLimitsConfig client_obuf_limits[CLIENT_TYPE_OBUF_COUNT];
    int pause_cron;                 /* Don't run cron tasks (debug) */
    int latency_tracking_enabled;   /* 1 if extended latency tracking is enabled, 0 otherwise. */
    double *latency_tracking_info_percentiles; /* Extended latency tracking info output percentile list configuration. */
    int latency_tracking_info_percentiles_len;
    /* AOF persistence */
    int aof_enabled;                /* AOF configuration */
    int aof_state;                  /* AOF_(ON|OFF|WAIT_REWRITE) */
    int aof_fsync;                  /* Kind of fsync() policy */
    char *aof_filename;             /* Basename of the AOF file and manifest file */
    char *aof_dirname;              /* Name of the AOF directory */
    int aof_no_fsync_on_rewrite;    /* Don't fsync if a rewrite is in prog. */
    int aof_rewrite_perc;           /* Rewrite AOF if % growth is > M and... */
    off_t aof_rewrite_min_size;     /* the AOF file is at least N bytes. */
    off_t aof_rewrite_base_size;    /* AOF size on latest startup or rewrite. */
    off_t aof_current_size;         /* AOF current size (Including BASE + INCRs). */
    off_t aof_last_incr_size;       /* The size of the latest incr AOF. */
    off_t aof_fsync_offset;         /* AOF offset which is already synced to disk. */
    int aof_flush_sleep;            /* Micros to sleep before flush. (used by tests) */
    int aof_rewrite_scheduled;      /* Rewrite once BGSAVE terminates. */
    sds aof_buf;      /* AOF buffer, written before entering the event loop */
    int aof_fd;       /* File descriptor of currently selected AOF file */
    int aof_selected_db; /* Currently selected DB in AOF */
    time_t aof_flush_postponed_start; /* UNIX time of postponed AOF flush */
    time_t aof_last_fsync;            /* UNIX time of last fsync() */
    time_t aof_rewrite_time_last;   /* Time used by last AOF rewrite run. */
    time_t aof_rewrite_time_start;  /* Current AOF rewrite start time. */
    time_t aof_cur_timestamp;       /* Current record timestamp in AOF */
    int aof_timestamp_enabled;      /* Enable record timestamp in AOF */
    int aof_lastbgrewrite_status;   /* C_OK or C_ERR */
    unsigned long aof_delayed_fsync;  /* delayed AOF fsync() counter */
    int aof_rewrite_incremental_fsync;/* fsync incrementally while aof rewriting? */
    int rdb_save_incremental_fsync;   /* fsync incrementally while rdb saving? */
    int aof_last_write_status;      /* C_OK or C_ERR */
    int aof_last_write_errno;       /* Valid if aof write/fsync status is ERR */
    int aof_load_truncated;         /* Don't stop on unexpected AOF EOF. */
    int aof_use_rdb_preamble;       /* Specify base AOF to use RDB encoding on AOF rewrites. */
    redisAtomic int aof_bio_fsync_status; /* Status of AOF fsync in bio job. */
    redisAtomic int aof_bio_fsync_errno;  /* Errno of AOF fsync in bio job. */
    aofManifest *aof_manifest;       /* Used to track AOFs. */
    int aof_disable_auto_gc;         /* If disable automatically deleting HISTORY type AOFs?
                                        default no. (for testings). */

    /* RDB persistence */
    long long dirty;                /* Changes to DB from the last save */
    long long dirty_before_bgsave;  /* Used to restore dirty on failed BGSAVE */
    long long rdb_last_load_keys_expired;  /* number of expired keys when loading RDB */
    long long rdb_last_load_keys_loaded;   /* number of loaded keys when loading RDB */
    struct saveparam *saveparams;   /* Save points array for RDB */
    int saveparamslen;              /* Number of saving points */
    char *rdb_filename;             /* Name of RDB file */
    int rdb_compression;            /* Use compression in RDB? */
    int rdb_checksum;               /* Use RDB checksum? */
    int rdb_del_sync_files;         /* Remove RDB files used only for SYNC if
                                       the instance does not use persistence. */
    time_t lastsave;                /* Unix time of last successful save */
    time_t lastbgsave_try;          /* Unix time of last attempted bgsave */
    time_t rdb_save_time_last;      /* Time used by last RDB save run. */
    time_t rdb_save_time_start;     /* Current RDB save start time. */
    int rdb_bgsave_scheduled;       /* BGSAVE when possible if true. */
    int rdb_child_type;             /* Type of save by active child. */
    int lastbgsave_status;          /* C_OK or C_ERR */
    int stop_writes_on_bgsave_err;  /* Don't allow writes if can't BGSAVE */
    int rdb_pipe_read;              /* RDB pipe used to transfer the rdb data */
                                    /* to the parent process in diskless repl. */
    int rdb_child_exit_pipe;        /* Used by the diskless parent allow child exit. */
    connection **rdb_pipe_conns;    /* Connections which are currently the */
    int rdb_pipe_numconns;          /* target of diskless rdb fork child. */
    int rdb_pipe_numconns_writing;  /* Number of rdb conns with pending writes. */
    char *rdb_pipe_buff;            /* In diskless replication, this buffer holds data */
    int rdb_pipe_bufflen;           /* that was read from the rdb pipe. */
    int rdb_key_save_delay;         /* Delay in microseconds between keys while
                                     * writing the RDB. (for testings). negative
                                     * value means fractions of microseconds (on average). */
    int key_load_delay;             /* Delay in microseconds between keys while
                                     * loading aof or rdb. (for testings). negative
                                     * value means fractions of microseconds (on average). */
    /* Pipe and data structures for child -> parent info sharing. */
    int child_info_pipe[2];         /* Pipe used to write the child_info_data. */
    int child_info_nread;           /* Num of bytes of the last read from pipe */
    /* Propagation of commands in AOF / replication */
    redisOpArray also_propagate;    /* Additional command to propagate. */
    int replication_allowed;        /* Are we allowed to replicate? */
    /* Logging */
    char *logfile;                  /* Path of log file */
    int syslog_enabled;             /* Is syslog enabled? */
    char *syslog_ident;             /* Syslog ident */
    int syslog_facility;            /* Syslog facility */
    int crashlog_enabled;           /* Enable signal handler for crashlog.
                                     * disable for clean core dumps. */
    int memcheck_enabled;           /* Enable memory check on crash. */
    int use_exit_on_panic;          /* Use exit() on panic and assert rather than
                                     * abort(). useful for Valgrind. */
    /* Shutdown */
    int shutdown_timeout;           /* Graceful shutdown time limit in seconds. */
    int shutdown_on_sigint;         /* Shutdown flags configured for SIGINT. */
    int shutdown_on_sigterm;        /* Shutdown flags configured for SIGTERM. */

    /* Replication (master) */
    char replid[CONFIG_RUN_ID_SIZE+1];  /* My current replication ID. */
    char replid2[CONFIG_RUN_ID_SIZE+1]; /* replid inherited from master*/
    long long master_repl_offset;   /* My current replication offset */
    long long second_replid_offset; /* Accept offsets up to this for replid2. */
    int slaveseldb;                 /* Last SELECTed DB in replication output */
    int repl_ping_slave_period;     /* Master pings the slave every N seconds */
    replBacklog *repl_backlog;      /* Replication backlog for partial syncs */
    long long repl_backlog_size;    /* Backlog circular buffer size */
    time_t repl_backlog_time_limit; /* Time without slaves after the backlog
                                       gets released. */
    time_t repl_no_slaves_since;    /* We have no slaves since that time.
                                       Only valid if server.slaves len is 0. */
    int repl_min_slaves_to_write;   /* Min number of slaves to write. */
    int repl_min_slaves_max_lag;    /* Max lag of <count> slaves to write. */
    int repl_good_slaves_count;     /* Number of slaves with lag <= max_lag. */
    int repl_diskless_sync;         /* Master send RDB to slaves sockets directly. */
    int repl_diskless_load;         /* Slave parse RDB directly from the socket.
                                     * see REPL_DISKLESS_LOAD_* enum */
    int repl_diskless_sync_delay;   /* Delay to start a diskless repl BGSAVE. */
    int repl_diskless_sync_max_replicas;/* Max replicas for diskless repl BGSAVE
                                         * delay (start sooner if they all connect). */
    size_t repl_buffer_mem;         /* The memory of replication buffer. */
    list *repl_buffer_blocks;       /* Replication buffers blocks list
                                     * (serving replica clients and repl backlog) */
    /* Replication (slave) */
    char *masteruser;               /* AUTH with this user and masterauth with master */
    sds masterauth;                 /* AUTH with this password with master */
    char *masterhost;               /* Hostname of master */
    int masterport;                 /* Port of master */
    int repl_timeout;               /* Timeout after N seconds of master idle */
    client *master;     /* Client that is master for this slave */
    client *cached_master; /* Cached master to be reused for PSYNC. */
    int repl_syncio_timeout; /* Timeout for synchronous I/O calls */
    int repl_state;          /* Replication status if the instance is a slave */
    off_t repl_transfer_size; /* Size of RDB to read from master during sync. */
    off_t repl_transfer_read; /* Amount of RDB read from master during sync. */
    off_t repl_transfer_last_fsync_off; /* Offset when we fsync-ed last time. */
    connection *repl_transfer_s;     /* Slave -> Master SYNC connection */
    int repl_transfer_fd;    /* Slave -> Master SYNC temp file descriptor */
    char *repl_transfer_tmpfile; /* Slave-> master SYNC temp file name */
    time_t repl_transfer_lastio; /* Unix time of the latest read, for timeout */
    int repl_serve_stale_data; /* Serve stale data when link is down? */
    int repl_slave_ro;          /* Slave is read only? */
    int repl_slave_ignore_maxmemory;    /* If true slaves do not evict. */
    time_t repl_down_since; /* Unix time at which link with master went down */
    int repl_disable_tcp_nodelay;   /* Disable TCP_NODELAY after SYNC? */
    int slave_priority;             /* Reported in INFO and used by Sentinel. */
    int replica_announced;          /* If true, replica is announced by Sentinel */
    int slave_announce_port;        /* Give the master this listening port. */
    char *slave_announce_ip;        /* Give the master this ip address. */
    int propagation_error_behavior; /* Configures the behavior of the replica
                                     * when it receives an error on the replication stream */
    int repl_ignore_disk_write_error;   /* Configures whether replicas panic when unable to
                                         * persist writes to AOF. */
    /* The following two fields is where we store master PSYNC replid/offset
     * while the PSYNC is in progress. At the end we'll copy the fields into
     * the server->master client structure. */
    char master_replid[CONFIG_RUN_ID_SIZE+1];  /* Master PSYNC runid. */
    long long master_initial_offset;           /* Master PSYNC offset. */
    int repl_slave_lazy_flush;          /* Lazy FLUSHALL before loading DB? */
    /* Synchronous replication. */
    list *clients_waiting_acks;         /* Clients waiting in WAIT command. */
    int get_ack_from_slaves;            /* If true we send REPLCONF GETACK. */
    /* Limits */
    unsigned int maxclients;            /* Max number of simultaneous clients */
    unsigned long long maxmemory;   /* Max number of memory bytes to use */
    ssize_t maxmemory_clients;       /* Memory limit for total client buffers */
    int maxmemory_policy;           /* Policy for key eviction */
    int maxmemory_samples;          /* Precision of random sampling */
    int maxmemory_eviction_tenacity;/* Aggressiveness of eviction processing */
    int lfu_log_factor;             /* LFU logarithmic counter factor. */
    int lfu_decay_time;             /* LFU counter decay factor. */
    long long proto_max_bulk_len;   /* Protocol bulk length maximum size. */
    int oom_score_adj_values[CONFIG_OOM_COUNT];   /* Linux oom_score_adj configuration */
    int oom_score_adj;                            /* If true, oom_score_adj is managed */
    int disable_thp;                              /* If true, disable THP by syscall */
    /* Blocked clients */
    unsigned int blocked_clients;   /* # of clients executing a blocking cmd.*/
    unsigned int blocked_clients_by_type[BLOCKED_NUM];
    list *unblocked_clients; /* list of clients to unblock before next loop */
    list *ready_keys;        /* List of readyList structures for BLPOP & co */
    /* Client side caching. */
    unsigned int tracking_clients;  /* # of clients with tracking enabled.*/
    size_t tracking_table_max_keys; /* Max number of keys in tracking table. */
    list *tracking_pending_keys; /* tracking invalidation keys pending to flush */
    /* Sort parameters - qsort_r() is only available under BSD so we
     * have to take this state global, in order to pass it to sortCompare() */
    int sort_desc;
    int sort_alpha;
    int sort_bypattern;
    int sort_store;
    /* Zip structure config, see redis.conf for more information  */
    size_t hash_max_listpack_entries;
    size_t hash_max_listpack_value;
    size_t set_max_intset_entries;
    size_t set_max_listpack_entries;
    size_t set_max_listpack_value;
    size_t zset_max_listpack_entries;
    size_t zset_max_listpack_value;
    size_t hll_sparse_max_bytes;
    size_t stream_node_max_bytes;
    long long stream_node_max_entries;
    /* List parameters */
    int list_max_listpack_size;
    int list_compress_depth;
    /* time cache */
    redisAtomic time_t unixtime; /* Unix time sampled every cron cycle. */
    time_t timezone;            /* Cached timezone. As set by tzset(). */
    int daylight_active;        /* Currently in daylight saving time. */
    mstime_t mstime;            /* 'unixtime' in milliseconds. */
    ustime_t ustime;            /* 'unixtime' in microseconds. */
    mstime_t cmd_time_snapshot; /* Time snapshot of the root execution nesting. */
    size_t blocking_op_nesting; /* Nesting level of blocking operation, used to reset blocked_last_cron. */
    long long blocked_last_cron; /* Indicate the mstime of the last time we did cron jobs from a blocking operation */
    /* Pubsub */
    dict *pubsub_channels;  /* Map channels to list of subscribed clients */
    dict *pubsub_patterns;  /* A dict of pubsub_patterns */
    int notify_keyspace_events; /* Events to propagate via Pub/Sub. This is an
                                   xor of NOTIFY_... flags. */
    dict *pubsubshard_channels;  /* Map shard channels to list of subscribed clients */
    /* Cluster */
    int cluster_enabled;      /* Is cluster enabled? */
    int cluster_port;         /* Set the cluster port for a node. */
    mstime_t cluster_node_timeout; /* Cluster node timeout. */
    mstime_t cluster_ping_interval;    /* A debug configuration for setting how often cluster nodes send ping messages. */
    char *cluster_configfile; /* Cluster auto-generated config file name. */
    struct clusterState *cluster;  /* State of the cluster */
    int cluster_migration_barrier; /* Cluster replicas migration barrier. */
    int cluster_allow_replica_migration; /* Automatic replica migrations to orphaned masters and from empty masters */
    int cluster_slave_validity_factor; /* Slave max data age for failover. */
    int cluster_require_full_coverage; /* If true, put the cluster down if
                                          there is at least an uncovered slot.*/
    int cluster_slave_no_failover;  /* Prevent slave from starting a failover
                                       if the master is in failure state. */
    char *cluster_announce_ip;  /* IP address to announce on cluster bus. */
    char *cluster_announce_hostname;  /* hostname to announce on cluster bus. */
    int cluster_preferred_endpoint_type; /* Use the announced hostname when available. */
    int cluster_announce_port;     /* base port to announce on cluster bus. */
    int cluster_announce_tls_port; /* TLS port to announce on cluster bus. */
    int cluster_announce_bus_port; /* bus port to announce on cluster bus. */
    int cluster_module_flags;      /* Set of flags that Redis modules are able
                                      to set in order to suppress certain
                                      native Redis Cluster features. Check the
                                      REDISMODULE_CLUSTER_FLAG_*. */
    int cluster_allow_reads_when_down; /* Are reads allowed when the cluster
                                        is down? */
    int cluster_config_file_lock_fd;   /* cluster config fd, will be flock */
    unsigned long long cluster_link_msg_queue_limit_bytes;  /* Memory usage limit on individual link msg queue */
    int cluster_drop_packet_filter; /* Debug config that allows tactically
                                   * dropping packets of a specific type */
    /* Scripting */
    mstime_t busy_reply_threshold;  /* Script / module timeout in milliseconds */
    int pre_command_oom_state;         /* OOM before command (script?) was started */
    int script_disable_deny_script;    /* Allow running commands marked "no-script" inside a script. */
    /* Lazy free */
    int lazyfree_lazy_eviction;
    int lazyfree_lazy_expire;
    int lazyfree_lazy_server_del;
    int lazyfree_lazy_user_del;
    int lazyfree_lazy_user_flush;
    /* Latency monitor */
    long long latency_monitor_threshold;
    dict *latency_events;
    /* ACLs */
    char *acl_filename;           /* ACL Users file. NULL if not configured. */
    unsigned long acllog_max_len; /* Maximum length of the ACL LOG list. */
    sds requirepass;              /* Remember the cleartext password set with
                                     the old "requirepass" directive for
                                     backward compatibility with Redis <= 5. */
    int acl_pubsub_default;      /* Default ACL pub/sub channels flag */
    aclInfo acl_info; /* ACL info */
    /* Assert & bug reporting */
    int watchdog_period;  /* Software watchdog period in ms. 0 = off */
    /* System hardware info */
    size_t system_memory_size;  /* Total memory in system as reported by OS */
    /* TLS Configuration */
    int tls_cluster;
    int tls_replication;
    int tls_auth_clients;
    redisTLSContextConfig tls_ctx_config;
    /* cpu affinity */
    char *server_cpulist; /* cpu affinity list of redis server main/io thread. */
    char *bio_cpulist; /* cpu affinity list of bio thread. */
    char *aof_rewrite_cpulist; /* cpu affinity list of aof rewrite process. */
    char *bgsave_cpulist; /* cpu affinity list of bgsave process. */
    /* Sentinel config */
    struct sentinelConfig *sentinel_config; /* sentinel config to load at startup time. */
    /* Coordinate failover info */
    mstime_t failover_end_time; /* Deadline for failover command. */
    int force_failover; /* If true then failover will be forced at the
                         * deadline, otherwise failover is aborted. */
    char *target_replica_host; /* Failover target host. If null during a
                                * failover then any replica can be used. */
    int target_replica_port; /* Failover target port */
    int failover_state; /* Failover state */
    int cluster_allow_pubsubshard_when_down; /* Is pubsubshard allowed when the cluster
                                                is down, doesn't affect pubsub global. */
    long reply_buffer_peak_reset_time; /* The amount of time (in milliseconds) to wait between reply buffer peak resets */
    int reply_buffer_resizing_enabled; /* Is reply buffer resizing enabled (1 by default) */
    /* Local environment */
    char *locale_collate;
};

#define MAX_KEYS_BUFFER 256

typedef struct {
    int pos; /* The position of the key within the client array */
    int flags; /* The flags associated with the key access, see
                  CMD_KEY_* for more information */
} keyReference;

/* A result structure for the various getkeys function calls. It lists the
 * keys as indices to the provided argv. This functionality is also re-used
 * for returning channel information.
 */
typedef struct {
    keyReference keysbuf[MAX_KEYS_BUFFER];       /* Pre-allocated buffer, to save heap allocations */
    keyReference *keys;                          /* Key indices array, points to keysbuf or heap */
    int numkeys;                        /* Number of key indices return */
    int size;                           /* Available array size */
} getKeysResult;
#define GETKEYS_RESULT_INIT { {{0}}, NULL, 0, MAX_KEYS_BUFFER }

/* Key specs definitions.
 *
 * Brief: This is a scheme that tries to describe the location
 * of key arguments better than the old [first,last,step] scheme
 * which is limited and doesn't fit many commands.
 *
 * There are two steps:
 * 1. begin_search (BS): in which index should we start searching for keys?
 * 2. find_keys (FK): relative to the output of BS, how can we will which args are keys?
 *
 * There are two types of BS:
 * 1. index: key args start at a constant index
 * 2. keyword: key args start just after a specific keyword
 *
 * There are two kinds of FK:
 * 1. range: keys end at a specific index (or relative to the last argument)
 * 2. keynum: there's an arg that contains the number of key args somewhere before the keys themselves
 */

/* WARNING! Must be synced with generate-command-code.py and RedisModuleKeySpecBeginSearchType */
typedef enum {
    KSPEC_BS_INVALID = 0, /* Must be 0 */
    KSPEC_BS_UNKNOWN,
    KSPEC_BS_INDEX,
    KSPEC_BS_KEYWORD
} kspec_bs_type;

/* WARNING! Must be synced with generate-command-code.py and RedisModuleKeySpecFindKeysType */
typedef enum {
    KSPEC_FK_INVALID = 0, /* Must be 0 */
    KSPEC_FK_UNKNOWN,
    KSPEC_FK_RANGE,
    KSPEC_FK_KEYNUM
} kspec_fk_type;

/* WARNING! This struct must match RedisModuleCommandKeySpec */
typedef struct {
    /* Declarative data */
    const char *notes;
    uint64_t flags;
    kspec_bs_type begin_search_type;
    union {
        struct {
            /* The index from which we start the search for keys */
            int pos;
        } index;
        struct {
            /* The keyword that indicates the beginning of key args */
            const char *keyword;
            /* An index in argv from which to start searching.
             * Can be negative, which means start search from the end, in reverse
             * (Example: -2 means to start in reverse from the penultimate arg) */
            int startfrom;
        } keyword;
    } bs;
    kspec_fk_type find_keys_type;
    union {
        /* NOTE: Indices in this struct are relative to the result of the begin_search step!
         * These are: range.lastkey, keynum.keynumidx, keynum.firstkey */
        struct {
            /* Index of the last key.
             * Can be negative, in which case it's not relative. -1 indicating till the last argument,
             * -2 one before the last and so on. */
            int lastkey;
            /* How many args should we skip after finding a key, in order to find the next one. */
            int keystep;
            /* If lastkey is -1, we use limit to stop the search by a factor. 0 and 1 mean no limit.
             * 2 means 1/2 of the remaining args, 3 means 1/3, and so on. */
            int limit;
        } range;
        struct {
            /* Index of the argument containing the number of keys to come */
            int keynumidx;
            /* Index of the fist key (Usually it's just after keynumidx, in
             * which case it should be set to keynumidx+1). */
            int firstkey;
            /* How many args should we skip after finding a key, in order to find the next one. */
            int keystep;
        } keynum;
    } fk;
} keySpec;

/* Number of static key specs */
#define STATIC_KEY_SPECS_NUM 4

/* Must be synced with ARG_TYPE_STR and generate-command-code.py */
typedef enum {
    ARG_TYPE_STRING,
    ARG_TYPE_INTEGER,
    ARG_TYPE_DOUBLE,
    ARG_TYPE_KEY, /* A string, but represents a keyname */
    ARG_TYPE_PATTERN,
    ARG_TYPE_UNIX_TIME,
    ARG_TYPE_PURE_TOKEN,
    ARG_TYPE_ONEOF, /* Has subargs */
    ARG_TYPE_BLOCK /* Has subargs */
} redisCommandArgType;

#define CMD_ARG_NONE            (0)
#define CMD_ARG_OPTIONAL        (1<<0)
#define CMD_ARG_MULTIPLE        (1<<1)
#define CMD_ARG_MULTIPLE_TOKEN  (1<<2)

/* WARNING! This struct must match RedisModuleCommandArg */
typedef struct redisCommandArg {
    const char *name;
    redisCommandArgType type;
    int key_spec_index;
    const char *token;
    const char *summary;
    const char *since;
    int flags;
    const char *deprecated_since;
    struct redisCommandArg *subargs;
    const char *display_text;
    /* runtime populated data */
    int num_args;
} redisCommandArg;

#ifdef LOG_REQ_RES

/* Must be synced with generate-command-code.py */
typedef enum {
    JSON_TYPE_STRING,
    JSON_TYPE_INTEGER,
    JSON_TYPE_BOOLEAN,
    JSON_TYPE_OBJECT,
    JSON_TYPE_ARRAY,
} jsonType;

typedef struct jsonObjectElement {
    jsonType type;
    const char *key;
    union {
        const char *string;
        long long integer;
        int boolean;
        struct jsonObject *object;
        struct {
            struct jsonObject **objects;
            int length;
        } array;
    } value;
} jsonObjectElement;

typedef struct jsonObject {
    struct jsonObjectElement *elements;
    int length;
} jsonObject;

#endif

/* WARNING! This struct must match RedisModuleCommandHistoryEntry */
typedef struct {
    const char *since;
    const char *changes;
} commandHistory;

/* Must be synced with COMMAND_GROUP_STR and generate-command-code.py */
typedef enum {
    COMMAND_GROUP_GENERIC,
    COMMAND_GROUP_STRING,
    COMMAND_GROUP_LIST,
    COMMAND_GROUP_SET,
    COMMAND_GROUP_SORTED_SET,
    COMMAND_GROUP_HASH,
    COMMAND_GROUP_PUBSUB,
    COMMAND_GROUP_TRANSACTIONS,
    COMMAND_GROUP_CONNECTION,
    COMMAND_GROUP_SERVER,
    COMMAND_GROUP_SCRIPTING,
    COMMAND_GROUP_HYPERLOGLOG,
    COMMAND_GROUP_CLUSTER,
    COMMAND_GROUP_SENTINEL,
    COMMAND_GROUP_GEO,
    COMMAND_GROUP_STREAM,
    COMMAND_GROUP_BITMAP,
    COMMAND_GROUP_MODULE,
} redisCommandGroup;

typedef void redisCommandProc(client *c);
typedef int redisGetKeysProc(struct redisCommand *cmd, robj **argv, int argc, getKeysResult *result);

/* Redis command structure.
 *
 * Note that the command table is in commands.c and it is auto-generated.
 *
 * This is the meaning of the flags:
 *
 * CMD_WRITE:       Write command (may modify the key space).
 *
 * CMD_READONLY:    Commands just reading from keys without changing the content.
 *                  Note that commands that don't read from the keyspace such as
 *                  TIME, SELECT, INFO, administrative commands, and connection
 *                  or transaction related commands (multi, exec, discard, ...)
 *                  are not flagged as read-only commands, since they affect the
 *                  server or the connection in other ways.
 *
 * CMD_DENYOOM:     May increase memory usage once called. Don't allow if out
 *                  of memory.
 *
 * CMD_ADMIN:       Administrative command, like SAVE or SHUTDOWN.
 *
 * CMD_PUBSUB:      Pub/Sub related command.
 *
 * CMD_NOSCRIPT:    Command not allowed in scripts.
 *
 * CMD_BLOCKING:    The command has the potential to block the client.
 *
 * CMD_LOADING:     Allow the command while loading the database.
 *
 * CMD_NO_ASYNC_LOADING: Deny during async loading (when a replica uses diskless
 *                       sync swapdb, and allows access to the old dataset)
 *
 * CMD_STALE:       Allow the command while a slave has stale data but is not
 *                  allowed to serve this data. Normally no command is accepted
 *                  in this condition but just a few.
 *
 * CMD_SKIP_MONITOR:  Do not automatically propagate the command on MONITOR.
 *
 * CMD_SKIP_SLOWLOG:  Do not automatically propagate the command to the slowlog.
 *
 * CMD_ASKING:      Perform an implicit ASKING for this command, so the
 *                  command will be accepted in cluster mode if the slot is marked
 *                  as 'importing'.
 *
 * CMD_FAST:        Fast command: O(1) or O(log(N)) command that should never
 *                  delay its execution as long as the kernel scheduler is giving
 *                  us time. Note that commands that may trigger a DEL as a side
 *                  effect (like SET) are not fast commands.
 *
 * CMD_NO_AUTH:     Command doesn't require authentication
 *
 * CMD_MAY_REPLICATE:   Command may produce replication traffic, but should be
 *                      allowed under circumstances where write commands are disallowed.
 *                      Examples include PUBLISH, which replicates pubsub messages,and
 *                      EVAL, which may execute write commands, which are replicated,
 *                      or may just execute read commands. A command can not be marked
 *                      both CMD_WRITE and CMD_MAY_REPLICATE
 *
 * CMD_SENTINEL:    This command is present in sentinel mode.
 *
 * CMD_ONLY_SENTINEL: This command is present only when in sentinel mode.
 *                    And should be removed from redis.
 *
 * CMD_NO_MANDATORY_KEYS: This key arguments for this command are optional.
 *
 * CMD_NO_MULTI: The command is not allowed inside a transaction
 *
 * CMD_ALLOW_BUSY: The command can run while another command is running for
 *                 a long time (timedout script, module command that yields)
 *
 * CMD_TOUCHES_ARBITRARY_KEYS: The command may touch (and cause lazy-expire)
 *                             arbitrary key (i.e not provided in argv)
 *
 * The following additional flags are only used in order to put commands
 * in a specific ACL category. Commands can have multiple ACL categories.
 * See redis.conf for the exact meaning of each.
 *
 * @keyspace, @read, @write, @set, @sortedset, @list, @hash, @string, @bitmap,
 * @hyperloglog, @stream, @admin, @fast, @slow, @pubsub, @blocking, @dangerous,
 * @connection, @transaction, @scripting, @geo.
 *
 * Note that:
 *
 * 1) The read-only flag implies the @read ACL category.
 * 2) The write flag implies the @write ACL category.
 * 3) The fast flag implies the @fast ACL category.
 * 4) The admin flag implies the @admin and @dangerous ACL category.
 * 5) The pub-sub flag implies the @pubsub ACL category.
 * 6) The lack of fast flag implies the @slow ACL category.
 * 7) The non obvious "keyspace" category includes the commands
 *    that interact with keys without having anything to do with
 *    specific data structures, such as: DEL, RENAME, MOVE, SELECT,
 *    TYPE, EXPIRE*, PEXPIRE*, TTL, PTTL, ...
 */
struct redisCommand {
    /* Declarative data */
    const char *declared_name; /* A string representing the command declared_name.
                                * It is a const char * for native commands and SDS for module commands. */
    const char *summary; /* Summary of the command (optional). */
    const char *complexity; /* Complexity description (optional). */
    const char *since; /* Debut version of the command (optional). */
    int doc_flags; /* Flags for documentation (see CMD_DOC_*). */
    const char *replaced_by; /* In case the command is deprecated, this is the successor command. */
    const char *deprecated_since; /* In case the command is deprecated, when did it happen? */
    redisCommandGroup group; /* Command group */
    commandHistory *history; /* History of the command */
    const char **tips; /* An array of strings that are meant to be tips for clients/proxies regarding this command */
    redisCommandProc *proc; /* Command implementation */
    int arity; /* Number of arguments, it is possible to use -N to say >= N */
    uint64_t flags; /* Command flags, see CMD_*. */
    uint64_t acl_categories; /* ACl categories, see ACL_CATEGORY_*. */
    keySpec key_specs_static[STATIC_KEY_SPECS_NUM]; /* Key specs. See keySpec */
    /* Use a function to determine keys arguments in a command line.
     * Used for Redis Cluster redirect (may be NULL) */
    redisGetKeysProc *getkeys_proc;
    /* Array of subcommands (may be NULL) */
    struct redisCommand *subcommands;
    /* Array of arguments (may be NULL) */
    struct redisCommandArg *args;
#ifdef LOG_REQ_RES
    /* Reply schema */
    struct jsonObject *reply_schema;
#endif

    /* Runtime populated data */
    long long microseconds, calls, rejected_calls, failed_calls;
    int id;     /* Command ID. This is a progressive ID starting from 0 that
                   is assigned at runtime, and is used in order to check
                   ACLs. A connection is able to execute a given command if
                   the user associated to the connection has this command
                   bit set in the bitmap of allowed commands. */
    sds fullname; /* A SDS string representing the command fullname. */
    struct hdr_histogram* latency_histogram; /*points to the command latency command histogram (unit of time nanosecond) */
    keySpec *key_specs;
    keySpec legacy_range_key_spec; /* The legacy (first,last,step) key spec is
                                     * still maintained (if applicable) so that
                                     * we can still support the reply format of
                                     * COMMAND INFO and COMMAND GETKEYS */
    int num_args;
    int num_history;
    int num_tips;
    int key_specs_num;
    int key_specs_max;
    dict *subcommands_dict; /* A dictionary that holds the subcommands, the key is the subcommand sds name
                             * (not the fullname), and the value is the redisCommand structure pointer. */
    struct redisCommand *parent;
    struct RedisModuleCommand *module_cmd; /* A pointer to the module command data (NULL if native command) */
};

struct redisError {
    long long count;
};

struct redisFunctionSym {
    char *name;
    unsigned long pointer;
};

typedef struct _redisSortObject {
    robj *obj;
    union {
        double score;
        robj *cmpobj;
    } u;
} redisSortObject;

typedef struct _redisSortOperation {
    int type;
    robj *pattern;
} redisSortOperation;

/* Structure to hold list iteration abstraction. */
typedef struct {
    robj *subject;
    unsigned char encoding;
    unsigned char direction; /* Iteration direction */

    unsigned char *lpi; /* listpack iterator */
    quicklistIter *iter; /* quicklist iterator */
} listTypeIterator;

/* Structure for an entry while iterating over a list. */
typedef struct {
    listTypeIterator *li;
    unsigned char *lpe; /* Entry in listpack */
    quicklistEntry entry; /* Entry in quicklist */
} listTypeEntry;

/* Structure to hold set iteration abstraction. */
typedef struct {
    robj *subject;
    int encoding;
    int ii; /* intset iterator */
    dictIterator *di;
    unsigned char *lpi; /* listpack iterator */
} setTypeIterator;

/* Structure to hold hash iteration abstraction. Note that iteration over
 * hashes involves both fields and values. Because it is possible that
 * not both are required, store pointers in the iterator to avoid
 * unnecessary memory allocation for fields/values. */
typedef struct {
    robj *subject;
    int encoding;

    unsigned char *fptr, *vptr;

    dictIterator *di;
    dictEntry *de;
} hashTypeIterator;

#include "stream.h"  /* Stream data type header file. */

#define OBJ_HASH_KEY 1
#define OBJ_HASH_VALUE 2

#define IO_THREADS_OP_IDLE 0
#define IO_THREADS_OP_READ 1
#define IO_THREADS_OP_WRITE 2
extern int io_threads_op;

/*-----------------------------------------------------------------------------
 * Extern declarations
 *----------------------------------------------------------------------------*/

extern struct redisServer server;
extern struct sharedObjectsStruct shared;
extern dictType objectKeyPointerValueDictType;
extern dictType objectKeyHeapPointerValueDictType;
extern dictType setDictType;
extern dictType BenchmarkDictType;
extern dictType zsetDictType;
extern dictType dbDictType;
extern double R_Zero, R_PosInf, R_NegInf, R_Nan;
extern dictType hashDictType;
extern dictType stringSetDictType;
extern dictType externalStringType;
extern dictType sdsHashDictType;
extern dictType dbExpiresDictType;
extern dictType modulesDictType;
extern dictType sdsReplyDictType;
extern dict *modules;

/*-----------------------------------------------------------------------------
 * Functions prototypes
 *----------------------------------------------------------------------------*/

/* Command metadata */
void populateCommandLegacyRangeSpec(struct redisCommand *c);
int populateArgsStructure(struct redisCommandArg *args);

/* Modules */
void moduleInitModulesSystem(void);
void moduleInitModulesSystemLast(void);
void modulesCron(void);
int moduleLoad(const char *path, void **argv, int argc, int is_loadex);
int moduleUnload(sds name, const char **errmsg);
void moduleLoadFromQueue(void);
int moduleGetCommandKeysViaAPI(struct redisCommand *cmd, robj **argv, int argc, getKeysResult *result);
int moduleGetCommandChannelsViaAPI(struct redisCommand *cmd, robj **argv, int argc, getKeysResult *result);
moduleType *moduleTypeLookupModuleByID(uint64_t id);
void moduleTypeNameByID(char *name, uint64_t moduleid);
const char *moduleTypeModuleName(moduleType *mt);
const char *moduleNameFromCommand(struct redisCommand *cmd);
void moduleFreeContext(struct RedisModuleCtx *ctx);
void unblockClientFromModule(client *c);
void moduleHandleBlockedClients(void);
void moduleBlockedClientTimedOut(client *c);
void modulePipeReadable(aeEventLoop *el, int fd, void *privdata, int mask);
size_t moduleCount(void);
void moduleAcquireGIL(void);
int moduleTryAcquireGIL(void);
void moduleReleaseGIL(void);
void moduleNotifyKeyspaceEvent(int type, const char *event, robj *key, int dbid);
void firePostExecutionUnitJobs();
void moduleCallCommandFilters(client *c);
void modulePostExecutionUnitOperations();
void ModuleForkDoneHandler(int exitcode, int bysignal);
int TerminateModuleForkChild(int child_pid, int wait);
ssize_t rdbSaveModulesAux(rio *rdb, int when);
int moduleAllDatatypesHandleErrors();
int moduleAllModulesHandleReplAsyncLoad();
sds modulesCollectInfo(sds info, dict *sections_dict, int for_crash_report, int sections);
void moduleFireServerEvent(uint64_t eid, int subid, void *data);
void processModuleLoadingProgressEvent(int is_aof);
int moduleTryServeClientBlockedOnKey(client *c, robj *key);
void moduleUnblockClient(client *c);
int moduleBlockedClientMayTimeout(client *c);
int moduleClientIsBlockedOnKeys(client *c);
void moduleNotifyUserChanged(client *c);
void moduleNotifyKeyUnlink(robj *key, robj *val, int dbid, int flags);
size_t moduleGetFreeEffort(robj *key, robj *val, int dbid);
size_t moduleGetMemUsage(robj *key, robj *val, size_t sample_size, int dbid);
robj *moduleTypeDupOrReply(client *c, robj *fromkey, robj *tokey, int todb, robj *value);
int moduleDefragValue(robj *key, robj *obj, int dbid);
int moduleLateDefrag(robj *key, robj *value, unsigned long *cursor, long long endtime, int dbid);
void moduleDefragGlobals(void);
void *moduleGetHandleByName(char *modulename);
int moduleIsModuleCommand(void *module_handle, struct redisCommand *cmd);

/* Utils */
long long ustime(void);
mstime_t mstime(void);
mstime_t commandTimeSnapshot(void);
void getRandomHexChars(char *p, size_t len);
void getRandomBytes(unsigned char *p, size_t len);
uint64_t crc64(uint64_t crc, const unsigned char *s, uint64_t l);
void exitFromChild(int retcode);
long long redisPopcount(void *s, long count);
int redisSetProcTitle(char *title);
int validateProcTitleTemplate(const char *template);
int redisCommunicateSystemd(const char *sd_notify_msg);
void redisSetCpuAffinity(const char *cpulist);

/* afterErrorReply flags */
#define ERR_REPLY_FLAG_NO_STATS_UPDATE (1ULL<<0) /* Indicating that we should not update
                                                    error stats after sending error reply */
/* networking.c -- Networking and Client related operations */
client *createClient(connection *conn);
void freeClient(client *c);
void freeClientAsync(client *c);
void logInvalidUseAndFreeClientAsync(client *c, const char *fmt, ...);
int beforeNextClient(client *c);
void clearClientConnectionState(client *c);
void resetClient(client *c);
void freeClientOriginalArgv(client *c);
void freeClientArgv(client *c);
void sendReplyToClient(connection *conn);
void *addReplyDeferredLen(client *c);
void setDeferredArrayLen(client *c, void *node, long length);
void setDeferredMapLen(client *c, void *node, long length);
void setDeferredSetLen(client *c, void *node, long length);
void setDeferredAttributeLen(client *c, void *node, long length);
void setDeferredPushLen(client *c, void *node, long length);
int processInputBuffer(client *c);
void acceptCommonHandler(connection *conn, int flags, char *ip);
void readQueryFromClient(connection *conn);
int prepareClientToWrite(client *c);
void addReplyNull(client *c);
void addReplyNullArray(client *c);
void addReplyBool(client *c, int b);
void addReplyVerbatim(client *c, const char *s, size_t len, const char *ext);
void addReplyProto(client *c, const char *s, size_t len);
void AddReplyFromClient(client *c, client *src);
void addReplyBulk(client *c, robj *obj);
void addReplyBulkCString(client *c, const char *s);
void addReplyBulkCBuffer(client *c, const void *p, size_t len);
void addReplyBulkLongLong(client *c, long long ll);
void addReply(client *c, robj *obj);
void addReplyStatusLength(client *c, const char *s, size_t len);
void addReplySds(client *c, sds s);
void addReplyBulkSds(client *c, sds s);
void setDeferredReplyBulkSds(client *c, void *node, sds s);
void addReplyErrorObject(client *c, robj *err);
void addReplyOrErrorObject(client *c, robj *reply);
void afterErrorReply(client *c, const char *s, size_t len, int flags);
void addReplyErrorSdsEx(client *c, sds err, int flags);
void addReplyErrorSds(client *c, sds err);
void addReplyErrorSdsSafe(client *c, sds err);
void addReplyError(client *c, const char *err);
void addReplyErrorArity(client *c);
void addReplyErrorExpireTime(client *c);
void addReplyStatus(client *c, const char *status);
void addReplyDouble(client *c, double d);
void addReplyLongLongWithPrefix(client *c, long long ll, char prefix);
void addReplyBigNum(client *c, const char* num, size_t len);
void addReplyHumanLongDouble(client *c, long double d);
void addReplyLongLong(client *c, long long ll);
void addReplyArrayLen(client *c, long length);
void addReplyMapLen(client *c, long length);
void addReplySetLen(client *c, long length);
void addReplyAttributeLen(client *c, long length);
void addReplyPushLen(client *c, long length);
void addReplyHelp(client *c, const char **help);
void addReplySubcommandSyntaxError(client *c);
void addReplyLoadedModules(client *c);
void copyReplicaOutputBuffer(client *dst, client *src);
void addListRangeReply(client *c, robj *o, long start, long end, int reverse);
void deferredAfterErrorReply(client *c, list *errors);
size_t sdsZmallocSize(sds s);
size_t getStringObjectSdsUsedMemory(robj *o);
void freeClientReplyValue(void *o);
void *dupClientReplyValue(void *o);
char *getClientPeerId(client *client);
char *getClientSockName(client *client);
sds catClientInfoString(sds s, client *client);
sds getAllClientsInfoString(int type);
int clientSetName(client *c, robj *name, const char **err);
void rewriteClientCommandVector(client *c, int argc, ...);
void rewriteClientCommandArgument(client *c, int i, robj *newval);
void replaceClientCommandVector(client *c, int argc, robj **argv);
void redactClientCommandArgument(client *c, int argc);
size_t getClientOutputBufferMemoryUsage(client *c);
size_t getClientMemoryUsage(client *c, size_t *output_buffer_mem_usage);
int freeClientsInAsyncFreeQueue(void);
int closeClientOnOutputBufferLimitReached(client *c, int async);
int getClientType(client *c);
int getClientTypeByName(char *name);
char *getClientTypeName(int class);
void flushSlavesOutputBuffers(void);
void disconnectSlaves(void);
void evictClients(void);
int listenToPort(connListener *fds);
void pauseActions(pause_purpose purpose, mstime_t end, uint32_t actions_bitmask);
void unpauseActions(pause_purpose purpose);
uint32_t isPausedActions(uint32_t action_bitmask);
uint32_t isPausedActionsWithUpdate(uint32_t action_bitmask);
void updatePausedActions(void);
void unblockPostponedClients();
void processEventsWhileBlocked(void);
void whileBlockedCron();
void blockingOperationStarts();
void blockingOperationEnds();
int handleClientsWithPendingWrites(void);
int handleClientsWithPendingWritesUsingThreads(void);
int handleClientsWithPendingReadsUsingThreads(void);
int stopThreadedIOIfNeeded(void);
int clientHasPendingReplies(client *c);
int updateClientMemUsageAndBucket(client *c);
void removeClientFromMemUsageBucket(client *c, int allow_eviction);
void unlinkClient(client *c);
int writeToClient(client *c, int handler_installed);
void linkClient(client *c);
void protectClient(client *c);
void unprotectClient(client *c);
void initThreadedIO(void);
client *lookupClientByID(uint64_t id);
int authRequired(client *c);
void putClientInPendingWriteQueue(client *c);

/* logreqres.c - logging of requests and responses */
void reqresReset(client *c, int free_buf);
void reqresSaveClientReplyOffset(client *c);
size_t reqresAppendRequest(client *c);
size_t reqresAppendResponse(client *c);

#ifdef __GNUC__
void addReplyErrorFormatEx(client *c, int flags, const char *fmt, ...)
    __attribute__((format(printf, 3, 4)));
void addReplyErrorFormat(client *c, const char *fmt, ...)
    __attribute__((format(printf, 2, 3)));
void addReplyStatusFormat(client *c, const char *fmt, ...)
    __attribute__((format(printf, 2, 3)));
#else
void addReplyErrorFormatEx(client *c, int flags, const char *fmt, ...);
void addReplyErrorFormat(client *c, const char *fmt, ...);
void addReplyStatusFormat(client *c, const char *fmt, ...);
#endif

/* Client side caching (tracking mode) */
void enableTracking(client *c, uint64_t redirect_to, uint64_t options, robj **prefix, size_t numprefix);
void disableTracking(client *c);
void trackingRememberKeys(client *tracking, client *executing);
void trackingInvalidateKey(client *c, robj *keyobj, int bcast);
void trackingScheduleKeyInvalidation(uint64_t client_id, robj *keyobj);
void trackingHandlePendingKeyInvalidations(void);
void trackingInvalidateKeysOnFlush(int async);
void freeTrackingRadixTree(rax *rt);
void freeTrackingRadixTreeAsync(rax *rt);
void trackingLimitUsedSlots(void);
uint64_t trackingGetTotalItems(void);
uint64_t trackingGetTotalKeys(void);
uint64_t trackingGetTotalPrefixes(void);
void trackingBroadcastInvalidationMessages(void);
int checkPrefixCollisionsOrReply(client *c, robj **prefix, size_t numprefix);

/* List data type */
void listTypePush(robj *subject, robj *value, int where);
robj *listTypePop(robj *subject, int where);
unsigned long listTypeLength(const robj *subject);
listTypeIterator *listTypeInitIterator(robj *subject, long index, unsigned char direction);
void listTypeReleaseIterator(listTypeIterator *li);
void listTypeSetIteratorDirection(listTypeIterator *li, listTypeEntry *entry, unsigned char direction);
int listTypeNext(listTypeIterator *li, listTypeEntry *entry);
robj *listTypeGet(listTypeEntry *entry);
unsigned char *listTypeGetValue(listTypeEntry *entry, size_t *vlen, long long *lval);
void listTypeInsert(listTypeEntry *entry, robj *value, int where);
void listTypeReplace(listTypeEntry *entry, robj *value);
int listTypeEqual(listTypeEntry *entry, robj *o);
void listTypeDelete(listTypeIterator *iter, listTypeEntry *entry);
robj *listTypeDup(robj *o);
void listTypeDelRange(robj *o, long start, long stop);
void popGenericCommand(client *c, int where);
void listElementsRemoved(client *c, robj *key, int where, robj *o, long count, int signal, int *deleted);
typedef enum {
    LIST_CONV_AUTO,
    LIST_CONV_GROWING,
    LIST_CONV_SHRINKING,
} list_conv_type;
typedef void (*beforeConvertCB)(void *data);
void listTypeTryConversion(robj *o, list_conv_type lct, beforeConvertCB fn, void *data);
void listTypeTryConversionAppend(robj *o, robj **argv, int start, int end, beforeConvertCB fn, void *data);

/* MULTI/EXEC/WATCH... */
void unwatchAllKeys(client *c);
void initClientMultiState(client *c);
void freeClientMultiState(client *c);
void queueMultiCommand(client *c, uint64_t cmd_flags);
size_t multiStateMemOverhead(client *c);
void touchWatchedKey(redisDb *db, robj *key);
int isWatchedKeyExpired(client *c);
void touchAllWatchedKeysInDb(redisDb *emptied, redisDb *replaced_with);
void discardTransaction(client *c);
void flagTransaction(client *c);
void execCommandAbort(client *c, sds error);

/* Redis object implementation */
void decrRefCount(robj *o);
void decrRefCountVoid(void *o);
void incrRefCount(robj *o);
robj *makeObjectShared(robj *o);
void freeStringObject(robj *o);
void freeListObject(robj *o);
void freeSetObject(robj *o);
void freeZsetObject(robj *o);
void freeHashObject(robj *o);
void dismissObject(robj *o, size_t dump_size);
robj *createObject(int type, void *ptr);
robj *createStringObject(const char *ptr, size_t len);
robj *createRawStringObject(const char *ptr, size_t len);
robj *createEmbeddedStringObject(const char *ptr, size_t len);
robj *tryCreateRawStringObject(const char *ptr, size_t len);
robj *tryCreateStringObject(const char *ptr, size_t len);
robj *dupStringObject(const robj *o);
int isSdsRepresentableAsLongLong(sds s, long long *llval);
int isObjectRepresentableAsLongLong(robj *o, long long *llongval);
robj *tryObjectEncoding(robj *o);
robj *getDecodedObject(robj *o);
size_t stringObjectLen(robj *o);
robj *createStringObjectFromLongLong(long long value);
robj *createStringObjectFromLongLongForValue(long long value);
robj *createStringObjectFromLongDouble(long double value, int humanfriendly);
robj *createQuicklistObject(void);
robj *createListListpackObject(void);
robj *createSetObject(void);
robj *createIntsetObject(void);
robj *createSetListpackObject(void);
robj *createHashObject(void);
robj *createZsetObject(void);
robj *createZsetListpackObject(void);
robj *createStreamObject(void);
robj *createModuleObject(moduleType *mt, void *value);
int getLongFromObjectOrReply(client *c, robj *o, long *target, const char *msg);
int getPositiveLongFromObjectOrReply(client *c, robj *o, long *target, const char *msg);
int getRangeLongFromObjectOrReply(client *c, robj *o, long min, long max, long *target, const char *msg);
int checkType(client *c, robj *o, int type);
int getLongLongFromObjectOrReply(client *c, robj *o, long long *target, const char *msg);
int getDoubleFromObjectOrReply(client *c, robj *o, double *target, const char *msg);
int getDoubleFromObject(const robj *o, double *target);
int getLongLongFromObject(robj *o, long long *target);
int getLongDoubleFromObject(robj *o, long double *target);
int getLongDoubleFromObjectOrReply(client *c, robj *o, long double *target, const char *msg);
int getIntFromObjectOrReply(client *c, robj *o, int *target, const char *msg);
char *strEncoding(int encoding);
int compareStringObjects(const robj *a, const robj *b);
int collateStringObjects(const robj *a, const robj *b);
int equalStringObjects(robj *a, robj *b);
unsigned long long estimateObjectIdleTime(robj *o);
void trimStringObjectIfNeeded(robj *o, int trim_small_values);
#define sdsEncodedObject(objptr) (objptr->encoding == OBJ_ENCODING_RAW || objptr->encoding == OBJ_ENCODING_EMBSTR)

/* Synchronous I/O with timeout */
ssize_t syncWrite(int fd, char *ptr, ssize_t size, long long timeout);
ssize_t syncRead(int fd, char *ptr, ssize_t size, long long timeout);
ssize_t syncReadLine(int fd, char *ptr, ssize_t size, long long timeout);

/* Replication */
void replicationFeedSlaves(list *slaves, int dictid, robj **argv, int argc);
void replicationFeedStreamFromMasterStream(char *buf, size_t buflen);
void resetReplicationBuffer(void);
void feedReplicationBuffer(char *buf, size_t len);
void freeReplicaReferencedReplBuffer(client *replica);
void replicationFeedMonitors(client *c, list *monitors, int dictid, robj **argv, int argc);
void updateSlavesWaitingBgsave(int bgsaveerr, int type);
void replicationCron(void);
void replicationStartPendingFork(void);
void replicationHandleMasterDisconnection(void);
void replicationCacheMaster(client *c);
void resizeReplicationBacklog();
void replicationSetMaster(char *ip, int port);
void replicationUnsetMaster(void);
void refreshGoodSlavesCount(void);
int checkGoodReplicasStatus(void);
void processClientsWaitingReplicas(void);
void unblockClientWaitingReplicas(client *c);
int replicationCountAcksByOffset(long long offset);
void replicationSendNewlineToMaster(void);
long long replicationGetSlaveOffset(void);
char *replicationGetSlaveName(client *c);
long long getPsyncInitialOffset(void);
int replicationSetupSlaveForFullResync(client *slave, long long offset);
void changeReplicationId(void);
void clearReplicationId2(void);
void createReplicationBacklog(void);
void freeReplicationBacklog(void);
void replicationCacheMasterUsingMyself(void);
void feedReplicationBacklog(void *ptr, size_t len);
void incrementalTrimReplicationBacklog(size_t blocks);
int canFeedReplicaReplBuffer(client *replica);
void rebaseReplicationBuffer(long long base_repl_offset);
void showLatestBacklog(void);
void rdbPipeReadHandler(struct aeEventLoop *eventLoop, int fd, void *clientData, int mask);
void rdbPipeWriteHandlerConnRemoved(struct connection *conn);
void clearFailoverState(void);
void updateFailoverStatus(void);
void abortFailover(const char *err);
const char *getFailoverStateString();

/* Generic persistence functions */
void startLoadingFile(size_t size, char* filename, int rdbflags);
void startLoading(size_t size, int rdbflags, int async);
void loadingAbsProgress(off_t pos);
void loadingIncrProgress(off_t size);
void stopLoading(int success);
void updateLoadingFileName(char* filename);
void startSaving(int rdbflags);
void stopSaving(int success);
int allPersistenceDisabled(void);

#define DISK_ERROR_TYPE_AOF 1       /* Don't accept writes: AOF errors. */
#define DISK_ERROR_TYPE_RDB 2       /* Don't accept writes: RDB errors. */
#define DISK_ERROR_TYPE_NONE 0      /* No problems, we can accept writes. */
int writeCommandsDeniedByDiskError(void);
sds writeCommandsGetDiskErrorMessage(int);

/* RDB persistence */
#include "rdb.h"
void killRDBChild(void);
int bg_unlink(const char *filename);

/* AOF persistence */
void flushAppendOnlyFile(int force);
void feedAppendOnlyFile(int dictid, robj **argv, int argc);
void aofRemoveTempFile(pid_t childpid);
int rewriteAppendOnlyFileBackground(void);
int loadAppendOnlyFiles(aofManifest *am);
void stopAppendOnly(void);
int startAppendOnly(void);
void backgroundRewriteDoneHandler(int exitcode, int bysignal);
void killAppendOnlyChild(void);
void restartAOFAfterSYNC();
void aofLoadManifestFromDisk(void);
void aofOpenIfNeededOnServerStart(void);
void aofManifestFree(aofManifest *am);
int aofDelHistoryFiles(void);
int aofRewriteLimited(void);

/* Child info */
void openChildInfoPipe(void);
void closeChildInfoPipe(void);
void sendChildInfoGeneric(childInfoType info_type, size_t keys, double progress, char *pname);
void sendChildCowInfo(childInfoType info_type, char *pname);
void sendChildInfo(childInfoType info_type, size_t keys, char *pname);
void receiveChildInfo(void);

/* Fork helpers */
int redisFork(int purpose);
int hasActiveChildProcess();
void resetChildState();
int isMutuallyExclusiveChildType(int type);

/* acl.c -- Authentication related prototypes. */
extern rax *Users;
extern user *DefaultUser;
void ACLInit(void);
/* Return values for ACLCheckAllPerm(). */
#define ACL_OK 0
#define ACL_DENIED_CMD 1
#define ACL_DENIED_KEY 2
#define ACL_DENIED_AUTH 3 /* Only used for ACL LOG entries. */
#define ACL_DENIED_CHANNEL 4 /* Only used for pub/sub commands */

/* Context values for addACLLogEntry(). */
#define ACL_LOG_CTX_TOPLEVEL 0
#define ACL_LOG_CTX_LUA 1
#define ACL_LOG_CTX_MULTI 2
#define ACL_LOG_CTX_MODULE 3

/* ACL key permission types */
#define ACL_READ_PERMISSION (1<<0)
#define ACL_WRITE_PERMISSION (1<<1)
#define ACL_ALL_PERMISSION (ACL_READ_PERMISSION|ACL_WRITE_PERMISSION)

/* Return codes for Authentication functions to indicate the result. */
typedef enum {
    AUTH_OK = 0,
    AUTH_ERR,
    AUTH_NOT_HANDLED,
    AUTH_BLOCKED
} AuthResult;

int ACLCheckUserCredentials(robj *username, robj *password);
int ACLAuthenticateUser(client *c, robj *username, robj *password, robj **err);
int checkModuleAuthentication(client *c, robj *username, robj *password, robj **err);
void addAuthErrReply(client *c, robj *err);
unsigned long ACLGetCommandID(sds cmdname);
void ACLClearCommandID(void);
user *ACLGetUserByName(const char *name, size_t namelen);
int ACLUserCheckKeyPerm(user *u, const char *key, int keylen, int flags);
int ACLUserCheckChannelPerm(user *u, sds channel, int literal);
int ACLCheckAllUserCommandPerm(user *u, struct redisCommand *cmd, robj **argv, int argc, int *idxptr);
int ACLUserCheckCmdWithUnrestrictedKeyAccess(user *u, struct redisCommand *cmd, robj **argv, int argc, int flags);
int ACLCheckAllPerm(client *c, int *idxptr);
int ACLSetUser(user *u, const char *op, ssize_t oplen);
sds ACLStringSetUser(user *u, sds username, sds *argv, int argc);
uint64_t ACLGetCommandCategoryFlagByName(const char *name);
int ACLAppendUserForLoading(sds *argv, int argc, int *argc_err);
const char *ACLSetUserStringError(void);
int ACLLoadConfiguredUsers(void);
robj *ACLDescribeUser(user *u);
void ACLLoadUsersAtStartup(void);
void addReplyCommandCategories(client *c, struct redisCommand *cmd);
user *ACLCreateUnlinkedUser();
void ACLFreeUserAndKillClients(user *u);
void addACLLogEntry(client *c, int reason, int context, int argpos, sds username, sds object);
sds getAclErrorMessage(int acl_res, user *user, struct redisCommand *cmd, sds errored_val, int verbose);
void ACLUpdateDefaultUserPassword(sds password);
sds genRedisInfoStringACLStats(sds info);

/* Sorted sets data type */

/* Input flags. */
#define ZADD_IN_NONE 0
#define ZADD_IN_INCR (1<<0)    /* Increment the score instead of setting it. */
#define ZADD_IN_NX (1<<1)      /* Don't touch elements not already existing. */
#define ZADD_IN_XX (1<<2)      /* Only touch elements already existing. */
#define ZADD_IN_GT (1<<3)      /* Only update existing when new scores are higher. */
#define ZADD_IN_LT (1<<4)      /* Only update existing when new scores are lower. */

/* Output flags. */
#define ZADD_OUT_NOP (1<<0)     /* Operation not performed because of conditionals.*/
#define ZADD_OUT_NAN (1<<1)     /* Only touch elements already existing. */
#define ZADD_OUT_ADDED (1<<2)   /* The element was new and was added. */
#define ZADD_OUT_UPDATED (1<<3) /* The element already existed, score updated. */

/* Struct to hold an inclusive/exclusive range spec by score comparison. */
typedef struct {
    double min, max;
    int minex, maxex; /* are min or max exclusive? */
} zrangespec;

/* Struct to hold an inclusive/exclusive range spec by lexicographic comparison. */
typedef struct {
    sds min, max;     /* May be set to shared.(minstring|maxstring) */
    int minex, maxex; /* are min or max exclusive? */
} zlexrangespec;

/* flags for incrCommandFailedCalls */
#define ERROR_COMMAND_REJECTED (1<<0) /* Indicate to update the command rejected stats */
#define ERROR_COMMAND_FAILED (1<<1) /* Indicate to update the command failed stats */

zskiplist *zslCreate(void);
void zslFree(zskiplist *zsl);
zskiplistNode *zslInsert(zskiplist *zsl, double score, sds ele);
unsigned char *zzlInsert(unsigned char *zl, sds ele, double score);
int zslDelete(zskiplist *zsl, double score, sds ele, zskiplistNode **node);
zskiplistNode *zslFirstInRange(zskiplist *zsl, zrangespec *range);
zskiplistNode *zslLastInRange(zskiplist *zsl, zrangespec *range);
double zzlGetScore(unsigned char *sptr);
void zzlNext(unsigned char *zl, unsigned char **eptr, unsigned char **sptr);
void zzlPrev(unsigned char *zl, unsigned char **eptr, unsigned char **sptr);
unsigned char *zzlFirstInRange(unsigned char *zl, zrangespec *range);
unsigned char *zzlLastInRange(unsigned char *zl, zrangespec *range);
unsigned long zsetLength(const robj *zobj);
void zsetConvert(robj *zobj, int encoding);
void zsetConvertToListpackIfNeeded(robj *zobj, size_t maxelelen, size_t totelelen);
int zsetScore(robj *zobj, sds member, double *score);
unsigned long zslGetRank(zskiplist *zsl, double score, sds o);
int zsetAdd(robj *zobj, double score, sds ele, int in_flags, int *out_flags, double *newscore);
long zsetRank(robj *zobj, sds ele, int reverse, double *score);
int zsetDel(robj *zobj, sds ele);
robj *zsetDup(robj *o);
void genericZpopCommand(client *c, robj **keyv, int keyc, int where, int emitkey, long count, int use_nested_array, int reply_nil_when_empty, int *deleted);
sds lpGetObject(unsigned char *sptr);
int zslValueGteMin(double value, zrangespec *spec);
int zslValueLteMax(double value, zrangespec *spec);
void zslFreeLexRange(zlexrangespec *spec);
int zslParseLexRange(robj *min, robj *max, zlexrangespec *spec);
unsigned char *zzlFirstInLexRange(unsigned char *zl, zlexrangespec *range);
unsigned char *zzlLastInLexRange(unsigned char *zl, zlexrangespec *range);
zskiplistNode *zslFirstInLexRange(zskiplist *zsl, zlexrangespec *range);
zskiplistNode *zslLastInLexRange(zskiplist *zsl, zlexrangespec *range);
int zzlLexValueGteMin(unsigned char *p, zlexrangespec *spec);
int zzlLexValueLteMax(unsigned char *p, zlexrangespec *spec);
int zslLexValueGteMin(sds value, zlexrangespec *spec);
int zslLexValueLteMax(sds value, zlexrangespec *spec);

/* Core functions */
int getMaxmemoryState(size_t *total, size_t *logical, size_t *tofree, float *level);
size_t freeMemoryGetNotCountedMemory();
int overMaxmemoryAfterAlloc(size_t moremem);
uint64_t getCommandFlags(client *c);
int processCommand(client *c);
int processPendingCommandAndInputBuffer(client *c);
int processCommandAndResetClient(client *c);
void setupSignalHandlers(void);
void removeSignalHandlers(void);
int createSocketAcceptHandler(connListener *sfd, aeFileProc *accept_handler);
connListener *listenerByType(const char *typename);
int changeListener(connListener *listener);
void closeListener(connListener *listener);
struct redisCommand *lookupSubcommand(struct redisCommand *container, sds sub_name);
struct redisCommand *lookupCommand(robj **argv, int argc);
struct redisCommand *lookupCommandBySdsLogic(dict *commands, sds s);
struct redisCommand *lookupCommandBySds(sds s);
struct redisCommand *lookupCommandByCStringLogic(dict *commands, const char *s);
struct redisCommand *lookupCommandByCString(const char *s);
struct redisCommand *lookupCommandOrOriginal(robj **argv, int argc);
int commandCheckExistence(client *c, sds *err);
int commandCheckArity(client *c, sds *err);
void startCommandExecution();
int incrCommandStatsOnError(struct redisCommand *cmd, int flags);
void call(client *c, int flags);
void alsoPropagate(int dbid, robj **argv, int argc, int target);
void postExecutionUnitOperations();
void redisOpArrayFree(redisOpArray *oa);
void forceCommandPropagation(client *c, int flags);
void preventCommandPropagation(client *c);
void preventCommandAOF(client *c);
void preventCommandReplication(client *c);
void slowlogPushCurrentCommand(client *c, struct redisCommand *cmd, ustime_t duration);
void updateCommandLatencyHistogram(struct hdr_histogram** latency_histogram, int64_t duration_hist);
int prepareForShutdown(int flags);
void replyToClientsBlockedOnShutdown(void);
int abortShutdown(void);
void afterCommand(client *c);
int mustObeyClient(client *c);
#ifdef __GNUC__
void _serverLog(int level, const char *fmt, ...)
    __attribute__((format(printf, 2, 3)));
#else
void _serverLog(int level, const char *fmt, ...);
#endif
void serverLogRaw(int level, const char *msg);
void serverLogFromHandler(int level, const char *msg);
void usage(void);
void updateDictResizePolicy(void);
int htNeedsResize(dict *dict);
void populateCommandTable(void);
void resetCommandTableStats(dict* commands);
void resetErrorTableStats(void);
void adjustOpenFilesLimit(void);
void incrementErrorCount(const char *fullerr, size_t namelen);
void closeListeningSockets(int unlink_unix_socket);
void updateCachedTime(int update_daylight_info);
void resetServerStats(void);
void activeDefragCycle(void);
unsigned int getLRUClock(void);
unsigned int LRU_CLOCK(void);
const char *evictPolicyToString(void);
struct redisMemOverhead *getMemoryOverheadData(void);
void freeMemoryOverheadData(struct redisMemOverhead *mh);
void checkChildrenDone(void);
int setOOMScoreAdj(int process_class);
void rejectCommandFormat(client *c, const char *fmt, ...);
void *activeDefragAlloc(void *ptr);
robj *activeDefragStringOb(robj* ob);
void dismissSds(sds s);
void dismissMemory(void* ptr, size_t size_hint);
void dismissMemoryInChild(void);

#define RESTART_SERVER_NONE 0
#define RESTART_SERVER_GRACEFULLY (1<<0)     /* Do proper shutdown. */
#define RESTART_SERVER_CONFIG_REWRITE (1<<1) /* CONFIG REWRITE before restart.*/
int restartServer(int flags, mstime_t delay);

/* Set data type */
robj *setTypeCreate(sds value);
int setTypeAdd(robj *subject, sds value);
int setTypeAddAux(robj *set, char *str, size_t len, int64_t llval, int str_is_sds);
int setTypeRemove(robj *subject, sds value);
int setTypeRemoveAux(robj *set, char *str, size_t len, int64_t llval, int str_is_sds);
int setTypeIsMember(robj *subject, sds value);
int setTypeIsMemberAux(robj *set, char *str, size_t len, int64_t llval, int str_is_sds);
setTypeIterator *setTypeInitIterator(robj *subject);
void setTypeReleaseIterator(setTypeIterator *si);
int setTypeNext(setTypeIterator *si, char **str, size_t *len, int64_t *llele);
sds setTypeNextObject(setTypeIterator *si);
int setTypeRandomElement(robj *setobj, char **str, size_t *len, int64_t *llele);
unsigned long setTypeRandomElements(robj *set, unsigned long count, robj *aux_set);
unsigned long setTypeSize(const robj *subject);
void setTypeConvert(robj *subject, int enc);
int setTypeConvertAndExpand(robj *setobj, int enc, unsigned long cap, int panic);
robj *setTypeDup(robj *o);

/* Hash data type */
#define HASH_SET_TAKE_FIELD (1<<0)
#define HASH_SET_TAKE_VALUE (1<<1)
#define HASH_SET_COPY 0

void hashTypeConvert(robj *o, int enc);
void hashTypeTryConversion(robj *subject, robj **argv, int start, int end);
int hashTypeExists(robj *o, sds key);
int hashTypeDelete(robj *o, sds key);
unsigned long hashTypeLength(const robj *o);
hashTypeIterator *hashTypeInitIterator(robj *subject);
void hashTypeReleaseIterator(hashTypeIterator *hi);
int hashTypeNext(hashTypeIterator *hi);
void hashTypeCurrentFromListpack(hashTypeIterator *hi, int what,
                                 unsigned char **vstr,
                                 unsigned int *vlen,
                                 long long *vll);
sds hashTypeCurrentFromHashTable(hashTypeIterator *hi, int what);
void hashTypeCurrentObject(hashTypeIterator *hi, int what, unsigned char **vstr, unsigned int *vlen, long long *vll);
sds hashTypeCurrentObjectNewSds(hashTypeIterator *hi, int what);
robj *hashTypeLookupWriteOrCreate(client *c, robj *key);
robj *hashTypeGetValueObject(robj *o, sds field);
int hashTypeSet(robj *o, sds field, sds value, int flags);
robj *hashTypeDup(robj *o);

/* Pub / Sub */
int pubsubUnsubscribeAllChannels(client *c, int notify);
int pubsubUnsubscribeShardAllChannels(client *c, int notify);
void pubsubUnsubscribeShardChannels(robj **channels, unsigned int count);
int pubsubUnsubscribeAllPatterns(client *c, int notify);
int pubsubPublishMessage(robj *channel, robj *message, int sharded);
int pubsubPublishMessageAndPropagateToCluster(robj *channel, robj *message, int sharded);
void addReplyPubsubMessage(client *c, robj *channel, robj *msg, robj *message_bulk);
int serverPubsubSubscriptionCount();
int serverPubsubShardSubscriptionCount();
size_t pubsubMemOverhead(client *c);

/* Keyspace events notification */
void notifyKeyspaceEvent(int type, char *event, robj *key, int dbid);
int keyspaceEventsStringToFlags(char *classes);
sds keyspaceEventsFlagsToString(int flags);

/* Configuration */
/* Configuration Flags */
#define MODIFIABLE_CONFIG 0 /* This is the implied default for a standard 
                             * config, which is mutable. */
#define IMMUTABLE_CONFIG (1ULL<<0) /* Can this value only be set at startup? */
#define SENSITIVE_CONFIG (1ULL<<1) /* Does this value contain sensitive information */
#define DEBUG_CONFIG (1ULL<<2) /* Values that are useful for debugging. */
#define MULTI_ARG_CONFIG (1ULL<<3) /* This config receives multiple arguments. */
#define HIDDEN_CONFIG (1ULL<<4) /* This config is hidden in `config get <pattern>` (used for tests/debugging) */
#define PROTECTED_CONFIG (1ULL<<5) /* Becomes immutable if enable-protected-configs is enabled. */
#define DENY_LOADING_CONFIG (1ULL<<6) /* This config is forbidden during loading. */
#define ALIAS_CONFIG (1ULL<<7) /* For configs with multiple names, this flag is set on the alias. */
#define MODULE_CONFIG (1ULL<<8) /* This config is a module config */
#define VOLATILE_CONFIG (1ULL<<9) /* The config is a reference to the config data and not the config data itself (ex.
                                   * a file name containing more configuration like a tls key). In this case we want
                                   * to apply the configuration change even if the new config value is the same as
                                   * the old. */

#define INTEGER_CONFIG 0 /* No flags means a simple integer configuration */
#define MEMORY_CONFIG (1<<0) /* Indicates if this value can be loaded as a memory value */
#define PERCENT_CONFIG (1<<1) /* Indicates if this value can be loaded as a percent (and stored as a negative int) */
#define OCTAL_CONFIG (1<<2) /* This value uses octal representation */

/* Enum Configs contain an array of configEnum objects that match a string with an integer. */
typedef struct configEnum {
    char *name;
    int val;
} configEnum;

/* Type of configuration. */
typedef enum {
    BOOL_CONFIG,
    NUMERIC_CONFIG,
    STRING_CONFIG,
    SDS_CONFIG,
    ENUM_CONFIG,
    SPECIAL_CONFIG,
} configType;

void loadServerConfig(char *filename, char config_from_stdin, char *options);
void appendServerSaveParams(time_t seconds, int changes);
void resetServerSaveParams(void);
struct rewriteConfigState; /* Forward declaration to export API. */
void rewriteConfigRewriteLine(struct rewriteConfigState *state, const char *option, sds line, int force);
void rewriteConfigMarkAsProcessed(struct rewriteConfigState *state, const char *option);
int rewriteConfig(char *path, int force_write);
void initConfigValues();
void removeConfig(sds name);
sds getConfigDebugInfo();
int allowProtectedAction(int config, client *c);
void initServerClientMemUsageBuckets();
void freeServerClientMemUsageBuckets();

/* Module Configuration */
typedef struct ModuleConfig ModuleConfig;
int performModuleConfigSetFromName(sds name, sds value, const char **err);
int performModuleConfigSetDefaultFromName(sds name, const char **err);
void addModuleBoolConfig(const char *module_name, const char *name, int flags, void *privdata, int default_val);
void addModuleStringConfig(const char *module_name, const char *name, int flags, void *privdata, sds default_val);
void addModuleEnumConfig(const char *module_name, const char *name, int flags, void *privdata, int default_val, configEnum *enum_vals);
void addModuleNumericConfig(const char *module_name, const char *name, int flags, void *privdata, long long default_val, int conf_flags, long long lower, long long upper);
void addModuleConfigApply(list *module_configs, ModuleConfig *module_config);
int moduleConfigApplyConfig(list *module_configs, const char **err, const char **err_arg_name);
int getModuleBoolConfig(ModuleConfig *module_config);
int setModuleBoolConfig(ModuleConfig *config, int val, const char **err);
sds getModuleStringConfig(ModuleConfig *module_config);
int setModuleStringConfig(ModuleConfig *config, sds strval, const char **err);
int getModuleEnumConfig(ModuleConfig *module_config);
int setModuleEnumConfig(ModuleConfig *config, int val, const char **err);
long long getModuleNumericConfig(ModuleConfig *module_config);
int setModuleNumericConfig(ModuleConfig *config, long long val, const char **err);

/* db.c -- Keyspace access API */
int removeExpire(redisDb *db, robj *key);
void deleteExpiredKeyAndPropagate(redisDb *db, robj *keyobj);
void propagateDeletion(redisDb *db, robj *key, int lazy);
int keyIsExpired(redisDb *db, robj *key);
long long getExpire(redisDb *db, robj *key);
void setExpire(client *c, redisDb *db, robj *key, long long when);
int checkAlreadyExpired(long long when);
robj *lookupKeyRead(redisDb *db, robj *key);
robj *lookupKeyWrite(redisDb *db, robj *key);
robj *lookupKeyReadOrReply(client *c, robj *key, robj *reply);
robj *lookupKeyWriteOrReply(client *c, robj *key, robj *reply);
robj *lookupKeyReadWithFlags(redisDb *db, robj *key, int flags);
robj *lookupKeyWriteWithFlags(redisDb *db, robj *key, int flags);
robj *objectCommandLookup(client *c, robj *key);
robj *objectCommandLookupOrReply(client *c, robj *key, robj *reply);
int objectSetLRUOrLFU(robj *val, long long lfu_freq, long long lru_idle,
                       long long lru_clock, int lru_multiplier);
#define LOOKUP_NONE 0
#define LOOKUP_NOTOUCH (1<<0)  /* Don't update LRU. */
#define LOOKUP_NONOTIFY (1<<1) /* Don't trigger keyspace event on key misses. */
#define LOOKUP_NOSTATS (1<<2)  /* Don't update keyspace hits/misses counters. */
#define LOOKUP_WRITE (1<<3)    /* Delete expired keys even in replicas. */
#define LOOKUP_NOEXPIRE (1<<4) /* Avoid deleting lazy expired keys. */
#define LOOKUP_NOEFFECTS (LOOKUP_NONOTIFY | LOOKUP_NOSTATS | LOOKUP_NOTOUCH | LOOKUP_NOEXPIRE) /* Avoid any effects from fetching the key */

void dbAdd(redisDb *db, robj *key, robj *val);
int dbAddRDBLoad(redisDb *db, sds key, robj *val);
void dbReplaceValue(redisDb *db, robj *key, robj *val);

#define SETKEY_KEEPTTL 1
#define SETKEY_NO_SIGNAL 2
#define SETKEY_ALREADY_EXIST 4
#define SETKEY_DOESNT_EXIST 8
void setKey(client *c, redisDb *db, robj *key, robj *val, int flags);
robj *dbRandomKey(redisDb *db);
int dbGenericDelete(redisDb *db, robj *key, int async, int flags);
int dbSyncDelete(redisDb *db, robj *key);
int dbDelete(redisDb *db, robj *key);
robj *dbUnshareStringValue(redisDb *db, robj *key, robj *o);

#define EMPTYDB_NO_FLAGS 0      /* No flags. */
#define EMPTYDB_ASYNC (1<<0)    /* Reclaim memory in another thread. */
#define EMPTYDB_NOFUNCTIONS (1<<1) /* Indicate not to flush the functions. */
long long emptyData(int dbnum, int flags, void(callback)(dict*));
long long emptyDbStructure(redisDb *dbarray, int dbnum, int async, void(callback)(dict*));
void flushAllDataAndResetRDB(int flags);
long long dbTotalServerKeyCount();
redisDb *initTempDb(void);
void discardTempDb(redisDb *tempDb, void(callback)(dict*));


int selectDb(client *c, int id);
void signalModifiedKey(client *c, redisDb *db, robj *key);
void signalFlushedDb(int dbid, int async);
void scanGenericCommand(client *c, robj *o, unsigned long cursor);
int parseScanCursorOrReply(client *c, robj *o, unsigned long *cursor);
int dbAsyncDelete(redisDb *db, robj *key);
void emptyDbAsync(redisDb *db);
size_t lazyfreeGetPendingObjectsCount(void);
size_t lazyfreeGetFreedObjectsCount(void);
void lazyfreeResetStats(void);
void freeObjAsync(robj *key, robj *obj, int dbid);
void freeReplicationBacklogRefMemAsync(list *blocks, rax *index);

/* API to get key arguments from commands */
#define GET_KEYSPEC_DEFAULT 0
#define GET_KEYSPEC_INCLUDE_NOT_KEYS (1<<0) /* Consider 'fake' keys as keys */
#define GET_KEYSPEC_RETURN_PARTIAL (1<<1) /* Return all keys that can be found */

int getKeysFromCommandWithSpecs(struct redisCommand *cmd, robj **argv, int argc, int search_flags, getKeysResult *result);
keyReference *getKeysPrepareResult(getKeysResult *result, int numkeys);
int getKeysFromCommand(struct redisCommand *cmd, robj **argv, int argc, getKeysResult *result);
int doesCommandHaveKeys(struct redisCommand *cmd);
int getChannelsFromCommand(struct redisCommand *cmd, robj **argv, int argc, getKeysResult *result);
int doesCommandHaveChannelsWithFlags(struct redisCommand *cmd, int flags);
void getKeysFreeResult(getKeysResult *result);
int sintercardGetKeys(struct redisCommand *cmd,robj **argv, int argc, getKeysResult *result);
int zunionInterDiffGetKeys(struct redisCommand *cmd,robj **argv, int argc, getKeysResult *result);
int zunionInterDiffStoreGetKeys(struct redisCommand *cmd,robj **argv, int argc, getKeysResult *result);
int evalGetKeys(struct redisCommand *cmd, robj **argv, int argc, getKeysResult *result);
int functionGetKeys(struct redisCommand *cmd, robj **argv, int argc, getKeysResult *result);
int sortGetKeys(struct redisCommand *cmd, robj **argv, int argc, getKeysResult *result);
int sortROGetKeys(struct redisCommand *cmd, robj **argv, int argc, getKeysResult *result);
int migrateGetKeys(struct redisCommand *cmd, robj **argv, int argc, getKeysResult *result);
int georadiusGetKeys(struct redisCommand *cmd, robj **argv, int argc, getKeysResult *result);
int xreadGetKeys(struct redisCommand *cmd, robj **argv, int argc, getKeysResult *result);
int lmpopGetKeys(struct redisCommand *cmd, robj **argv, int argc, getKeysResult *result);
int blmpopGetKeys(struct redisCommand *cmd, robj **argv, int argc, getKeysResult *result);
int zmpopGetKeys(struct redisCommand *cmd, robj **argv, int argc, getKeysResult *result);
int bzmpopGetKeys(struct redisCommand *cmd, robj **argv, int argc, getKeysResult *result);
int setGetKeys(struct redisCommand *cmd, robj **argv, int argc, getKeysResult *result);
int bitfieldGetKeys(struct redisCommand *cmd, robj **argv, int argc, getKeysResult *result);

unsigned short crc16(const char *buf, int len);

/* Sentinel */
void initSentinelConfig(void);
void initSentinel(void);
void sentinelTimer(void);
const char *sentinelHandleConfiguration(char **argv, int argc);
void queueSentinelConfig(sds *argv, int argc, int linenum, sds line);
void loadSentinelConfigFromQueue(void);
void sentinelIsRunning(void);
void sentinelCheckConfigFile(void);
void sentinelCommand(client *c);
void sentinelInfoCommand(client *c);
void sentinelPublishCommand(client *c);
void sentinelRoleCommand(client *c);

/* redis-check-rdb & aof */
int redis_check_rdb(char *rdbfilename, FILE *fp);
int redis_check_rdb_main(int argc, char **argv, FILE *fp);
int redis_check_aof_main(int argc, char **argv);

/* Scripting */
void scriptingInit(int setup);
int ldbRemoveChild(pid_t pid);
void ldbKillForkedSessions(void);
int ldbPendingChildren(void);
sds luaCreateFunction(client *c, robj *body);
void luaLdbLineHook(lua_State *lua, lua_Debug *ar);
void freeLuaScriptsAsync(dict *lua_scripts);
void freeFunctionsAsync(functionsLibCtx *lib_ctx);
int ldbIsEnabled();
void ldbLog(sds entry);
void ldbLogRedisReply(char *reply);
void sha1hex(char *digest, char *script, size_t len);
unsigned long evalMemory();
dict* evalScriptsDict();
unsigned long evalScriptsMemory();
uint64_t evalGetCommandFlags(client *c, uint64_t orig_flags);
uint64_t fcallGetCommandFlags(client *c, uint64_t orig_flags);
int isInsideYieldingLongCommand();

typedef struct luaScript {
    uint64_t flags;
    robj *body;
} luaScript;
/* Cache of recently used small arguments to avoid malloc calls. */
#define LUA_CMD_OBJCACHE_SIZE 32
#define LUA_CMD_OBJCACHE_MAX_LEN 64

/* Blocked clients API */
void processUnblockedClients(void);
void initClientBlockingState(client *c);
void blockClient(client *c, int btype);
void unblockClient(client *c);
void unblockClientOnTimeout(client *c);
void unblockClientOnError(client *c, const char *err_str);
void queueClientForReprocessing(client *c);
void replyToBlockedClientTimedOut(client *c);
int getTimeoutFromObjectOrReply(client *c, robj *object, mstime_t *timeout, int unit);
void disconnectAllBlockedClients(void);
void handleClientsBlockedOnKeys(void);
void signalKeyAsReady(redisDb *db, robj *key, int type);
void blockForKeys(client *c, int btype, robj **keys, int numkeys, mstime_t timeout, int unblock_on_nokey);
void blockClientShutdown(client *c);
void blockPostponeClient(client *c);
void blockForReplication(client *c, mstime_t timeout, long long offset, long numreplicas);
void signalDeletedKeyAsReady(redisDb *db, robj *key, int type);
void updateStatsOnUnblock(client *c, long blocked_us, long reply_us, int had_errors);
void scanDatabaseForDeletedKeys(redisDb *emptied, redisDb *replaced_with);
void totalNumberOfBlockingKeys(unsigned long *blocking_keys, unsigned long *bloking_keys_on_nokey);


/* timeout.c -- Blocked clients timeout and connections timeout. */
void addClientToTimeoutTable(client *c);
void removeClientFromTimeoutTable(client *c);
void handleBlockedClientsTimeout(void);
int clientsCronHandleTimeout(client *c, mstime_t now_ms);

/* expire.c -- Handling of expired keys */
void activeExpireCycle(int type);
void expireSlaveKeys(void);
void rememberSlaveKeyWithExpire(redisDb *db, robj *key);
void flushSlaveKeysWithExpireList(void);
size_t getSlaveKeyWithExpireCount(void);

/* evict.c -- maxmemory handling and LRU eviction. */
void evictionPoolAlloc(void);
#define LFU_INIT_VAL 5
unsigned long LFUGetTimeInMinutes(void);
uint8_t LFULogIncr(uint8_t value);
unsigned long LFUDecrAndReturn(robj *o);
#define EVICT_OK 0
#define EVICT_RUNNING 1
#define EVICT_FAIL 2
int performEvictions(void);
void startEvictionTimeProc(void);

/* Keys hashing / comparison functions for dict.c hash tables. */
uint64_t dictSdsHash(const void *key);
uint64_t dictSdsCaseHash(const void *key);
int dictSdsKeyCompare(dict *d, const void *key1, const void *key2);
int dictSdsKeyCaseCompare(dict *d, const void *key1, const void *key2);
void dictSdsDestructor(dict *d, void *val);
void dictListDestructor(dict *d, void *val);
void *dictSdsDup(dict *d, const void *key);

/* Git SHA1 */
char *redisGitSHA1(void);
char *redisGitDirty(void);
uint64_t redisBuildId(void);
const char *redisBuildIdRaw(void);
char *redisBuildIdString(void);

/* Commands prototypes */
void authCommand(client *c);
void pingCommand(client *c);
void echoCommand(client *c);
void commandCommand(client *c);
void commandCountCommand(client *c);
void commandListCommand(client *c);
void commandInfoCommand(client *c);
void commandGetKeysCommand(client *c);
void commandGetKeysAndFlagsCommand(client *c);
void commandHelpCommand(client *c);
void commandDocsCommand(client *c);
void setCommand(client *c);
void setnxCommand(client *c);
void setexCommand(client *c);
void psetexCommand(client *c);
void getCommand(client *c);
void getexCommand(client *c);
void getdelCommand(client *c);
void delCommand(client *c);
void unlinkCommand(client *c);
void existsCommand(client *c);
void setbitCommand(client *c);
void getbitCommand(client *c);
void bitfieldCommand(client *c);
void bitfieldroCommand(client *c);
void setrangeCommand(client *c);
void getrangeCommand(client *c);
void incrCommand(client *c);
void decrCommand(client *c);
void incrbyCommand(client *c);
void decrbyCommand(client *c);
void incrbyfloatCommand(client *c);
void selectCommand(client *c);
void swapdbCommand(client *c);
void randomkeyCommand(client *c);
void keysCommand(client *c);
void scanCommand(client *c);
void dbsizeCommand(client *c);
void lastsaveCommand(client *c);
void saveCommand(client *c);
void bgsaveCommand(client *c);
void bgrewriteaofCommand(client *c);
void shutdownCommand(client *c);
void slowlogCommand(client *c);
void moveCommand(client *c);
void copyCommand(client *c);
void renameCommand(client *c);
void renamenxCommand(client *c);
void lpushCommand(client *c);
void rpushCommand(client *c);
void lpushxCommand(client *c);
void rpushxCommand(client *c);
void linsertCommand(client *c);
void lpopCommand(client *c);
void rpopCommand(client *c);
void lmpopCommand(client *c);
void llenCommand(client *c);
void lindexCommand(client *c);
void lrangeCommand(client *c);
void ltrimCommand(client *c);
void typeCommand(client *c);
void lsetCommand(client *c);
void saddCommand(client *c);
void sremCommand(client *c);
void smoveCommand(client *c);
void sismemberCommand(client *c);
void smismemberCommand(client *c);
void scardCommand(client *c);
void spopCommand(client *c);
void srandmemberCommand(client *c);
void sinterCommand(client *c);
void sinterCardCommand(client *c);
void sinterstoreCommand(client *c);
void sunionCommand(client *c);
void sunionstoreCommand(client *c);
void sdiffCommand(client *c);
void sdiffstoreCommand(client *c);
void sscanCommand(client *c);
void syncCommand(client *c);
void flushdbCommand(client *c);
void flushallCommand(client *c);
void sortCommand(client *c);
void sortroCommand(client *c);
void lremCommand(client *c);
void lposCommand(client *c);
void rpoplpushCommand(client *c);
void lmoveCommand(client *c);
void infoCommand(client *c);
void mgetCommand(client *c);
void monitorCommand(client *c);
void expireCommand(client *c);
void expireatCommand(client *c);
void pexpireCommand(client *c);
void pexpireatCommand(client *c);
void getsetCommand(client *c);
void ttlCommand(client *c);
void touchCommand(client *c);
void pttlCommand(client *c);
void expiretimeCommand(client *c);
void pexpiretimeCommand(client *c);
void persistCommand(client *c);
void replicaofCommand(client *c);
void roleCommand(client *c);
void debugCommand(client *c);
void msetCommand(client *c);
void msetnxCommand(client *c);
void zaddCommand(client *c);
void zincrbyCommand(client *c);
void zrangeCommand(client *c);
void zrangebyscoreCommand(client *c);
void zrevrangebyscoreCommand(client *c);
void zrangebylexCommand(client *c);
void zrevrangebylexCommand(client *c);
void zcountCommand(client *c);
void zlexcountCommand(client *c);
void zrevrangeCommand(client *c);
void zcardCommand(client *c);
void zremCommand(client *c);
void zscoreCommand(client *c);
void zmscoreCommand(client *c);
void zremrangebyscoreCommand(client *c);
void zremrangebylexCommand(client *c);
void zpopminCommand(client *c);
void zpopmaxCommand(client *c);
void zmpopCommand(client *c);
void bzpopminCommand(client *c);
void bzpopmaxCommand(client *c);
void bzmpopCommand(client *c);
void zrandmemberCommand(client *c);
void multiCommand(client *c);
void execCommand(client *c);
void discardCommand(client *c);
void blpopCommand(client *c);
void brpopCommand(client *c);
void blmpopCommand(client *c);
void brpoplpushCommand(client *c);
void blmoveCommand(client *c);
void appendCommand(client *c);
void strlenCommand(client *c);
void zrankCommand(client *c);
void zrevrankCommand(client *c);
void hsetCommand(client *c);
void hsetnxCommand(client *c);
void hgetCommand(client *c);
void hmgetCommand(client *c);
void hdelCommand(client *c);
void hlenCommand(client *c);
void hstrlenCommand(client *c);
void zremrangebyrankCommand(client *c);
void zunionstoreCommand(client *c);
void zinterstoreCommand(client *c);
void zdiffstoreCommand(client *c);
void zunionCommand(client *c);
void zinterCommand(client *c);
void zinterCardCommand(client *c);
void zrangestoreCommand(client *c);
void zdiffCommand(client *c);
void zscanCommand(client *c);
void hkeysCommand(client *c);
void hvalsCommand(client *c);
void hgetallCommand(client *c);
void hexistsCommand(client *c);
void hscanCommand(client *c);
void hrandfieldCommand(client *c);
void configSetCommand(client *c);
void configGetCommand(client *c);
void configResetStatCommand(client *c);
void configRewriteCommand(client *c);
void configHelpCommand(client *c);
void hincrbyCommand(client *c);
void hincrbyfloatCommand(client *c);
void subscribeCommand(client *c);
void unsubscribeCommand(client *c);
void psubscribeCommand(client *c);
void punsubscribeCommand(client *c);
void publishCommand(client *c);
void pubsubCommand(client *c);
void spublishCommand(client *c);
void ssubscribeCommand(client *c);
void sunsubscribeCommand(client *c);
void watchCommand(client *c);
void unwatchCommand(client *c);
void clusterCommand(client *c);
void restoreCommand(client *c);
void migrateCommand(client *c);
void askingCommand(client *c);
void readonlyCommand(client *c);
void readwriteCommand(client *c);
int verifyDumpPayload(unsigned char *p, size_t len, uint16_t *rdbver_ptr);
void dumpCommand(client *c);
void objectCommand(client *c);
void memoryCommand(client *c);
void clientCommand(client *c);
void helloCommand(client *c);
void evalCommand(client *c);
void evalRoCommand(client *c);
void evalShaCommand(client *c);
void evalShaRoCommand(client *c);
void scriptCommand(client *c);
void fcallCommand(client *c);
void fcallroCommand(client *c);
void functionLoadCommand(client *c);
void functionDeleteCommand(client *c);
void functionKillCommand(client *c);
void functionStatsCommand(client *c);
void functionListCommand(client *c);
void functionHelpCommand(client *c);
void functionFlushCommand(client *c);
void functionRestoreCommand(client *c);
void functionDumpCommand(client *c);
void timeCommand(client *c);
void bitopCommand(client *c);
void bitcountCommand(client *c);
void bitposCommand(client *c);
void replconfCommand(client *c);
void waitCommand(client *c);
void georadiusbymemberCommand(client *c);
void georadiusbymemberroCommand(client *c);
void georadiusCommand(client *c);
void georadiusroCommand(client *c);
void geoaddCommand(client *c);
void geohashCommand(client *c);
void geoposCommand(client *c);
void geodistCommand(client *c);
void geosearchCommand(client *c);
void geosearchstoreCommand(client *c);
void pfselftestCommand(client *c);
void pfaddCommand(client *c);
void pfcountCommand(client *c);
void pfmergeCommand(client *c);
void pfdebugCommand(client *c);
void latencyCommand(client *c);
void moduleCommand(client *c);
void securityWarningCommand(client *c);
void xaddCommand(client *c);
void xrangeCommand(client *c);
void xrevrangeCommand(client *c);
void xlenCommand(client *c);
void xreadCommand(client *c);
void xgroupCommand(client *c);
void xsetidCommand(client *c);
void xackCommand(client *c);
void xpendingCommand(client *c);
void xclaimCommand(client *c);
void xautoclaimCommand(client *c);
void xinfoCommand(client *c);
void xdelCommand(client *c);
void xtrimCommand(client *c);
void lolwutCommand(client *c);
void aclCommand(client *c);
void lcsCommand(client *c);
void quitCommand(client *c);
void resetCommand(client *c);
void failoverCommand(client *c);

#if defined(__GNUC__)
void *calloc(size_t count, size_t size) __attribute__ ((deprecated));
void free(void *ptr) __attribute__ ((deprecated));
void *malloc(size_t size) __attribute__ ((deprecated));
void *realloc(void *ptr, size_t size) __attribute__ ((deprecated));
#endif

/* Debugging stuff */
void _serverAssertWithInfo(const client *c, const robj *o, const char *estr, const char *file, int line);
void _serverAssert(const char *estr, const char *file, int line);
#ifdef __GNUC__
void _serverPanic(const char *file, int line, const char *msg, ...)
    __attribute__ ((format (printf, 3, 4)));
#else
void _serverPanic(const char *file, int line, const char *msg, ...);
#endif
void serverLogObjectDebugInfo(const robj *o);
void sigsegvHandler(int sig, siginfo_t *info, void *secret);
const char *getSafeInfoString(const char *s, size_t len, char **tmp);
dict *genInfoSectionDict(robj **argv, int argc, char **defaults, int *out_all, int *out_everything);
void releaseInfoSectionDict(dict *sec);
sds genRedisInfoString(dict *section_dict, int all_sections, int everything);
sds genModulesInfoString(sds info);
void applyWatchdogPeriod();
void watchdogScheduleSignal(int period);
void serverLogHexDump(int level, char *descr, void *value, size_t len);
int memtest_preserving_test(unsigned long *m, size_t bytes, int passes);
void mixDigest(unsigned char *digest, const void *ptr, size_t len);
void xorDigest(unsigned char *digest, const void *ptr, size_t len);
sds catSubCommandFullname(const char *parent_name, const char *sub_name);
void commandAddSubcommand(struct redisCommand *parent, struct redisCommand *subcommand, const char *declared_name);
void debugDelay(int usec);
void killIOThreads(void);
void killThreads(void);
void makeThreadKillable(void);
void swapMainDbWithTempDb(redisDb *tempDb);

/* Use macro for checking log level to avoid evaluating arguments in cases log
 * should be ignored due to low level. */
#define serverLog(level, ...) do {\
        if (((level)&0xff) < server.verbosity) break;\
        _serverLog(level, __VA_ARGS__);\
    } while(0)

#define redisDebug(fmt, ...) \
    printf("DEBUG %s:%d > " fmt "\n", __FILE__, __LINE__, __VA_ARGS__)
#define redisDebugMark() \
    printf("-- MARK %s:%d --\n", __FILE__, __LINE__)

int iAmMaster(void);

#define STRINGIFY_(x) #x
#define STRINGIFY(x) STRINGIFY_(x)

#endif<|MERGE_RESOLUTION|>--- conflicted
+++ resolved
@@ -391,13 +391,9 @@
 #define CLIENT_ALLOW_OOM (1ULL<<44) /* Client used by RM_Call is allowed to fully execute
                                        scripts even when in OOM */
 #define CLIENT_NO_TOUCH (1ULL<<45) /* This client will not touch LFU/LRU stats. */
-<<<<<<< HEAD
-#define CLIENT_CUSTOM_AUTH_HAS_RESULT (1ULL<<46) /* Indicates a client in the middle of module based
-                                                    authentication has an explicit result (Allow / Deny)
-                                                    from the Module, so we can reply & conclude auth. */
-=======
 #define CLIENT_PUSHING (1ULL<<46) /* This client is pushing notifications. */
->>>>>>> 7be7834e
+#define CLIENT_CUSTOM_AUTH_HAS_RESULT (1ULL<<47) /* Indicates a client in the middle of module based
+                                                    auth had been authenticated from the Module. */
 
 /* Client block type (btype field in client structure)
  * if CLIENT_BLOCKED flag is set. */
