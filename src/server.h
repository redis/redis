/*
 * Copyright (c) 2009-2012, Salvatore Sanfilippo <antirez at gmail dot com>
 * All rights reserved.
 *
 * Redistribution and use in source and binary forms, with or without
 * modification, are permitted provided that the following conditions are met:
 *
 *   * Redistributions of source code must retain the above copyright notice,
 *     this list of conditions and the following disclaimer.
 *   * Redistributions in binary form must reproduce the above copyright
 *     notice, this list of conditions and the following disclaimer in the
 *     documentation and/or other materials provided with the distribution.
 *   * Neither the name of Redis nor the names of its contributors may be used
 *     to endorse or promote products derived from this software without
 *     specific prior written permission.
 *
 * THIS SOFTWARE IS PROVIDED BY THE COPYRIGHT HOLDERS AND CONTRIBUTORS "AS IS"
 * AND ANY EXPRESS OR IMPLIED WARRANTIES, INCLUDING, BUT NOT LIMITED TO, THE
 * IMPLIED WARRANTIES OF MERCHANTABILITY AND FITNESS FOR A PARTICULAR PURPOSE
 * ARE DISCLAIMED. IN NO EVENT SHALL THE COPYRIGHT OWNER OR CONTRIBUTORS BE
 * LIABLE FOR ANY DIRECT, INDIRECT, INCIDENTAL, SPECIAL, EXEMPLARY, OR
 * CONSEQUENTIAL DAMAGES (INCLUDING, BUT NOT LIMITED TO, PROCUREMENT OF
 * SUBSTITUTE GOODS OR SERVICES; LOSS OF USE, DATA, OR PROFITS; OR BUSINESS
 * INTERRUPTION) HOWEVER CAUSED AND ON ANY THEORY OF LIABILITY, WHETHER IN
 * CONTRACT, STRICT LIABILITY, OR TORT (INCLUDING NEGLIGENCE OR OTHERWISE)
 * ARISING IN ANY WAY OUT OF THE USE OF THIS SOFTWARE, EVEN IF ADVISED OF THE
 * POSSIBILITY OF SUCH DAMAGE.
 */

#ifndef __REDIS_H
#define __REDIS_H

#include "fmacros.h"
#include "config.h"
#include "solarisfixes.h"
#include "rio.h"
#include "atomicvar.h"

#include <stdio.h>
#include <stdlib.h>
#include <string.h>
#include <time.h>
#include <limits.h>
#include <unistd.h>
#include <errno.h>
#include <inttypes.h>
#include <pthread.h>
#include <syslog.h>
#include <netinet/in.h>
#include <sys/socket.h>
#include <lua.h>
#include <signal.h>

#ifdef HAVE_LIBSYSTEMD
#include <systemd/sd-daemon.h>
#endif

typedef long long mstime_t; /* millisecond time type. */
typedef long long ustime_t; /* microsecond time type. */

#include "ae.h"      /* Event driven programming library */
#include "sds.h"     /* Dynamic safe strings */
#include "dict.h"    /* Hash tables */
#include "adlist.h"  /* Linked lists */
#include "zmalloc.h" /* total memory usage aware version of malloc/free */
#include "anet.h"    /* Networking the easy way */
#include "ziplist.h" /* Compact list data structure */
#include "intset.h"  /* Compact integer set structure */
#include "version.h" /* Version macro */
#include "util.h"    /* Misc functions useful in many places */
#include "latency.h" /* Latency monitor API */
#include "sparkline.h" /* ASCII graphs API */
#include "quicklist.h"  /* Lists are encoded as linked lists of
                           N-elements flat arrays */
#include "rax.h"     /* Radix tree */
#include "connection.h" /* Connection abstraction */

#define REDISMODULE_CORE 1
#include "redismodule.h"    /* Redis modules API defines. */

/* Following includes allow test functions to be called from Redis main() */
#include "zipmap.h"
#include "sha1.h"
#include "endianconv.h"
#include "crc64.h"

/* min/max */
#define min(a, b) ((a) < (b) ? (a) : (b))
#define max(a, b) ((a) > (b) ? (a) : (b))

/* Error codes */
#define C_OK                    0
#define C_ERR                   -1

/* Static server configuration */
#define CONFIG_DEFAULT_HZ        10             /* Time interrupt calls/sec. */
#define CONFIG_MIN_HZ            1
#define CONFIG_MAX_HZ            500
#define MAX_CLIENTS_PER_CLOCK_TICK 200          /* HZ is adapted based on that. */
#define CONFIG_MAX_LINE    1024
#define CRON_DBS_PER_CALL 16
#define NET_MAX_WRITES_PER_EVENT (1024*64)
#define PROTO_SHARED_SELECT_CMDS 10
#define OBJ_SHARED_INTEGERS 10000
#define OBJ_SHARED_BULKHDR_LEN 32
#define LOG_MAX_LEN    1024 /* Default maximum length of syslog messages.*/
#define AOF_REWRITE_ITEMS_PER_CMD 64
#define AOF_READ_DIFF_INTERVAL_BYTES (1024*10)
#define CONFIG_AUTHPASS_MAX_LEN 512
#define CONFIG_RUN_ID_SIZE 40
#define RDB_EOF_MARK_SIZE 40
#define CONFIG_REPL_BACKLOG_MIN_SIZE (1024*16)          /* 16k */
#define CONFIG_BGSAVE_RETRY_DELAY 5 /* Wait a few secs before trying again. */
#define CONFIG_DEFAULT_PID_FILE "/var/run/redis.pid"
#define CONFIG_DEFAULT_CLUSTER_CONFIG_FILE "nodes.conf"
#define CONFIG_DEFAULT_UNIX_SOCKET_PERM 0
#define CONFIG_DEFAULT_LOGFILE ""
#define CONFIG_DEFAULT_BINDADDR_COUNT 2
#define CONFIG_DEFAULT_BINDADDR { "*", "-::*" }
#define NET_HOST_STR_LEN 256 /* Longest valid hostname */
#define NET_IP_STR_LEN 46 /* INET6_ADDRSTRLEN is 46, but we need to be sure */
#define NET_ADDR_STR_LEN (NET_IP_STR_LEN+32) /* Must be enough for ip:port */
#define NET_HOST_PORT_STR_LEN (NET_HOST_STR_LEN+32) /* Must be enough for hostname:port */
#define CONFIG_BINDADDR_MAX 16
#define CONFIG_MIN_RESERVED_FDS 32
#define CONFIG_DEFAULT_PROC_TITLE_TEMPLATE "{title} {listen-addr} {server-mode}"

/* Bucket sizes for client eviction pools. Each bucket stores clients with
 * memory usage of up to twice the size of the bucket below it. */
#define CLIENT_MEM_USAGE_BUCKET_MIN_LOG 15 /* Bucket sizes start at up to 32KB (2^15) */
#define CLIENT_MEM_USAGE_BUCKET_MAX_LOG 33 /* Bucket for largest clients: sizes above 4GB (2^32) */
#define CLIENT_MEM_USAGE_BUCKETS (1+CLIENT_MEM_USAGE_BUCKET_MAX_LOG-CLIENT_MEM_USAGE_BUCKET_MIN_LOG)

#define ACTIVE_EXPIRE_CYCLE_SLOW 0
#define ACTIVE_EXPIRE_CYCLE_FAST 1

/* Children process will exit with this status code to signal that the
 * process terminated without an error: this is useful in order to kill
 * a saving child (RDB or AOF one), without triggering in the parent the
 * write protection that is normally turned on on write errors.
 * Usually children that are terminated with SIGUSR1 will exit with this
 * special code. */
#define SERVER_CHILD_NOERROR_RETVAL    255

/* Reading copy-on-write info is sometimes expensive and may slow down child
 * processes that report it continuously. We measure the cost of obtaining it
 * and hold back additional reading based on this factor. */
#define CHILD_COW_DUTY_CYCLE           100

/* Instantaneous metrics tracking. */
#define STATS_METRIC_SAMPLES 16     /* Number of samples per metric. */
#define STATS_METRIC_COMMAND 0      /* Number of commands executed. */
#define STATS_METRIC_NET_INPUT 1    /* Bytes read to network .*/
#define STATS_METRIC_NET_OUTPUT 2   /* Bytes written to network. */
#define STATS_METRIC_COUNT 3

/* Protocol and I/O related defines */
#define PROTO_IOBUF_LEN         (1024*16)  /* Generic I/O buffer size */
#define PROTO_REPLY_CHUNK_BYTES (16*1024) /* 16k output buffer */
#define PROTO_INLINE_MAX_SIZE   (1024*64) /* Max size of inline reads */
#define PROTO_MBULK_BIG_ARG     (1024*32)
#define PROTO_RESIZE_THRESHOLD  (1024*32) /* Threshold for determining whether to resize query buffer */
#define LONG_STR_SIZE      21          /* Bytes needed for long -> str + '\0' */
#define REDIS_AUTOSYNC_BYTES (1024*1024*4) /* Sync file every 4MB. */

#define LIMIT_PENDING_QUERYBUF (4*1024*1024) /* 4mb */

/* When configuring the server eventloop, we setup it so that the total number
 * of file descriptors we can handle are server.maxclients + RESERVED_FDS +
 * a few more to stay safe. Since RESERVED_FDS defaults to 32, we add 96
 * in order to make sure of not over provisioning more than 128 fds. */
#define CONFIG_FDSET_INCR (CONFIG_MIN_RESERVED_FDS+96)

/* OOM Score Adjustment classes. */
#define CONFIG_OOM_MASTER 0
#define CONFIG_OOM_REPLICA 1
#define CONFIG_OOM_BGCHILD 2
#define CONFIG_OOM_COUNT 3

extern int configOOMScoreAdjValuesDefaults[CONFIG_OOM_COUNT];

/* Hash table parameters */
#define HASHTABLE_MIN_FILL        10      /* Minimal hash table fill 10% */
#define HASHTABLE_MAX_LOAD_FACTOR 1.618   /* Maximum hash table load factor. */

/* Command flags. Please check the command table defined in the server.c file
 * for more information about the meaning of every flag. */
#define CMD_WRITE (1ULL<<0)            /* "write" flag */
#define CMD_READONLY (1ULL<<1)         /* "read-only" flag */
#define CMD_DENYOOM (1ULL<<2)          /* "use-memory" flag */
#define CMD_MODULE (1ULL<<3)           /* Command exported by module. */
#define CMD_ADMIN (1ULL<<4)            /* "admin" flag */
#define CMD_PUBSUB (1ULL<<5)           /* "pub-sub" flag */
#define CMD_NOSCRIPT (1ULL<<6)         /* "no-script" flag */
#define CMD_RANDOM (1ULL<<7)           /* "random" flag */
#define CMD_SORT_FOR_SCRIPT (1ULL<<8)  /* "to-sort" flag */
#define CMD_LOADING (1ULL<<9)          /* "ok-loading" flag */
#define CMD_STALE (1ULL<<10)           /* "ok-stale" flag */
#define CMD_SKIP_MONITOR (1ULL<<11)    /* "no-monitor" flag */
#define CMD_SKIP_SLOWLOG (1ULL<<12)    /* "no-slowlog" flag */
#define CMD_ASKING (1ULL<<13)          /* "cluster-asking" flag */
#define CMD_FAST (1ULL<<14)            /* "fast" flag */
#define CMD_NO_AUTH (1ULL<<15)         /* "no-auth" flag */
#define CMD_MAY_REPLICATE (1ULL<<16)   /* "may-replicate" flag */

/* Key argument flags. Please check the command table defined in the server.c file
 * for more information about the meaning of every flag. */
#define CMD_KEY_WRITE (1ULL<<0)        /* "write" flag */
#define CMD_KEY_READ (1ULL<<1)         /* "read" flag */
#define CMD_KEY_INCOMPLETE (1ULL<<2)   /* "incomplete" flag (meaning that the keyspec might not point out to all keys it should cover) */

/* Command flags used by the module system. */
#define CMD_MODULE_GETKEYS (1ULL<<17)  /* Use the modules getkeys interface. */
#define CMD_MODULE_NO_CLUSTER (1ULL<<18) /* Deny on Redis Cluster. */

/* Command flags that describe ACLs categories. */
#define CMD_CATEGORY_KEYSPACE (1ULL<<19)
#define CMD_CATEGORY_READ (1ULL<<20)
#define CMD_CATEGORY_WRITE (1ULL<<21)
#define CMD_CATEGORY_SET (1ULL<<22)
#define CMD_CATEGORY_SORTEDSET (1ULL<<23)
#define CMD_CATEGORY_LIST (1ULL<<24)
#define CMD_CATEGORY_HASH (1ULL<<25)
#define CMD_CATEGORY_STRING (1ULL<<26)
#define CMD_CATEGORY_BITMAP (1ULL<<27)
#define CMD_CATEGORY_HYPERLOGLOG (1ULL<<28)
#define CMD_CATEGORY_GEO (1ULL<<29)
#define CMD_CATEGORY_STREAM (1ULL<<30)
#define CMD_CATEGORY_PUBSUB (1ULL<<31)
#define CMD_CATEGORY_ADMIN (1ULL<<32)
#define CMD_CATEGORY_FAST (1ULL<<33)
#define CMD_CATEGORY_SLOW (1ULL<<34)
#define CMD_CATEGORY_BLOCKING (1ULL<<35)
#define CMD_CATEGORY_DANGEROUS (1ULL<<36)
#define CMD_CATEGORY_CONNECTION (1ULL<<37)
#define CMD_CATEGORY_TRANSACTION (1ULL<<38)
#define CMD_CATEGORY_SCRIPTING (1ULL<<39)

/* AOF states */
#define AOF_OFF 0             /* AOF is off */
#define AOF_ON 1              /* AOF is on */
#define AOF_WAIT_REWRITE 2    /* AOF waits rewrite to start appending */

/* AOF return values for loadAppendOnlyFile() */
#define AOF_OK 0
#define AOF_NOT_EXIST 1
#define AOF_EMPTY 2
#define AOF_OPEN_ERR 3
#define AOF_FAILED 4

/* Client flags */
#define CLIENT_SLAVE (1<<0)   /* This client is a replica */
#define CLIENT_MASTER (1<<1)  /* This client is a master */
#define CLIENT_MONITOR (1<<2) /* This client is a slave monitor, see MONITOR */
#define CLIENT_MULTI (1<<3)   /* This client is in a MULTI context */
#define CLIENT_BLOCKED (1<<4) /* The client is waiting in a blocking operation */
#define CLIENT_DIRTY_CAS (1<<5) /* Watched keys modified. EXEC will fail. */
#define CLIENT_CLOSE_AFTER_REPLY (1<<6) /* Close after writing entire reply. */
#define CLIENT_UNBLOCKED (1<<7) /* This client was unblocked and is stored in
                                  server.unblocked_clients */
#define CLIENT_LUA (1<<8) /* This is a non connected client used by Lua */
#define CLIENT_ASKING (1<<9)     /* Client issued the ASKING command */
#define CLIENT_CLOSE_ASAP (1<<10)/* Close this client ASAP */
#define CLIENT_UNIX_SOCKET (1<<11) /* Client connected via Unix domain socket */
#define CLIENT_DIRTY_EXEC (1<<12)  /* EXEC will fail for errors while queueing */
#define CLIENT_MASTER_FORCE_REPLY (1<<13)  /* Queue replies even if is master */
#define CLIENT_FORCE_AOF (1<<14)   /* Force AOF propagation of current cmd. */
#define CLIENT_FORCE_REPL (1<<15)  /* Force replication of current cmd. */
#define CLIENT_PRE_PSYNC (1<<16)   /* Instance don't understand PSYNC. */
#define CLIENT_READONLY (1<<17)    /* Cluster client is in read-only state. */
#define CLIENT_PUBSUB (1<<18)      /* Client is in Pub/Sub mode. */
#define CLIENT_PREVENT_AOF_PROP (1<<19)  /* Don't propagate to AOF. */
#define CLIENT_PREVENT_REPL_PROP (1<<20)  /* Don't propagate to slaves. */
#define CLIENT_PREVENT_PROP (CLIENT_PREVENT_AOF_PROP|CLIENT_PREVENT_REPL_PROP)
#define CLIENT_PENDING_WRITE (1<<21) /* Client has output to send but a write
                                        handler is yet not installed. */
#define CLIENT_REPLY_OFF (1<<22)   /* Don't send replies to client. */
#define CLIENT_REPLY_SKIP_NEXT (1<<23)  /* Set CLIENT_REPLY_SKIP for next cmd */
#define CLIENT_REPLY_SKIP (1<<24)  /* Don't send just this reply. */
#define CLIENT_LUA_DEBUG (1<<25)  /* Run EVAL in debug mode. */
#define CLIENT_LUA_DEBUG_SYNC (1<<26)  /* EVAL debugging without fork() */
#define CLIENT_MODULE (1<<27) /* Non connected client used by some module. */
#define CLIENT_PROTECTED (1<<28) /* Client should not be freed for now. */
/* #define CLIENT_... (1<<29) currently unused, feel free to use in the future */
#define CLIENT_PENDING_COMMAND (1<<30) /* Indicates the client has a fully
                                        * parsed command ready for execution. */
#define CLIENT_TRACKING (1ULL<<31) /* Client enabled keys tracking in order to
                                   perform client side caching. */
#define CLIENT_TRACKING_BROKEN_REDIR (1ULL<<32) /* Target client is invalid. */
#define CLIENT_TRACKING_BCAST (1ULL<<33) /* Tracking in BCAST mode. */
#define CLIENT_TRACKING_OPTIN (1ULL<<34)  /* Tracking in opt-in mode. */
#define CLIENT_TRACKING_OPTOUT (1ULL<<35) /* Tracking in opt-out mode. */
#define CLIENT_TRACKING_CACHING (1ULL<<36) /* CACHING yes/no was given,
                                              depending on optin/optout mode. */
#define CLIENT_TRACKING_NOLOOP (1ULL<<37) /* Don't send invalidation messages
                                             about writes performed by myself.*/
#define CLIENT_IN_TO_TABLE (1ULL<<38) /* This client is in the timeout table. */
#define CLIENT_PROTOCOL_ERROR (1ULL<<39) /* Protocol error chatting with it. */
#define CLIENT_CLOSE_AFTER_COMMAND (1ULL<<40) /* Close after executing commands
                                               * and writing entire reply. */
#define CLIENT_DENY_BLOCKING (1ULL<<41) /* Indicate that the client should not be blocked.
                                           currently, turned on inside MULTI, Lua, RM_Call,
                                           and AOF client */
#define CLIENT_REPL_RDBONLY (1ULL<<42) /* This client is a replica that only wants
                                          RDB without replication buffer. */
#define CLIENT_NO_EVICT (1ULL<<43) /* This client is protected against client
                                      memory eviction. */

/* Client block type (btype field in client structure)
 * if CLIENT_BLOCKED flag is set. */
#define BLOCKED_NONE 0    /* Not blocked, no CLIENT_BLOCKED flag set. */
#define BLOCKED_LIST 1    /* BLPOP & co. */
#define BLOCKED_WAIT 2    /* WAIT for synchronous replication. */
#define BLOCKED_MODULE 3  /* Blocked by a loadable module. */
#define BLOCKED_STREAM 4  /* XREAD. */
#define BLOCKED_ZSET 5    /* BZPOP et al. */
#define BLOCKED_PAUSE 6   /* Blocked by CLIENT PAUSE */
#define BLOCKED_NUM 7     /* Number of blocked states. */

/* Client request types */
#define PROTO_REQ_INLINE 1
#define PROTO_REQ_MULTIBULK 2

/* Client classes for client limits, currently used only for
 * the max-client-output-buffer limit implementation. */
#define CLIENT_TYPE_NORMAL 0 /* Normal req-reply clients + MONITORs */
#define CLIENT_TYPE_SLAVE 1  /* Slaves. */
#define CLIENT_TYPE_PUBSUB 2 /* Clients subscribed to PubSub channels. */
#define CLIENT_TYPE_MASTER 3 /* Master. */
#define CLIENT_TYPE_COUNT 4  /* Total number of client types. */
#define CLIENT_TYPE_OBUF_COUNT 3 /* Number of clients to expose to output
                                    buffer configuration. Just the first
                                    three: normal, slave, pubsub. */

/* Slave replication state. Used in server.repl_state for slaves to remember
 * what to do next. */
typedef enum {
    REPL_STATE_NONE = 0,            /* No active replication */
    REPL_STATE_CONNECT,             /* Must connect to master */
    REPL_STATE_CONNECTING,          /* Connecting to master */
    /* --- Handshake states, must be ordered --- */
    REPL_STATE_RECEIVE_PING_REPLY,  /* Wait for PING reply */
    REPL_STATE_SEND_HANDSHAKE,      /* Send handshake sequence to master */
    REPL_STATE_RECEIVE_AUTH_REPLY,  /* Wait for AUTH reply */
    REPL_STATE_RECEIVE_PORT_REPLY,  /* Wait for REPLCONF reply */
    REPL_STATE_RECEIVE_IP_REPLY,    /* Wait for REPLCONF reply */
    REPL_STATE_RECEIVE_CAPA_REPLY,  /* Wait for REPLCONF reply */
    REPL_STATE_SEND_PSYNC,          /* Send PSYNC */
    REPL_STATE_RECEIVE_PSYNC_REPLY, /* Wait for PSYNC reply */
    /* --- End of handshake states --- */
    REPL_STATE_TRANSFER,        /* Receiving .rdb from master */
    REPL_STATE_CONNECTED,       /* Connected to master */
} repl_state;

/* The state of an in progress coordinated failover */
typedef enum {
    NO_FAILOVER = 0,        /* No failover in progress */
    FAILOVER_WAIT_FOR_SYNC, /* Waiting for target replica to catch up */
    FAILOVER_IN_PROGRESS    /* Waiting for target replica to accept
                             * PSYNC FAILOVER request. */
} failover_state;

/* State of slaves from the POV of the master. Used in client->replstate.
 * In SEND_BULK and ONLINE state the slave receives new updates
 * in its output queue. In the WAIT_BGSAVE states instead the server is waiting
 * to start the next background saving in order to send updates to it. */
#define SLAVE_STATE_WAIT_BGSAVE_START 6 /* We need to produce a new RDB file. */
#define SLAVE_STATE_WAIT_BGSAVE_END 7 /* Waiting RDB file creation to finish. */
#define SLAVE_STATE_SEND_BULK 8 /* Sending RDB file to slave. */
#define SLAVE_STATE_ONLINE 9 /* RDB file transmitted, sending just updates. */

/* Slave capabilities. */
#define SLAVE_CAPA_NONE 0
#define SLAVE_CAPA_EOF (1<<0)    /* Can parse the RDB EOF streaming format. */
#define SLAVE_CAPA_PSYNC2 (1<<1) /* Supports PSYNC2 protocol. */

/* Synchronous read timeout - slave side */
#define CONFIG_REPL_SYNCIO_TIMEOUT 5

/* The default number of replication backlog blocks to trim per call. */
#define REPL_BACKLOG_TRIM_BLOCKS_PER_CALL 64

/* In order to quickly find the requested offset for PSYNC requests,
 * we index some nodes in the replication buffer linked list into a rax. */
#define REPL_BACKLOG_INDEX_PER_BLOCKS 64

/* List related stuff */
#define LIST_HEAD 0
#define LIST_TAIL 1
#define ZSET_MIN 0
#define ZSET_MAX 1

/* Sort operations */
#define SORT_OP_GET 0

/* Log levels */
#define LL_DEBUG 0
#define LL_VERBOSE 1
#define LL_NOTICE 2
#define LL_WARNING 3
#define LL_RAW (1<<10) /* Modifier to log without timestamp */

/* Supervision options */
#define SUPERVISED_NONE 0
#define SUPERVISED_AUTODETECT 1
#define SUPERVISED_SYSTEMD 2
#define SUPERVISED_UPSTART 3

/* Anti-warning macro... */
#define UNUSED(V) ((void) V)

#define ZSKIPLIST_MAXLEVEL 32 /* Should be enough for 2^64 elements */
#define ZSKIPLIST_P 0.25      /* Skiplist P = 1/4 */

/* Append only defines */
#define AOF_FSYNC_NO 0
#define AOF_FSYNC_ALWAYS 1
#define AOF_FSYNC_EVERYSEC 2

/* Replication diskless load defines */
#define REPL_DISKLESS_LOAD_DISABLED 0
#define REPL_DISKLESS_LOAD_WHEN_DB_EMPTY 1
#define REPL_DISKLESS_LOAD_SWAPDB 2

/* TLS Client Authentication */
#define TLS_CLIENT_AUTH_NO 0
#define TLS_CLIENT_AUTH_YES 1
#define TLS_CLIENT_AUTH_OPTIONAL 2

/* Sanitize dump payload */
#define SANITIZE_DUMP_NO 0
#define SANITIZE_DUMP_YES 1
#define SANITIZE_DUMP_CLIENTS 2

/* Sets operations codes */
#define SET_OP_UNION 0
#define SET_OP_DIFF 1
#define SET_OP_INTER 2

/* oom-score-adj defines */
#define OOM_SCORE_ADJ_NO 0
#define OOM_SCORE_RELATIVE 1
#define OOM_SCORE_ADJ_ABSOLUTE 2

/* Redis maxmemory strategies. Instead of using just incremental number
 * for this defines, we use a set of flags so that testing for certain
 * properties common to multiple policies is faster. */
#define MAXMEMORY_FLAG_LRU (1<<0)
#define MAXMEMORY_FLAG_LFU (1<<1)
#define MAXMEMORY_FLAG_ALLKEYS (1<<2)
#define MAXMEMORY_FLAG_NO_SHARED_INTEGERS \
    (MAXMEMORY_FLAG_LRU|MAXMEMORY_FLAG_LFU)

#define MAXMEMORY_VOLATILE_LRU ((0<<8)|MAXMEMORY_FLAG_LRU)
#define MAXMEMORY_VOLATILE_LFU ((1<<8)|MAXMEMORY_FLAG_LFU)
#define MAXMEMORY_VOLATILE_TTL (2<<8)
#define MAXMEMORY_VOLATILE_RANDOM (3<<8)
#define MAXMEMORY_ALLKEYS_LRU ((4<<8)|MAXMEMORY_FLAG_LRU|MAXMEMORY_FLAG_ALLKEYS)
#define MAXMEMORY_ALLKEYS_LFU ((5<<8)|MAXMEMORY_FLAG_LFU|MAXMEMORY_FLAG_ALLKEYS)
#define MAXMEMORY_ALLKEYS_RANDOM ((6<<8)|MAXMEMORY_FLAG_ALLKEYS)
#define MAXMEMORY_NO_EVICTION (7<<8)

/* Units */
#define UNIT_SECONDS 0
#define UNIT_MILLISECONDS 1

/* SHUTDOWN flags */
#define SHUTDOWN_NOFLAGS 0      /* No flags. */
#define SHUTDOWN_SAVE 1         /* Force SAVE on SHUTDOWN even if no save
                                   points are configured. */
#define SHUTDOWN_NOSAVE 2       /* Don't SAVE on SHUTDOWN. */

/* Command call flags, see call() function */
#define CMD_CALL_NONE 0
#define CMD_CALL_SLOWLOG (1<<0)
#define CMD_CALL_STATS (1<<1)
#define CMD_CALL_PROPAGATE_AOF (1<<2)
#define CMD_CALL_PROPAGATE_REPL (1<<3)
#define CMD_CALL_PROPAGATE (CMD_CALL_PROPAGATE_AOF|CMD_CALL_PROPAGATE_REPL)
#define CMD_CALL_FULL (CMD_CALL_SLOWLOG | CMD_CALL_STATS | CMD_CALL_PROPAGATE)
#define CMD_CALL_NOWRAP (1<<4)  /* Don't wrap also propagate array into
                                   MULTI/EXEC: the caller will handle it.  */

/* Command propagation flags, see propagate() function */
#define PROPAGATE_NONE 0
#define PROPAGATE_AOF 1
#define PROPAGATE_REPL 2

/* Client pause types, larger types are more restrictive
 * pause types than smaller pause types. */
typedef enum {
    CLIENT_PAUSE_OFF = 0, /* Pause no commands */
    CLIENT_PAUSE_WRITE,   /* Pause write commands */
    CLIENT_PAUSE_ALL      /* Pause all commands */
} pause_type;

/* RDB active child save type. */
#define RDB_CHILD_TYPE_NONE 0
#define RDB_CHILD_TYPE_DISK 1     /* RDB is written to disk. */
#define RDB_CHILD_TYPE_SOCKET 2   /* RDB is written to slave socket. */

/* Keyspace changes notification classes. Every class is associated with a
 * character for configuration purposes. */
#define NOTIFY_KEYSPACE (1<<0)    /* K */
#define NOTIFY_KEYEVENT (1<<1)    /* E */
#define NOTIFY_GENERIC (1<<2)     /* g */
#define NOTIFY_STRING (1<<3)      /* $ */
#define NOTIFY_LIST (1<<4)        /* l */
#define NOTIFY_SET (1<<5)         /* s */
#define NOTIFY_HASH (1<<6)        /* h */
#define NOTIFY_ZSET (1<<7)        /* z */
#define NOTIFY_EXPIRED (1<<8)     /* x */
#define NOTIFY_EVICTED (1<<9)     /* e */
#define NOTIFY_STREAM (1<<10)     /* t */
#define NOTIFY_KEY_MISS (1<<11)   /* m (Note: This one is excluded from NOTIFY_ALL on purpose) */
#define NOTIFY_LOADED (1<<12)     /* module only key space notification, indicate a key loaded from rdb */
#define NOTIFY_MODULE (1<<13)     /* d, module key space notification */
#define NOTIFY_ALL (NOTIFY_GENERIC | NOTIFY_STRING | NOTIFY_LIST | NOTIFY_SET | NOTIFY_HASH | NOTIFY_ZSET | NOTIFY_EXPIRED | NOTIFY_EVICTED | NOTIFY_STREAM | NOTIFY_MODULE) /* A flag */

/* Using the following macro you can run code inside serverCron() with the
 * specified period, specified in milliseconds.
 * The actual resolution depends on server.hz. */
#define run_with_period(_ms_) if ((_ms_ <= 1000/server.hz) || !(server.cronloops%((_ms_)/(1000/server.hz))))

/* We can print the stacktrace, so our assert is defined this way: */
#define serverAssertWithInfo(_c,_o,_e) ((_e)?(void)0 : (_serverAssertWithInfo(_c,_o,#_e,__FILE__,__LINE__),redis_unreachable()))
#define serverAssert(_e) ((_e)?(void)0 : (_serverAssert(#_e,__FILE__,__LINE__),redis_unreachable()))
#define serverPanic(...) _serverPanic(__FILE__,__LINE__,__VA_ARGS__),redis_unreachable()

/*-----------------------------------------------------------------------------
 * Data types
 *----------------------------------------------------------------------------*/

/* A redis object, that is a type able to hold a string / list / set */

/* The actual Redis Object */
#define OBJ_STRING 0    /* String object. */
#define OBJ_LIST 1      /* List object. */
#define OBJ_SET 2       /* Set object. */
#define OBJ_ZSET 3      /* Sorted set object. */
#define OBJ_HASH 4      /* Hash object. */

/* The "module" object type is a special one that signals that the object
 * is one directly managed by a Redis module. In this case the value points
 * to a moduleValue struct, which contains the object value (which is only
 * handled by the module itself) and the RedisModuleType struct which lists
 * function pointers in order to serialize, deserialize, AOF-rewrite and
 * free the object.
 *
 * Inside the RDB file, module types are encoded as OBJ_MODULE followed
 * by a 64 bit module type ID, which has a 54 bits module-specific signature
 * in order to dispatch the loading to the right module, plus a 10 bits
 * encoding version. */
#define OBJ_MODULE 5    /* Module object. */
#define OBJ_STREAM 6    /* Stream object. */

/* Extract encver / signature from a module type ID. */
#define REDISMODULE_TYPE_ENCVER_BITS 10
#define REDISMODULE_TYPE_ENCVER_MASK ((1<<REDISMODULE_TYPE_ENCVER_BITS)-1)
#define REDISMODULE_TYPE_ENCVER(id) (id & REDISMODULE_TYPE_ENCVER_MASK)
#define REDISMODULE_TYPE_SIGN(id) ((id & ~((uint64_t)REDISMODULE_TYPE_ENCVER_MASK)) >>REDISMODULE_TYPE_ENCVER_BITS)

/* Bit flags for moduleTypeAuxSaveFunc */
#define REDISMODULE_AUX_BEFORE_RDB (1<<0)
#define REDISMODULE_AUX_AFTER_RDB (1<<1)

struct RedisModule;
struct RedisModuleIO;
struct RedisModuleDigest;
struct RedisModuleCtx;
struct moduleLoadQueueEntry;
struct redisObject;
struct RedisModuleDefragCtx;
struct RedisModuleInfoCtx;
struct RedisModuleKeyOptCtx;

/* Each module type implementation should export a set of methods in order
 * to serialize and deserialize the value in the RDB file, rewrite the AOF
 * log, create the digest for "DEBUG DIGEST", and free the value when a key
 * is deleted. */
typedef void *(*moduleTypeLoadFunc)(struct RedisModuleIO *io, int encver);
typedef void (*moduleTypeSaveFunc)(struct RedisModuleIO *io, void *value);
typedef int (*moduleTypeAuxLoadFunc)(struct RedisModuleIO *rdb, int encver, int when);
typedef void (*moduleTypeAuxSaveFunc)(struct RedisModuleIO *rdb, int when);
typedef void (*moduleTypeRewriteFunc)(struct RedisModuleIO *io, struct redisObject *key, void *value);
typedef void (*moduleTypeDigestFunc)(struct RedisModuleDigest *digest, void *value);
typedef size_t (*moduleTypeMemUsageFunc)(const void *value);
typedef void (*moduleTypeFreeFunc)(void *value);
typedef size_t (*moduleTypeFreeEffortFunc)(struct redisObject *key, const void *value);
typedef void (*moduleTypeUnlinkFunc)(struct redisObject *key, void *value);
typedef void *(*moduleTypeCopyFunc)(struct redisObject *fromkey, struct redisObject *tokey, const void *value);
typedef int (*moduleTypeDefragFunc)(struct RedisModuleDefragCtx *ctx, struct redisObject *key, void **value);
typedef void (*RedisModuleInfoFunc)(struct RedisModuleInfoCtx *ctx, int for_crash_report);
typedef void (*RedisModuleDefragFunc)(struct RedisModuleDefragCtx *ctx);
typedef size_t (*moduleTypeMemUsageFunc2)(struct RedisModuleKeyOptCtx *ctx, const void *value);
typedef void (*moduleTypeFreeFunc2)(struct RedisModuleKeyOptCtx *ctx, void *value);
typedef size_t (*moduleTypeFreeEffortFunc2)(struct RedisModuleKeyOptCtx *ctx, const void *value);
typedef void (*moduleTypeUnlinkFunc2)(struct RedisModuleKeyOptCtx *ctx, void *value);
typedef void *(*moduleTypeCopyFunc2)(struct RedisModuleKeyOptCtx *ctx, const void *value);

/* This callback type is called by moduleNotifyUserChanged() every time
 * a user authenticated via the module API is associated with a different
 * user or gets disconnected. This needs to be exposed since you can't cast
 * a function pointer to (void *). */
typedef void (*RedisModuleUserChangedFunc) (uint64_t client_id, void *privdata);


/* The module type, which is referenced in each value of a given type, defines
 * the methods and links to the module exporting the type. */
typedef struct RedisModuleType {
    uint64_t id; /* Higher 54 bits of type ID + 10 lower bits of encoding ver. */
    struct RedisModule *module;
    moduleTypeLoadFunc rdb_load;
    moduleTypeSaveFunc rdb_save;
    moduleTypeRewriteFunc aof_rewrite;
    moduleTypeMemUsageFunc mem_usage;
    moduleTypeDigestFunc digest;
    moduleTypeFreeFunc free;
    moduleTypeFreeEffortFunc free_effort;
    moduleTypeUnlinkFunc unlink;
    moduleTypeCopyFunc copy;
    moduleTypeDefragFunc defrag;
    moduleTypeAuxLoadFunc aux_load;
    moduleTypeAuxSaveFunc aux_save;
    moduleTypeMemUsageFunc2 mem_usage2;
    moduleTypeFreeEffortFunc2 free_effort2;
    moduleTypeUnlinkFunc2 unlink2;
    moduleTypeCopyFunc2 copy2;
    int aux_save_triggers;
    char name[10]; /* 9 bytes name + null term. Charset: A-Z a-z 0-9 _- */
} moduleType;

/* In Redis objects 'robj' structures of type OBJ_MODULE, the value pointer
 * is set to the following structure, referencing the moduleType structure
 * in order to work with the value, and at the same time providing a raw
 * pointer to the value, as created by the module commands operating with
 * the module type.
 *
 * So for example in order to free such a value, it is possible to use
 * the following code:
 *
 *  if (robj->type == OBJ_MODULE) {
 *      moduleValue *mt = robj->ptr;
 *      mt->type->free(mt->value);
 *      zfree(mt); // We need to release this in-the-middle struct as well.
 *  }
 */
typedef struct moduleValue {
    moduleType *type;
    void *value;
} moduleValue;

/* This structure represents a module inside the system. */
struct RedisModule {
    void *handle;   /* Module dlopen() handle. */
    char *name;     /* Module name. */
    int ver;        /* Module version. We use just progressive integers. */
    int apiver;     /* Module API version as requested during initialization.*/
    list *types;    /* Module data types. */
    list *usedby;   /* List of modules using APIs from this one. */
    list *using;    /* List of modules we use some APIs of. */
    list *filters;  /* List of filters the module has registered. */
    int in_call;    /* RM_Call() nesting level */
    int in_hook;    /* Hooks callback nesting level for this module (0 or 1). */
    int options;    /* Module options and capabilities. */
    int blocked_clients;         /* Count of RedisModuleBlockedClient in this module. */
    RedisModuleInfoFunc info_cb; /* Callback for module to add INFO fields. */
    RedisModuleDefragFunc defrag_cb;    /* Callback for global data defrag. */
    struct moduleLoadQueueEntry *loadmod; /* Module load arguments for config rewrite. */
};
typedef struct RedisModule RedisModule;

/* This is a wrapper for the 'rio' streams used inside rdb.c in Redis, so that
 * the user does not have to take the total count of the written bytes nor
 * to care about error conditions. */
typedef struct RedisModuleIO {
    size_t bytes;       /* Bytes read / written so far. */
    rio *rio;           /* Rio stream. */
    moduleType *type;   /* Module type doing the operation. */
    int error;          /* True if error condition happened. */
    int ver;            /* Module serialization version: 1 (old),
                         * 2 (current version with opcodes annotation). */
    struct RedisModuleCtx *ctx; /* Optional context, see RM_GetContextFromIO()*/
    struct redisObject *key;    /* Optional name of key processed */
    int dbid;            /* The dbid of the key being processed, -1 when unknown. */
} RedisModuleIO;       

/* Macro to initialize an IO context. Note that the 'ver' field is populated
 * inside rdb.c according to the version of the value to load. */
#define moduleInitIOContext(iovar,mtype,rioptr,keyptr,db) do { \
    iovar.rio = rioptr; \
    iovar.type = mtype; \
    iovar.bytes = 0; \
    iovar.error = 0; \
    iovar.ver = 0; \
    iovar.key = keyptr; \
    iovar.dbid = db; \
    iovar.ctx = NULL; \
} while(0)

/* This is a structure used to export DEBUG DIGEST capabilities to Redis
 * modules. We want to capture both the ordered and unordered elements of
 * a data structure, so that a digest can be created in a way that correctly
 * reflects the values. See the DEBUG DIGEST command implementation for more
 * background. */
typedef struct RedisModuleDigest {
    unsigned char o[20];    /* Ordered elements. */
    unsigned char x[20];    /* Xored elements. */
    struct redisObject *key; /* Optional name of key processed */
    int dbid;                /* The dbid of the key being processed */
} RedisModuleDigest;

/* Just start with a digest composed of all zero bytes. */
#define moduleInitDigestContext(mdvar) do { \
    memset(mdvar.o,0,sizeof(mdvar.o)); \
    memset(mdvar.x,0,sizeof(mdvar.x)); \
} while(0)

/* Objects encoding. Some kind of objects like Strings and Hashes can be
 * internally represented in multiple ways. The 'encoding' field of the object
 * is set to one of this fields for this object. */
#define OBJ_ENCODING_RAW 0     /* Raw representation */
#define OBJ_ENCODING_INT 1     /* Encoded as integer */
#define OBJ_ENCODING_HT 2      /* Encoded as hash table */
#define OBJ_ENCODING_ZIPMAP 3  /* Encoded as zipmap */
#define OBJ_ENCODING_LINKEDLIST 4 /* No longer used: old list encoding. */
#define OBJ_ENCODING_ZIPLIST 5 /* Encoded as ziplist */
#define OBJ_ENCODING_INTSET 6  /* Encoded as intset */
#define OBJ_ENCODING_SKIPLIST 7  /* Encoded as skiplist */
#define OBJ_ENCODING_EMBSTR 8  /* Embedded sds string encoding */
#define OBJ_ENCODING_QUICKLIST 9 /* Encoded as linked list of ziplists */
#define OBJ_ENCODING_STREAM 10 /* Encoded as a radix tree of listpacks */
#define OBJ_ENCODING_LISTPACK 11 /* Encoded as a listpack */

#define LRU_BITS 24
#define LRU_CLOCK_MAX ((1<<LRU_BITS)-1) /* Max value of obj->lru */
#define LRU_CLOCK_RESOLUTION 1000 /* LRU clock resolution in ms */

#define OBJ_SHARED_REFCOUNT INT_MAX     /* Global object never destroyed. */
#define OBJ_STATIC_REFCOUNT (INT_MAX-1) /* Object allocated in the stack. */
#define OBJ_FIRST_SPECIAL_REFCOUNT OBJ_STATIC_REFCOUNT
typedef struct redisObject {
    unsigned type:4;
    unsigned encoding:4;
    unsigned lru:LRU_BITS; /* LRU time (relative to global lru_clock) or
                            * LFU data (least significant 8 bits frequency
                            * and most significant 16 bits access time). */
    int refcount;
    void *ptr;
} robj;

/* The a string name for an object's type as listed above
 * Native types are checked against the OBJ_STRING, OBJ_LIST, OBJ_* defines,
 * and Module types have their registered name returned. */
char *getObjectTypeName(robj*);

/* Macro used to initialize a Redis object allocated on the stack.
 * Note that this macro is taken near the structure definition to make sure
 * we'll update it when the structure is changed, to avoid bugs like
 * bug #85 introduced exactly in this way. */
#define initStaticStringObject(_var,_ptr) do { \
    _var.refcount = OBJ_STATIC_REFCOUNT; \
    _var.type = OBJ_STRING; \
    _var.encoding = OBJ_ENCODING_RAW; \
    _var.ptr = _ptr; \
} while(0)

struct evictionPoolEntry; /* Defined in evict.c */

/* This structure is used in order to represent the output buffer of a client,
 * which is actually a linked list of blocks like that, that is: client->reply. */
typedef struct clientReplyBlock {
    size_t size, used;
    char buf[];
} clientReplyBlock;

/* Replication buffer blocks is the list of replBufBlock.
 *
 * +--------------+       +--------------+       +--------------+
 * | refcount = 1 |  ...  | refcount = 0 |  ...  | refcount = 2 |
 * +--------------+       +--------------+       +--------------+
 *      |                                            /       \
 *      |                                           /         \
 *      |                                          /           \
 *  Repl Backlog                               Replia_B      Replia_C
 * 
 * Each replica or replication backlog increments only the refcount of the
 * 'ref_repl_buf_node' which it points to. So when replica walks to the next
 * node, it should first increase the next node's refcount, and when we trim
 * the replication buffer nodes, we remove node always from the head node which
 * refcount is 0. If the refcount of the head node is not 0, we must stop
 * trimming and never iterate the next node. */

/* Similar with 'clientReplyBlock', it is used for shared buffers between
 * all replica clients and replication backlog. */
typedef struct replBufBlock {
    int refcount;           /* Number of replicas or repl backlog using. */
    long long id;           /* The unique incremental number. */
    long long repl_offset;  /* Start replication offset of the block. */
    size_t size, used;
    char buf[];
} replBufBlock;

/* Redis database representation. There are multiple databases identified
 * by integers from 0 (the default database) up to the max configured
 * database. The database number is the 'id' field in the structure. */
typedef struct redisDb {
    dict *dict;                 /* The keyspace for this DB */
    dict *expires;              /* Timeout of keys with a timeout set */
    dict *blocking_keys;        /* Keys with clients waiting for data (BLPOP)*/
    dict *ready_keys;           /* Blocked keys that received a PUSH */
    dict *watched_keys;         /* WATCHED keys for MULTI/EXEC CAS */
    int id;                     /* Database ID */
    long long avg_ttl;          /* Average TTL, just for stats */
    unsigned long expires_cursor; /* Cursor of the active expire cycle. */
    list *defrag_later;         /* List of key names to attempt to defrag one by one, gradually. */
} redisDb;

/* Declare database backup that include redis main DBs and slots to keys map.
 * Definition is in db.c. We can't define it here since we define CLUSTER_SLOTS
 * in cluster.h. */
typedef struct dbBackup dbBackup;

/* Client MULTI/EXEC state */
typedef struct multiCmd {
    robj **argv;
    int argc;
    struct redisCommand *cmd;
} multiCmd;

typedef struct multiState {
    multiCmd *commands;     /* Array of MULTI commands */
    int count;              /* Total number of MULTI commands */
    int cmd_flags;          /* The accumulated command flags OR-ed together.
                               So if at least a command has a given flag, it
                               will be set in this field. */
    int cmd_inv_flags;      /* Same as cmd_flags, OR-ing the ~flags. so that it
                               is possible to know if all the commands have a
                               certain flag. */
    size_t argv_len_sums;    /* mem used by all commands arguments */
} multiState;

/* This structure holds the blocking operation state for a client.
 * The fields used depend on client->btype. */
typedef struct blockingState {
    /* Generic fields. */
    long count;             /* Elements to pop if count was specified (BLMPOP), 0 otherwise. */
    mstime_t timeout;       /* Blocking operation timeout. If UNIX current time
                             * is > timeout then the operation timed out. */

    /* BLOCKED_LIST, BLOCKED_ZSET and BLOCKED_STREAM */
    dict *keys;             /* The keys we are waiting to terminate a blocking
                             * operation such as BLPOP or XREAD. Or NULL. */
    robj *target;           /* The key that should receive the element,
                             * for BLMOVE. */
    struct blockPos {
        int wherefrom;      /* Where to pop from */
        int whereto;        /* Where to push to */
    } blockpos;              /* The positions in the src/dst lists/zsets
                             * where we want to pop/push an element
                             * for BLPOP, BRPOP, BLMOVE and BZMPOP. */

    /* BLOCK_STREAM */
    size_t xread_count;     /* XREAD COUNT option. */
    robj *xread_group;      /* XREADGROUP group name. */
    robj *xread_consumer;   /* XREADGROUP consumer name. */
    int xread_group_noack;

    /* BLOCKED_WAIT */
    int numreplicas;        /* Number of replicas we are waiting for ACK. */
    long long reploffset;   /* Replication offset to reach. */

    /* BLOCKED_MODULE */
    void *module_blocked_handle; /* RedisModuleBlockedClient structure.
                                    which is opaque for the Redis core, only
                                    handled in module.c. */
} blockingState;

/* The following structure represents a node in the server.ready_keys list,
 * where we accumulate all the keys that had clients blocked with a blocking
 * operation such as B[LR]POP, but received new data in the context of the
 * last executed command.
 *
 * After the execution of every command or script, we run this list to check
 * if as a result we should serve data to clients blocked, unblocking them.
 * Note that server.ready_keys will not have duplicates as there dictionary
 * also called ready_keys in every structure representing a Redis database,
 * where we make sure to remember if a given key was already added in the
 * server.ready_keys list. */
typedef struct readyList {
    redisDb *db;
    robj *key;
} readyList;

/* This structure represents a Redis user. This is useful for ACLs, the
 * user is associated to the connection after the connection is authenticated.
 * If there is no associated user, the connection uses the default user. */
#define USER_COMMAND_BITS_COUNT 1024    /* The total number of command bits
                                           in the user structure. The last valid
                                           command ID we can set in the user
                                           is USER_COMMAND_BITS_COUNT-1. */
#define USER_FLAG_ENABLED (1<<0)        /* The user is active. */
#define USER_FLAG_DISABLED (1<<1)       /* The user is disabled. */
#define USER_FLAG_ALLKEYS (1<<2)        /* The user can mention any key. */
#define USER_FLAG_ALLCOMMANDS (1<<3)    /* The user can run all commands. */
#define USER_FLAG_NOPASS      (1<<4)    /* The user requires no password, any
                                           provided password will work. For the
                                           default user, this also means that
                                           no AUTH is needed, and every
                                           connection is immediately
                                           authenticated. */
#define USER_FLAG_ALLCHANNELS (1<<5)    /* The user can mention any Pub/Sub
                                           channel. */
#define USER_FLAG_SANITIZE_PAYLOAD (1<<6)       /* The user require a deep RESTORE
                                                 * payload sanitization. */
#define USER_FLAG_SANITIZE_PAYLOAD_SKIP (1<<7)  /* The user should skip the
                                                 * deep sanitization of RESTORE
                                                 * payload. */

typedef struct {
    sds name;       /* The username as an SDS string. */
    uint64_t flags; /* See USER_FLAG_* */

    /* The bit in allowed_commands is set if this user has the right to
     * execute this command. In commands having subcommands, if this bit is
     * set, then all the subcommands are also available.
     *
     * If the bit for a given command is NOT set and the command has
     * subcommands, Redis will also check allowed_subcommands in order to
     * understand if the command can be executed. */
    uint64_t allowed_commands[USER_COMMAND_BITS_COUNT/64];

    /* This array points, for each command ID (corresponding to the command
     * bit set in allowed_commands), to an array of SDS strings, terminated by
     * a NULL pointer, with all the sub commands that can be executed for
     * this command. When no subcommands matching is used, the field is just
     * set to NULL to avoid allocating USER_COMMAND_BITS_COUNT pointers. */
    sds **allowed_subcommands;
    list *passwords; /* A list of SDS valid passwords for this user. */
    list *patterns;  /* A list of allowed key patterns. If this field is NULL
                        the user cannot mention any key in a command, unless
                        the flag ALLKEYS is set in the user. */
    list *channels;  /* A list of allowed Pub/Sub channel patterns. If this
                        field is NULL the user cannot mention any channel in a
                        `PUBLISH` or [P][UNSUBSCRIBE] command, unless the flag
                        ALLCHANNELS is set in the user. */
} user;

/* With multiplexing we need to take per-client state.
 * Clients are taken in a linked list. */

#define CLIENT_ID_AOF (UINT64_MAX) /* Reserved ID for the AOF client. If you
                                      need more reserved IDs use UINT64_MAX-1,
                                      -2, ... and so forth. */

<<<<<<< HEAD
/* Replication backlog is not separate memory, it just is one consumer of
 * the global replication buffer. This structure records the reference of
 * replication buffers. Since the replication buffer blocks may be very long,
 * it would cost too much to search replication offset on partial resync, so
 * we use one rax tree to index some blocks every REPL_BACKLOG_INDEX_PER_BLOCKS
 * to make searching offset from replication buffer blocks list faster. */
typedef struct replBacklogRefReplBuf {
    listNode *ref_repl_buf_node; /* Referenced node of replication buffer blocks,
                                  * see the definition of replBufBlock. */
    size_t unindexed_count;      /* The count from last creating index block. */
    rax *blocks_index;           /* The index of reocrded blocks of replication
                                  * buffer for quickly searching replication
                                  * offset on partial resynchronization. */
} replBacklogRefReplBuf;
=======
typedef struct {
    list *clients;
    size_t mem_usage_sum;
} clientMemUsageBucket;
>>>>>>> 2753429c

typedef struct client {
    uint64_t id;            /* Client incremental unique ID. */
    connection *conn;
    int resp;               /* RESP protocol version. Can be 2 or 3. */
    redisDb *db;            /* Pointer to currently SELECTed DB. */
    robj *name;             /* As set by CLIENT SETNAME. */
    sds querybuf;           /* Buffer we use to accumulate client queries. */
    size_t qb_pos;          /* The position we have read in querybuf. */
    sds pending_querybuf;   /* If this client is flagged as master, this buffer
                               represents the yet not applied portion of the
                               replication stream that we are receiving from
                               the master. */
    size_t querybuf_peak;   /* Recent (100ms or more) peak of querybuf size. */
    int argc;               /* Num of arguments of current command. */
    robj **argv;            /* Arguments of current command. */
    int original_argc;      /* Num of arguments of original command if arguments were rewritten. */
    robj **original_argv;   /* Arguments of original command if arguments were rewritten. */
    size_t argv_len_sum;    /* Sum of lengths of objects in argv list. */
    struct redisCommand *cmd, *lastcmd;  /* Last command executed. */
    user *user;             /* User associated with this connection. If the
                               user is set to NULL the connection can do
                               anything (admin). */
    int reqtype;            /* Request protocol type: PROTO_REQ_* */
    int multibulklen;       /* Number of multi bulk arguments left to read. */
    long bulklen;           /* Length of bulk argument in multi bulk request. */
    list *reply;            /* List of reply objects to send to the client. */
    unsigned long long reply_bytes; /* Tot bytes of objects in reply list. */
    size_t sentlen;         /* Amount of bytes already sent in the current
                               buffer or object being sent. */
    time_t ctime;           /* Client creation time. */
    long duration;          /* Current command duration. Used for measuring latency of blocking/non-blocking cmds */
    time_t lastinteraction; /* Time of the last interaction, used for timeout */
    time_t obuf_soft_limit_reached_time;
    uint64_t flags;         /* Client flags: CLIENT_* macros. */
    int authenticated;      /* Needed when the default user requires auth. */
    int replstate;          /* Replication state if this is a slave. */
    int repl_put_online_on_ack; /* Install slave write handler on first ACK. */
    int repldbfd;           /* Replication DB file descriptor. */
    off_t repldboff;        /* Replication DB file offset. */
    off_t repldbsize;       /* Replication DB file size. */
    sds replpreamble;       /* Replication DB preamble. */
    long long read_reploff; /* Read replication offset if this is a master. */
    long long reploff;      /* Applied replication offset if this is a master. */
    long long repl_ack_off; /* Replication ack offset, if this is a slave. */
    long long repl_ack_time;/* Replication ack time, if this is a slave. */
    long long repl_last_partial_write; /* The last time the server did a partial write from the RDB child pipe to this replica  */
    long long psync_initial_offset; /* FULLRESYNC reply offset other slaves
                                       copying this slave output buffer
                                       should use. */
    char replid[CONFIG_RUN_ID_SIZE+1]; /* Master replication ID (if master). */
    int slave_listening_port; /* As configured with: REPLCONF listening-port */
    char *slave_addr;       /* Optionally given by REPLCONF ip-address */
    int slave_capa;         /* Slave capabilities: SLAVE_CAPA_* bitwise OR. */
    multiState mstate;      /* MULTI/EXEC state */
    int btype;              /* Type of blocking op if CLIENT_BLOCKED. */
    blockingState bpop;     /* blocking state */
    long long woff;         /* Last write global replication offset. */
    list *watched_keys;     /* Keys WATCHED for MULTI/EXEC CAS */
    dict *pubsub_channels;  /* channels a client is interested in (SUBSCRIBE) */
    list *pubsub_patterns;  /* patterns a client is interested in (SUBSCRIBE) */
    sds peerid;             /* Cached peer ID. */
    sds sockname;           /* Cached connection target address. */
    listNode *client_list_node; /* list node in client list */
    listNode *paused_list_node; /* list node within the pause list */
    listNode *pending_read_list_node; /* list node in clients pending read list */
    RedisModuleUserChangedFunc auth_callback; /* Module callback to execute
                                               * when the authenticated user
                                               * changes. */
    void *auth_callback_privdata; /* Private data that is passed when the auth
                                   * changed callback is executed. Opaque for
                                   * Redis Core. */
    void *auth_module;      /* The module that owns the callback, which is used
                             * to disconnect the client if the module is
                             * unloaded for cleanup. Opaque for Redis Core.*/

    /* If this client is in tracking mode and this field is non zero,
     * invalidation messages for keys fetched by this client will be send to
     * the specified client ID. */
    uint64_t client_tracking_redirection;
    rax *client_tracking_prefixes; /* A dictionary of prefixes we are already
                                      subscribed to in BCAST mode, in the
                                      context of client side caching. */
    /* In updateClientMemUsage() we track the memory usage of
     * each client and add it to the sum of all the clients of a given type,
     * however we need to remember what was the old contribution of each
     * client, and in which category the client was, in order to remove it
     * before adding it the new value. */
<<<<<<< HEAD
    uint64_t client_cron_last_memory_usage;
    int      client_cron_last_memory_type;

    listNode *ref_repl_buf_node; /* Referenced node of replication buffer blocks,
                                  * see the definition of replBufBlock. */
    size_t ref_block_pos;        /* Access position of referenced buffer block,
                                  * i.e. the next offset to send. */
=======
    size_t last_memory_usage;
    int last_memory_type;

    size_t last_memory_usage_on_bucket_update;
    listNode *mem_usage_bucket_node;
    clientMemUsageBucket *mem_usage_bucket;
>>>>>>> 2753429c

    /* Response buffer */
    int bufpos;
    size_t buf_usable_size; /* Usable size of buffer. */
    /* Note that 'buf' must be the last field of client struct, because memory
     * allocator may give us more memory than our apply for reducing fragments,
     * but we want to make full use of given memory, i.e. we may access the
     * memory after 'buf'. To avoid make others fields corrupt, 'buf' must be
     * the last one. */
    char buf[PROTO_REPLY_CHUNK_BYTES];
} client;

struct saveparam {
    time_t seconds;
    int changes;
};

struct moduleLoadQueueEntry {
    sds path;
    int argc;
    robj **argv;
};

struct sentinelLoadQueueEntry {
    int argc;
    sds *argv;
    int linenum;
    sds line;
};

struct sentinelConfig {
    list *pre_monitor_cfg;
    list *monitor_cfg;
    list *post_monitor_cfg;
};

struct sharedObjectsStruct {
    robj *crlf, *ok, *err, *emptybulk, *czero, *cone, *pong, *space,
    *queued, *null[4], *nullarray[4], *emptymap[4], *emptyset[4],
    *emptyarray, *wrongtypeerr, *nokeyerr, *syntaxerr, *sameobjecterr,
    *outofrangeerr, *noscripterr, *loadingerr, *slowscripterr, *bgsaveerr,
    *masterdownerr, *roslaveerr, *execaborterr, *noautherr, *noreplicaserr,
    *busykeyerr, *oomerr, *plus, *messagebulk, *pmessagebulk, *subscribebulk,
    *unsubscribebulk, *psubscribebulk, *punsubscribebulk, *del, *unlink,
    *rpop, *lpop, *lpush, *rpoplpush, *lmove, *blmove, *zpopmin, *zpopmax,
    *emptyscan, *multi, *exec, *left, *right, *hset, *srem, *xgroup, *xclaim,  
    *script, *replconf, *eval, *persist, *set, *pexpireat, *pexpire, 
    *time, *pxat, *absttl, *retrycount, *force, *justid, 
    *lastid, *ping, *setid, *keepttl, *load, *createconsumer,
    *getack, *special_asterick, *special_equals, *default_username, *redacted,
    *select[PROTO_SHARED_SELECT_CMDS],
    *integers[OBJ_SHARED_INTEGERS],
    *mbulkhdr[OBJ_SHARED_BULKHDR_LEN], /* "*<value>\r\n" */
    *bulkhdr[OBJ_SHARED_BULKHDR_LEN];  /* "$<value>\r\n" */
    sds minstring, maxstring;
};

/* ZSETs use a specialized version of Skiplists */
typedef struct zskiplistNode {
    sds ele;
    double score;
    struct zskiplistNode *backward;
    struct zskiplistLevel {
        struct zskiplistNode *forward;
        unsigned long span;
    } level[];
} zskiplistNode;

typedef struct zskiplist {
    struct zskiplistNode *header, *tail;
    unsigned long length;
    int level;
} zskiplist;

typedef struct zset {
    dict *dict;
    zskiplist *zsl;
} zset;

typedef struct clientBufferLimitsConfig {
    unsigned long long hard_limit_bytes;
    unsigned long long soft_limit_bytes;
    time_t soft_limit_seconds;
} clientBufferLimitsConfig;

extern clientBufferLimitsConfig clientBufferLimitsDefaults[CLIENT_TYPE_OBUF_COUNT];

/* The redisOp structure defines a Redis Operation, that is an instance of
 * a command with an argument vector, database ID, propagation target
 * (PROPAGATE_*), and command pointer.
 *
 * Currently only used to additionally propagate more commands to AOF/Replication
 * after the propagation of the executed command. */
typedef struct redisOp {
    robj **argv;
    int argc, dbid, target;
} redisOp;

/* Defines an array of Redis operations. There is an API to add to this
 * structure in an easy way.
 *
 * redisOpArrayInit();
 * redisOpArrayAppend();
 * redisOpArrayFree();
 */
typedef struct redisOpArray {
    redisOp *ops;
    int numops;
} redisOpArray;

/* This structure is returned by the getMemoryOverheadData() function in
 * order to return memory overhead information. */
struct redisMemOverhead {
    size_t peak_allocated;
    size_t total_allocated;
    size_t startup_allocated;
    size_t repl_backlog;
    size_t clients_slaves;
    size_t clients_normal;
    size_t aof_buffer;
    size_t lua_caches;
    size_t overhead_total;
    size_t dataset;
    size_t total_keys;
    size_t bytes_per_key;
    float dataset_perc;
    float peak_perc;
    float total_frag;
    ssize_t total_frag_bytes;
    float allocator_frag;
    ssize_t allocator_frag_bytes;
    float allocator_rss;
    ssize_t allocator_rss_bytes;
    float rss_extra;
    size_t rss_extra_bytes;
    size_t num_dbs;
    struct {
        size_t dbid;
        size_t overhead_ht_main;
        size_t overhead_ht_expires;
    } *db;
};

/* This structure can be optionally passed to RDB save/load functions in
 * order to implement additional functionalities, by storing and loading
 * metadata to the RDB file.
 *
 * Currently the only use is to select a DB at load time, useful in
 * replication in order to make sure that chained slaves (slaves of slaves)
 * select the correct DB and are able to accept the stream coming from the
 * top-level master. */
typedef struct rdbSaveInfo {
    /* Used saving and loading. */
    int repl_stream_db;  /* DB to select in server.master client. */

    /* Used only loading. */
    int repl_id_is_set;  /* True if repl_id field is set. */
    char repl_id[CONFIG_RUN_ID_SIZE+1];     /* Replication ID. */
    long long repl_offset;                  /* Replication offset. */
} rdbSaveInfo;

#define RDB_SAVE_INFO_INIT {-1,0,"0000000000000000000000000000000000000000",-1}

struct malloc_stats {
    size_t zmalloc_used;
    size_t process_rss;
    size_t allocator_allocated;
    size_t allocator_active;
    size_t allocator_resident;
};

typedef struct socketFds {
    int fd[CONFIG_BINDADDR_MAX];
    int count;
} socketFds;

/*-----------------------------------------------------------------------------
 * TLS Context Configuration
 *----------------------------------------------------------------------------*/

typedef struct redisTLSContextConfig {
    char *cert_file;                /* Server side and optionally client side cert file name */
    char *key_file;                 /* Private key filename for cert_file */
    char *key_file_pass;            /* Optional password for key_file */
    char *client_cert_file;         /* Certificate to use as a client; if none, use cert_file */
    char *client_key_file;          /* Private key filename for client_cert_file */
    char *client_key_file_pass;     /* Optional password for client_key_file */
    char *dh_params_file;
    char *ca_cert_file;
    char *ca_cert_dir;
    char *protocols;
    char *ciphers;
    char *ciphersuites;
    int prefer_server_ciphers;
    int session_caching;
    int session_cache_size;
    int session_cache_timeout;
} redisTLSContextConfig;

/*-----------------------------------------------------------------------------
 * Global server state
 *----------------------------------------------------------------------------*/

/* AIX defines hz to __hz, we don't use this define and in order to allow
 * Redis build on AIX we need to undef it. */
#ifdef _AIX
#undef hz
#endif

#define CHILD_TYPE_NONE 0
#define CHILD_TYPE_RDB 1
#define CHILD_TYPE_AOF 2
#define CHILD_TYPE_LDB 3
#define CHILD_TYPE_MODULE 4

typedef enum childInfoType {
    CHILD_INFO_TYPE_CURRENT_INFO,
    CHILD_INFO_TYPE_AOF_COW_SIZE,
    CHILD_INFO_TYPE_RDB_COW_SIZE,
    CHILD_INFO_TYPE_MODULE_COW_SIZE
} childInfoType;

struct redisServer {
    /* General */
    pid_t pid;                  /* Main process pid. */
    pthread_t main_thread_id;         /* Main thread id */
    char *configfile;           /* Absolute config file path, or NULL */
    char *executable;           /* Absolute executable file path. */
    char **exec_argv;           /* Executable argv vector (copy). */
    int dynamic_hz;             /* Change hz value depending on # of clients. */
    int config_hz;              /* Configured HZ value. May be different than
                                   the actual 'hz' field value if dynamic-hz
                                   is enabled. */
    mode_t umask;               /* The umask value of the process on startup */
    int hz;                     /* serverCron() calls frequency in hertz */
    int in_fork_child;          /* indication that this is a fork child */
    redisDb *db;
    dict *commands;             /* Command table */
    dict *orig_commands;        /* Command table before command renaming. */
    aeEventLoop *el;
    rax *errors;                /* Errors table */
    redisAtomic unsigned int lruclock; /* Clock for LRU eviction */
    volatile sig_atomic_t shutdown_asap; /* SHUTDOWN needed ASAP */
    int activerehashing;        /* Incremental rehash in serverCron() */
    int active_defrag_running;  /* Active defragmentation running (holds current scan aggressiveness) */
    char *pidfile;              /* PID file path */
    int arch_bits;              /* 32 or 64 depending on sizeof(long) */
    int cronloops;              /* Number of times the cron function run */
    char runid[CONFIG_RUN_ID_SIZE+1];  /* ID always different at every exec. */
    int sentinel_mode;          /* True if this instance is a Sentinel. */
    size_t initial_memory_usage; /* Bytes used after initialization. */
    int always_show_logo;       /* Show logo even for non-stdout logging. */
    int in_eval;                /* Are we inside EVAL? */
    int in_exec;                /* Are we inside EXEC? */
    int propagate_in_transaction;  /* Make sure we don't propagate nested MULTI/EXEC */
    char *ignore_warnings;      /* Config: warnings that should be ignored. */
    int client_pause_in_transaction; /* Was a client pause executed during this Exec? */
    int thp_enabled;                 /* If true, THP is enabled. */
    size_t page_size;                /* The page size of OS. */
    /* Modules */
    dict *moduleapi;            /* Exported core APIs dictionary for modules. */
    dict *sharedapi;            /* Like moduleapi but containing the APIs that
                                   modules share with each other. */
    list *loadmodule_queue;     /* List of modules to load at startup. */
    int module_blocked_pipe[2]; /* Pipe used to awake the event loop if a
                                   client blocked on a module command needs
                                   to be processed. */
    pid_t child_pid;            /* PID of current child */
    int child_type;             /* Type of current child */
    client *module_client;      /* "Fake" client to call Redis from modules */
    /* Networking */
    int port;                   /* TCP listening port */
    int tls_port;               /* TLS listening port */
    int tcp_backlog;            /* TCP listen() backlog */
    char *bindaddr[CONFIG_BINDADDR_MAX]; /* Addresses we should bind to */
    int bindaddr_count;         /* Number of addresses in server.bindaddr[] */
    char *bind_source_addr;     /* Source address to bind on for outgoing connections */
    char *unixsocket;           /* UNIX socket path */
    mode_t unixsocketperm;      /* UNIX socket permission */
    socketFds ipfd;             /* TCP socket file descriptors */
    socketFds tlsfd;            /* TLS socket file descriptors */
    int sofd;                   /* Unix socket file descriptor */
    socketFds cfd;              /* Cluster bus listening socket */
    list *clients;              /* List of active clients */
    list *clients_to_close;     /* Clients to close asynchronously */
    list *clients_pending_write; /* There is to write or install handler. */
    list *clients_pending_read;  /* Client has pending read socket buffers. */
    list *slaves, *monitors;    /* List of slaves and MONITORs */
    client *current_client;     /* Current client executing the command. */

    /* Stuff for client mem eviction */
    clientMemUsageBucket client_mem_usage_buckets[CLIENT_MEM_USAGE_BUCKETS];

    rax *clients_timeout_table; /* Radix tree for blocked clients timeouts. */
    long fixed_time_expire;     /* If > 0, expire keys against server.mstime. */
    rax *clients_index;         /* Active clients dictionary by client ID. */
    pause_type client_pause_type;      /* True if clients are currently paused */
    list *paused_clients;       /* List of pause clients */
    mstime_t client_pause_end_time;    /* Time when we undo clients_paused */
    char neterr[ANET_ERR_LEN];   /* Error buffer for anet.c */
    dict *migrate_cached_sockets;/* MIGRATE cached sockets */
    redisAtomic uint64_t next_client_id; /* Next client unique ID. Incremental. */
    int protected_mode;         /* Don't accept external connections. */
    int io_threads_num;         /* Number of IO threads to use. */
    int io_threads_do_reads;    /* Read and parse from IO threads? */
    int io_threads_active;      /* Is IO threads currently active? */
    long long events_processed_while_blocked; /* processEventsWhileBlocked() */

    /* RDB / AOF loading information */
    volatile sig_atomic_t loading; /* We are loading data from disk if true */
    off_t loading_total_bytes;
    off_t loading_rdb_used_mem;
    off_t loading_loaded_bytes;
    time_t loading_start_time;
    off_t loading_process_events_interval_bytes;
    /* Fields used only for stats */
    time_t stat_starttime;          /* Server start time */
    long long stat_numcommands;     /* Number of processed commands */
    long long stat_numconnections;  /* Number of connections received */
    long long stat_expiredkeys;     /* Number of expired keys */
    double stat_expired_stale_perc; /* Percentage of keys probably expired */
    long long stat_expired_time_cap_reached_count; /* Early expire cycle stops.*/
    long long stat_expire_cycle_time_used; /* Cumulative microseconds used. */
    long long stat_evictedkeys;     /* Number of evicted keys (maxmemory) */
    long long stat_evictedclients;  /* Number of evicted clients */
    long long stat_total_eviction_exceeded_time;  /* Total time over the memory limit, unit us */
    monotime stat_last_eviction_exceeded_time;  /* Timestamp of current eviction start, unit us */
    long long stat_keyspace_hits;   /* Number of successful lookups of keys */
    long long stat_keyspace_misses; /* Number of failed lookups of keys */
    long long stat_active_defrag_hits;      /* number of allocations moved */
    long long stat_active_defrag_misses;    /* number of allocations scanned but not moved */
    long long stat_active_defrag_key_hits;  /* number of keys with moved allocations */
    long long stat_active_defrag_key_misses;/* number of keys scanned and not moved */
    long long stat_active_defrag_scanned;   /* number of dictEntries scanned */
    long long stat_total_active_defrag_time; /* Total time memory fragmentation over the limit, unit us */
    monotime stat_last_active_defrag_time; /* Timestamp of current active defrag start */
    size_t stat_peak_memory;        /* Max used memory record */
    long long stat_fork_time;       /* Time needed to perform latest fork() */
    double stat_fork_rate;          /* Fork rate in GB/sec. */
    long long stat_total_forks;     /* Total count of fork. */
    long long stat_rejected_conn;   /* Clients rejected because of maxclients */
    long long stat_sync_full;       /* Number of full resyncs with slaves. */
    long long stat_sync_partial_ok; /* Number of accepted PSYNC requests. */
    long long stat_sync_partial_err;/* Number of unaccepted PSYNC requests. */
    list *slowlog;                  /* SLOWLOG list of commands */
    long long slowlog_entry_id;     /* SLOWLOG current entry ID */
    long long slowlog_log_slower_than; /* SLOWLOG time limit (to get logged) */
    unsigned long slowlog_max_len;     /* SLOWLOG max number of items logged */
    struct malloc_stats cron_malloc_stats; /* sampled in serverCron(). */
    redisAtomic long long stat_net_input_bytes; /* Bytes read from network. */
    redisAtomic long long stat_net_output_bytes; /* Bytes written to network. */
    size_t stat_current_cow_peak;   /* Peak size of copy on write bytes. */
    size_t stat_current_cow_bytes;  /* Copy on write bytes while child is active. */
    monotime stat_current_cow_updated;  /* Last update time of stat_current_cow_bytes */
    size_t stat_current_save_keys_processed;  /* Processed keys while child is active. */
    size_t stat_current_save_keys_total;  /* Number of keys when child started. */
    size_t stat_rdb_cow_bytes;      /* Copy on write bytes during RDB saving. */
    size_t stat_aof_cow_bytes;      /* Copy on write bytes during AOF rewrite. */
    size_t stat_module_cow_bytes;   /* Copy on write bytes during module fork. */
    double stat_module_progress;   /* Module save progress. */
    redisAtomic size_t stat_clients_type_memory[CLIENT_TYPE_COUNT];/* Mem usage by type */
    long long stat_unexpected_error_replies; /* Number of unexpected (aof-loading, replica to master, etc.) error replies */
    long long stat_total_error_replies; /* Total number of issued error replies ( command + rejected errors ) */
    long long stat_dump_payload_sanitizations; /* Number deep dump payloads integrity validations. */
    long long stat_io_reads_processed; /* Number of read events processed by IO / Main threads */
    long long stat_io_writes_processed; /* Number of write events processed by IO / Main threads */
    redisAtomic long long stat_total_reads_processed; /* Total number of read events processed */
    redisAtomic long long stat_total_writes_processed; /* Total number of write events processed */
    /* The following two are used to track instantaneous metrics, like
     * number of operations per second, network traffic. */
    struct {
        long long last_sample_time; /* Timestamp of last sample in ms */
        long long last_sample_count;/* Count in last sample */
        long long samples[STATS_METRIC_SAMPLES];
        int idx;
    } inst_metric[STATS_METRIC_COUNT];
    /* Configuration */
    int verbosity;                  /* Loglevel in redis.conf */
    int maxidletime;                /* Client timeout in seconds */
    int tcpkeepalive;               /* Set SO_KEEPALIVE if non-zero. */
    int active_expire_enabled;      /* Can be disabled for testing purposes. */
    int active_expire_effort;       /* From 1 (default) to 10, active effort. */
    int active_defrag_enabled;
    int sanitize_dump_payload;      /* Enables deep sanitization for ziplist and listpack in RDB and RESTORE. */
    int skip_checksum_validation;   /* Disable checksum validation for RDB and RESTORE payload. */
    int jemalloc_bg_thread;         /* Enable jemalloc background thread */
    size_t active_defrag_ignore_bytes; /* minimum amount of fragmentation waste to start active defrag */
    int active_defrag_threshold_lower; /* minimum percentage of fragmentation to start active defrag */
    int active_defrag_threshold_upper; /* maximum percentage of fragmentation at which we use maximum effort */
    int active_defrag_cycle_min;       /* minimal effort for defrag in CPU percentage */
    int active_defrag_cycle_max;       /* maximal effort for defrag in CPU percentage */
    unsigned long active_defrag_max_scan_fields; /* maximum number of fields of set/hash/zset/list to process from within the main dict scan */
    size_t client_max_querybuf_len; /* Limit for client query buffer length */
    int dbnum;                      /* Total number of configured DBs */
    int supervised;                 /* 1 if supervised, 0 otherwise. */
    int supervised_mode;            /* See SUPERVISED_* */
    int daemonize;                  /* True if running as a daemon */
    int set_proc_title;             /* True if change proc title */
    char *proc_title_template;      /* Process title template format */
    clientBufferLimitsConfig client_obuf_limits[CLIENT_TYPE_OBUF_COUNT];
    /* AOF persistence */
    int aof_enabled;                /* AOF configuration */
    int aof_state;                  /* AOF_(ON|OFF|WAIT_REWRITE) */
    int aof_fsync;                  /* Kind of fsync() policy */
    char *aof_filename;             /* Name of the AOF file */
    int aof_no_fsync_on_rewrite;    /* Don't fsync if a rewrite is in prog. */
    int aof_rewrite_perc;           /* Rewrite AOF if % growth is > M and... */
    off_t aof_rewrite_min_size;     /* the AOF file is at least N bytes. */
    off_t aof_rewrite_base_size;    /* AOF size on latest startup or rewrite. */
    off_t aof_current_size;         /* AOF current size. */
    off_t aof_fsync_offset;         /* AOF offset which is already synced to disk. */
    int aof_flush_sleep;            /* Micros to sleep before flush. (used by tests) */
    int aof_rewrite_scheduled;      /* Rewrite once BGSAVE terminates. */
    list *aof_rewrite_buf_blocks;   /* Hold changes during an AOF rewrite. */
    sds aof_buf;      /* AOF buffer, written before entering the event loop */
    int aof_fd;       /* File descriptor of currently selected AOF file */
    int aof_selected_db; /* Currently selected DB in AOF */
    time_t aof_flush_postponed_start; /* UNIX time of postponed AOF flush */
    time_t aof_last_fsync;            /* UNIX time of last fsync() */
    time_t aof_rewrite_time_last;   /* Time used by last AOF rewrite run. */
    time_t aof_rewrite_time_start;  /* Current AOF rewrite start time. */
    int aof_lastbgrewrite_status;   /* C_OK or C_ERR */
    unsigned long aof_delayed_fsync;  /* delayed AOF fsync() counter */
    int aof_rewrite_incremental_fsync;/* fsync incrementally while aof rewriting? */
    int rdb_save_incremental_fsync;   /* fsync incrementally while rdb saving? */
    int aof_last_write_status;      /* C_OK or C_ERR */
    int aof_last_write_errno;       /* Valid if aof write/fsync status is ERR */
    int aof_load_truncated;         /* Don't stop on unexpected AOF EOF. */
    int aof_use_rdb_preamble;       /* Use RDB preamble on AOF rewrites. */
    redisAtomic int aof_bio_fsync_status; /* Status of AOF fsync in bio job. */
    redisAtomic int aof_bio_fsync_errno;  /* Errno of AOF fsync in bio job. */
    /* AOF pipes used to communicate between parent and child during rewrite. */
    int aof_pipe_write_data_to_child;
    int aof_pipe_read_data_from_parent;
    int aof_pipe_write_ack_to_parent;
    int aof_pipe_read_ack_from_child;
    int aof_pipe_write_ack_to_child;
    int aof_pipe_read_ack_from_parent;
    int aof_stop_sending_diff;     /* If true stop sending accumulated diffs
                                      to child process. */
    sds aof_child_diff;             /* AOF diff accumulator child side. */
    /* RDB persistence */
    long long dirty;                /* Changes to DB from the last save */
    long long dirty_before_bgsave;  /* Used to restore dirty on failed BGSAVE */
    long long rdb_last_load_keys_expired;  /* number of expired keys when loading RDB */
    long long rdb_last_load_keys_loaded;   /* number of loaded keys when loading RDB */
    struct saveparam *saveparams;   /* Save points array for RDB */
    int saveparamslen;              /* Number of saving points */
    char *rdb_filename;             /* Name of RDB file */
    int rdb_compression;            /* Use compression in RDB? */
    int rdb_checksum;               /* Use RDB checksum? */
    int rdb_del_sync_files;         /* Remove RDB files used only for SYNC if
                                       the instance does not use persistence. */
    time_t lastsave;                /* Unix time of last successful save */
    time_t lastbgsave_try;          /* Unix time of last attempted bgsave */
    time_t rdb_save_time_last;      /* Time used by last RDB save run. */
    time_t rdb_save_time_start;     /* Current RDB save start time. */
    int rdb_bgsave_scheduled;       /* BGSAVE when possible if true. */
    int rdb_child_type;             /* Type of save by active child. */
    int lastbgsave_status;          /* C_OK or C_ERR */
    int stop_writes_on_bgsave_err;  /* Don't allow writes if can't BGSAVE */
    int rdb_pipe_read;              /* RDB pipe used to transfer the rdb data */
                                    /* to the parent process in diskless repl. */
    int rdb_child_exit_pipe;        /* Used by the diskless parent allow child exit. */
    connection **rdb_pipe_conns;    /* Connections which are currently the */
    int rdb_pipe_numconns;          /* target of diskless rdb fork child. */
    int rdb_pipe_numconns_writing;  /* Number of rdb conns with pending writes. */
    char *rdb_pipe_buff;            /* In diskless replication, this buffer holds data */
    int rdb_pipe_bufflen;           /* that was read from the the rdb pipe. */
    int rdb_key_save_delay;         /* Delay in microseconds between keys while
                                     * writing the RDB. (for testings). negative
                                     * value means fractions of microseconds (on average). */
    int key_load_delay;             /* Delay in microseconds between keys while
                                     * loading aof or rdb. (for testings). negative
                                     * value means fractions of microseconds (on average). */
    /* Pipe and data structures for child -> parent info sharing. */
    int child_info_pipe[2];         /* Pipe used to write the child_info_data. */
    int child_info_nread;           /* Num of bytes of the last read from pipe */
    /* Propagation of commands in AOF / replication */
    redisOpArray also_propagate;    /* Additional command to propagate. */
    int replication_allowed;        /* Are we allowed to replicate? */
    /* Logging */
    char *logfile;                  /* Path of log file */
    int syslog_enabled;             /* Is syslog enabled? */
    char *syslog_ident;             /* Syslog ident */
    int syslog_facility;            /* Syslog facility */
    int crashlog_enabled;           /* Enable signal handler for crashlog.
                                     * disable for clean core dumps. */
    int memcheck_enabled;           /* Enable memory check on crash. */
    int use_exit_on_panic;          /* Use exit() on panic and assert rather than
                                     * abort(). useful for Valgrind. */
    /* Replication (master) */
    char replid[CONFIG_RUN_ID_SIZE+1];  /* My current replication ID. */
    char replid2[CONFIG_RUN_ID_SIZE+1]; /* replid inherited from master*/
    long long master_repl_offset;   /* My current replication offset */
    long long second_replid_offset; /* Accept offsets up to this for replid2. */
    int slaveseldb;                 /* Last SELECTed DB in replication output */
    int repl_ping_slave_period;     /* Master pings the slave every N seconds */
    struct replBacklogRefReplBuf *repl_backlog; /* Replication backlog for partial syncs */
    long long repl_backlog_size;    /* Backlog circular buffer size */
    long long repl_backlog_histlen; /* Backlog actual data length */
    long long repl_backlog_off;     /* Replication "master offset" of first
                                       byte in the replication backlog buffer.*/
    time_t repl_backlog_time_limit; /* Time without slaves after the backlog
                                       gets released. */
    time_t repl_no_slaves_since;    /* We have no slaves since that time.
                                       Only valid if server.slaves len is 0. */
    int repl_min_slaves_to_write;   /* Min number of slaves to write. */
    int repl_min_slaves_max_lag;    /* Max lag of <count> slaves to write. */
    int repl_good_slaves_count;     /* Number of slaves with lag <= max_lag. */
    int repl_diskless_sync;         /* Master send RDB to slaves sockets directly. */
    int repl_diskless_load;         /* Slave parse RDB directly from the socket.
                                     * see REPL_DISKLESS_LOAD_* enum */
    int repl_diskless_sync_delay;   /* Delay to start a diskless repl BGSAVE. */
    size_t repl_buffer_mem;         /* The memory of replication buffer. */
    list *repl_buffer_blocks;       /* Replication buffers blocks list
                                     * (serving replica clients and repl backlog) */
    /* Replication (slave) */
    char *masteruser;               /* AUTH with this user and masterauth with master */
    sds masterauth;                 /* AUTH with this password with master */
    char *masterhost;               /* Hostname of master */
    int masterport;                 /* Port of master */
    int repl_timeout;               /* Timeout after N seconds of master idle */
    client *master;     /* Client that is master for this slave */
    client *cached_master; /* Cached master to be reused for PSYNC. */
    int repl_syncio_timeout; /* Timeout for synchronous I/O calls */
    int repl_state;          /* Replication status if the instance is a slave */
    off_t repl_transfer_size; /* Size of RDB to read from master during sync. */
    off_t repl_transfer_read; /* Amount of RDB read from master during sync. */
    off_t repl_transfer_last_fsync_off; /* Offset when we fsync-ed last time. */
    connection *repl_transfer_s;     /* Slave -> Master SYNC connection */
    int repl_transfer_fd;    /* Slave -> Master SYNC temp file descriptor */
    char *repl_transfer_tmpfile; /* Slave-> master SYNC temp file name */
    time_t repl_transfer_lastio; /* Unix time of the latest read, for timeout */
    int repl_serve_stale_data; /* Serve stale data when link is down? */
    int repl_slave_ro;          /* Slave is read only? */
    int repl_slave_ignore_maxmemory;    /* If true slaves do not evict. */
    time_t repl_down_since; /* Unix time at which link with master went down */
    int repl_disable_tcp_nodelay;   /* Disable TCP_NODELAY after SYNC? */
    int slave_priority;             /* Reported in INFO and used by Sentinel. */
    int replica_announced;          /* If true, replica is announced by Sentinel */
    int slave_announce_port;        /* Give the master this listening port. */
    char *slave_announce_ip;        /* Give the master this ip address. */
    /* The following two fields is where we store master PSYNC replid/offset
     * while the PSYNC is in progress. At the end we'll copy the fields into
     * the server->master client structure. */
    char master_replid[CONFIG_RUN_ID_SIZE+1];  /* Master PSYNC runid. */
    long long master_initial_offset;           /* Master PSYNC offset. */
    int repl_slave_lazy_flush;          /* Lazy FLUSHALL before loading DB? */
    /* Replication script cache. */
    dict *repl_scriptcache_dict;        /* SHA1 all slaves are aware of. */
    list *repl_scriptcache_fifo;        /* First in, first out LRU eviction. */
    unsigned int repl_scriptcache_size; /* Max number of elements. */
    /* Synchronous replication. */
    list *clients_waiting_acks;         /* Clients waiting in WAIT command. */
    int get_ack_from_slaves;            /* If true we send REPLCONF GETACK. */
    /* Limits */
    unsigned int maxclients;            /* Max number of simultaneous clients */
    unsigned long long maxmemory;   /* Max number of memory bytes to use */
    ssize_t maxmemory_clients;       /* Memory limit for total client buffers */
    int maxmemory_policy;           /* Policy for key eviction */
    int maxmemory_samples;          /* Precision of random sampling */
    int maxmemory_eviction_tenacity;/* Aggressiveness of eviction processing */
    int lfu_log_factor;             /* LFU logarithmic counter factor. */
    int lfu_decay_time;             /* LFU counter decay factor. */
    long long proto_max_bulk_len;   /* Protocol bulk length maximum size. */
    int oom_score_adj_base;         /* Base oom_score_adj value, as observed on startup */
    int oom_score_adj_values[CONFIG_OOM_COUNT];   /* Linux oom_score_adj configuration */
    int oom_score_adj;                            /* If true, oom_score_adj is managed */
    int disable_thp;                              /* If true, disable THP by syscall */
    /* Blocked clients */
    unsigned int blocked_clients;   /* # of clients executing a blocking cmd.*/
    unsigned int blocked_clients_by_type[BLOCKED_NUM];
    list *unblocked_clients; /* list of clients to unblock before next loop */
    list *ready_keys;        /* List of readyList structures for BLPOP & co */
    /* Client side caching. */
    unsigned int tracking_clients;  /* # of clients with tracking enabled.*/
    size_t tracking_table_max_keys; /* Max number of keys in tracking table. */
    /* Sort parameters - qsort_r() is only available under BSD so we
     * have to take this state global, in order to pass it to sortCompare() */
    int sort_desc;
    int sort_alpha;
    int sort_bypattern;
    int sort_store;
    /* Zip structure config, see redis.conf for more information  */
    size_t hash_max_listpack_entries;
    size_t hash_max_listpack_value;
    size_t set_max_intset_entries;
    size_t zset_max_listpack_entries;
    size_t zset_max_listpack_value;
    size_t hll_sparse_max_bytes;
    size_t stream_node_max_bytes;
    long long stream_node_max_entries;
    /* List parameters */
    int list_max_ziplist_size;
    int list_compress_depth;
    /* time cache */
    redisAtomic time_t unixtime; /* Unix time sampled every cron cycle. */
    time_t timezone;            /* Cached timezone. As set by tzset(). */
    int daylight_active;        /* Currently in daylight saving time. */
    mstime_t mstime;            /* 'unixtime' in milliseconds. */
    ustime_t ustime;            /* 'unixtime' in microseconds. */
    size_t blocking_op_nesting; /* Nesting level of blocking operation, used to reset blocked_last_cron. */
    long long blocked_last_cron; /* Indicate the mstime of the last time we did cron jobs from a blocking operation */
    /* Pubsub */
    dict *pubsub_channels;  /* Map channels to list of subscribed clients */
    dict *pubsub_patterns;  /* A dict of pubsub_patterns */
    int notify_keyspace_events; /* Events to propagate via Pub/Sub. This is an
                                   xor of NOTIFY_... flags. */
    /* Cluster */
    int cluster_enabled;      /* Is cluster enabled? */
    mstime_t cluster_node_timeout; /* Cluster node timeout. */
    char *cluster_configfile; /* Cluster auto-generated config file name. */
    struct clusterState *cluster;  /* State of the cluster */
    int cluster_migration_barrier; /* Cluster replicas migration barrier. */
    int cluster_allow_replica_migration; /* Automatic replica migrations to orphaned masters and from empty masters */
    int cluster_slave_validity_factor; /* Slave max data age for failover. */
    int cluster_require_full_coverage; /* If true, put the cluster down if
                                          there is at least an uncovered slot.*/
    int cluster_slave_no_failover;  /* Prevent slave from starting a failover
                                       if the master is in failure state. */
    char *cluster_announce_ip;  /* IP address to announce on cluster bus. */
    int cluster_announce_port;     /* base port to announce on cluster bus. */
    int cluster_announce_tls_port; /* TLS port to announce on cluster bus. */
    int cluster_announce_bus_port; /* bus port to announce on cluster bus. */
    int cluster_module_flags;      /* Set of flags that Redis modules are able
                                      to set in order to suppress certain
                                      native Redis Cluster features. Check the
                                      REDISMODULE_CLUSTER_FLAG_*. */
    int cluster_allow_reads_when_down; /* Are reads allowed when the cluster
                                        is down? */
    int cluster_config_file_lock_fd;   /* cluster config fd, will be flock */
    /* Scripting */
    lua_State *lua; /* The Lua interpreter. We use just one for all clients */
    client *lua_client;   /* The "fake client" to query Redis from Lua */
    client *lua_caller;   /* The client running EVAL right now, or NULL */
    char* lua_cur_script; /* SHA1 of the script currently running, or NULL */
    dict *lua_scripts;         /* A dictionary of SHA1 -> Lua scripts */
    unsigned long long lua_scripts_mem;  /* Cached scripts' memory + oh */
    mstime_t lua_time_limit;  /* Script timeout in milliseconds */
    monotime lua_time_start;  /* monotonic timer to detect timed-out script */
    mstime_t lua_time_snapshot; /* Snapshot of mstime when script is started */
    int lua_write_dirty;  /* True if a write command was called during the
                             execution of the current script. */
    int lua_random_dirty; /* True if a random command was called during the
                             execution of the current script. */
    int lua_replicate_commands; /* True if we are doing single commands repl. */
    int lua_multi_emitted;/* True if we already propagated MULTI. */
    int lua_repl;         /* Script replication flags for redis.set_repl(). */
    int lua_timedout;     /* True if we reached the time limit for script
                             execution. */
    int lua_kill;         /* Kill the script if true. */
    int lua_always_replicate_commands; /* Default replication type. */
    int lua_oom;          /* OOM detected when script start? */
    int lua_disable_deny_script; /* Allow running commands marked "no-script" inside a script. */
    /* Lazy free */
    int lazyfree_lazy_eviction;
    int lazyfree_lazy_expire;
    int lazyfree_lazy_server_del;
    int lazyfree_lazy_user_del;
    int lazyfree_lazy_user_flush;
    /* Latency monitor */
    long long latency_monitor_threshold;
    dict *latency_events;
    /* ACLs */
    char *acl_filename;           /* ACL Users file. NULL if not configured. */
    unsigned long acllog_max_len; /* Maximum length of the ACL LOG list. */
    sds requirepass;              /* Remember the cleartext password set with
                                     the old "requirepass" directive for
                                     backward compatibility with Redis <= 5. */
    int acl_pubsub_default;      /* Default ACL pub/sub channels flag */
    /* Assert & bug reporting */
    int watchdog_period;  /* Software watchdog period in ms. 0 = off */
    /* System hardware info */
    size_t system_memory_size;  /* Total memory in system as reported by OS */
    /* TLS Configuration */
    int tls_cluster;
    int tls_replication;
    int tls_auth_clients;
    redisTLSContextConfig tls_ctx_config;
    /* cpu affinity */
    char *server_cpulist; /* cpu affinity list of redis server main/io thread. */
    char *bio_cpulist; /* cpu affinity list of bio thread. */
    char *aof_rewrite_cpulist; /* cpu affinity list of aof rewrite process. */
    char *bgsave_cpulist; /* cpu affinity list of bgsave process. */
    /* Sentinel config */
    struct sentinelConfig *sentinel_config; /* sentinel config to load at startup time. */
    /* Coordinate failover info */
    mstime_t failover_end_time; /* Deadline for failover command. */
    int force_failover; /* If true then failover will be forced at the
                         * deadline, otherwise failover is aborted. */
    char *target_replica_host; /* Failover target host. If null during a
                                * failover then any replica can be used. */
    int target_replica_port; /* Failover target port */
    int failover_state; /* Failover state */
};

#define MAX_KEYS_BUFFER 256

/* A result structure for the various getkeys function calls. It lists the
 * keys as indices to the provided argv.
 */
typedef struct {
    int keysbuf[MAX_KEYS_BUFFER];       /* Pre-allocated buffer, to save heap allocations */
    int *keys;                          /* Key indices array, points to keysbuf or heap */
    int numkeys;                        /* Number of key indices return */
    int size;                           /* Available array size */
} getKeysResult;
#define GETKEYS_RESULT_INIT { {0}, NULL, 0, MAX_KEYS_BUFFER }

/* Key specs definitions.
 *
 * Brief: This is a scheme that tries to describe the location
 * of key arguments better than the old [first,last,step] scheme
 * which is limited and doesn't fit many commands.
 *
 * There are two steps:
 * 1. begin_search (BS): in which index should we start seacrhing for keys?
 * 2. find_keys (FK): relative to the output of BS, how can we will which args are keys?
 *
 * There are two types of BS:
 * 1. index: key args start at a constant index
 * 2. keyword: key args start just after a specific keyword
 *
 * There are two kinds of FK:
 * 1. range: keys end at a specific index (or relative to the last argument)
 * 2. keynum: there's an arg that contains the number of key args somewhere before the keys themselves
 */

typedef enum {
    KSPEC_BS_INVALID = 0, /* Must be 0 */
    KSPEC_BS_UNKNOWN,
    KSPEC_BS_INDEX,
    KSPEC_BS_KEYWORD
} kspec_bs_type;

typedef enum {
    KSPEC_FK_INVALID = 0, /* Must be 0 */
    KSPEC_FK_UNKNOWN,
    KSPEC_FK_RANGE,
    KSPEC_FK_KEYNUM
} kspec_fk_type;

typedef struct {
    /* Declarative data */
    const char *sflags;
    kspec_bs_type begin_search_type;
    union {
        struct {
            /* The index from which we start the search for keys */
            int pos;
        } index;
        struct {
            /* The keyword that indicates the beginning of key args */
            const char *keyword;
            /* An index in argv from which to start searching.
             * Can be negative, which means start search from the end, in reverse
             * (Example: -2 means to start in reverse from the panultimate arg) */
            int startfrom;
        } keyword;
    } bs;
    kspec_fk_type find_keys_type;
    union {
        /* NOTE: Indices in this struct are relative to the result of the begin_search step!
         * These are: range.lastkey, keynum.keynumidx, keynum.firstkey */
        struct {
            /* Index of the last key.
             * Can be negative, in which case it's not relative. -1 indicating till the last argument,
             * -2 one before the last and so on. */
            int lastkey;
            /* How many args should we skip after finding a key, in order to find the next one. */
            int keystep;
            /* If lastkey is -1, we use limit to stop the search by a factor. 0 and 1 mean no limit.
             * 2 means 1/2 of the remaining args, 3 means 1/3, and so on. */
            int limit;
        } range;
        struct {
            /* Index of the argument containing the number of keys to come */
            int keynumidx;
            /* Index of the fist key (Usually it's just after keynumidx, in
             * which case it should be set to keynumidx+1). */
            int firstkey;
            /* How many args should we skip after finding a key, in order to find the next one. */
            int keystep;
        } keynum;
    } fk;

    /* Runtime data */
    uint64_t flags;
} keySpec;

/* Number of static key specs */
#define STATIC_KEY_SPECS_NUM 4

typedef void redisCommandProc(client *c);
typedef int redisGetKeysProc(struct redisCommand *cmd, robj **argv, int argc, getKeysResult *result);
struct redisCommand {
    /* Declarative data */
    char *name;
    redisCommandProc *proc;
    int arity;
    char *sflags;   /* Flags as string representation, one char per flag. */
    keySpec key_specs_static[STATIC_KEY_SPECS_NUM];
    /* Use a function to determine keys arguments in a command line.
     * Used for Redis Cluster redirect. */
    redisGetKeysProc *getkeys_proc;

    /* Runtime data */
    uint64_t flags; /* The actual flags, obtained from the 'sflags' field. */
    /* What keys should be loaded in background when calling this command? */
    long long microseconds, calls, rejected_calls, failed_calls;
    int id;     /* Command ID. This is a progressive ID starting from 0 that
                   is assigned at runtime, and is used in order to check
                   ACLs. A connection is able to execute a given command if
                   the user associated to the connection has this command
                   bit set in the bitmap of allowed commands. */
    keySpec *key_specs;
    keySpec legacy_range_key_spec; /* The legacy (first,last,step) key spec is
                                     * still maintained (if applicable) so that
                                     * we can still support the reply format of
                                     * COMMAND INFO and COMMAND GETKEYS */
    int key_specs_num;
    int key_specs_max;
    int movablekeys; /* See populateCommandMovableKeys */
};

struct redisError {
    long long count;
};

struct redisFunctionSym {
    char *name;
    unsigned long pointer;
};

typedef struct _redisSortObject {
    robj *obj;
    union {
        double score;
        robj *cmpobj;
    } u;
} redisSortObject;

typedef struct _redisSortOperation {
    int type;
    robj *pattern;
} redisSortOperation;

/* Structure to hold list iteration abstraction. */
typedef struct {
    robj *subject;
    unsigned char encoding;
    unsigned char direction; /* Iteration direction */
    quicklistIter *iter;
} listTypeIterator;

/* Structure for an entry while iterating over a list. */
typedef struct {
    listTypeIterator *li;
    quicklistEntry entry; /* Entry in quicklist */
} listTypeEntry;

/* Structure to hold set iteration abstraction. */
typedef struct {
    robj *subject;
    int encoding;
    int ii; /* intset iterator */
    dictIterator *di;
} setTypeIterator;

/* Structure to hold hash iteration abstraction. Note that iteration over
 * hashes involves both fields and values. Because it is possible that
 * not both are required, store pointers in the iterator to avoid
 * unnecessary memory allocation for fields/values. */
typedef struct {
    robj *subject;
    int encoding;

    unsigned char *fptr, *vptr;

    dictIterator *di;
    dictEntry *de;
} hashTypeIterator;

#include "stream.h"  /* Stream data type header file. */

#define OBJ_HASH_KEY 1
#define OBJ_HASH_VALUE 2

#define IO_THREADS_OP_IDLE 0
#define IO_THREADS_OP_READ 1
#define IO_THREADS_OP_WRITE 2
extern int io_threads_op;

/*-----------------------------------------------------------------------------
 * Extern declarations
 *----------------------------------------------------------------------------*/

extern struct redisServer server;
extern struct sharedObjectsStruct shared;
extern dictType objectKeyPointerValueDictType;
extern dictType objectKeyHeapPointerValueDictType;
extern dictType setDictType;
extern dictType zsetDictType;
extern dictType dbDictType;
extern dictType shaScriptObjectDictType;
extern double R_Zero, R_PosInf, R_NegInf, R_Nan;
extern dictType hashDictType;
extern dictType replScriptCacheDictType;
extern dictType dbExpiresDictType;
extern dictType modulesDictType;
extern dictType sdsReplyDictType;
extern dict *modules;

/*-----------------------------------------------------------------------------
 * Functions prototypes
 *----------------------------------------------------------------------------*/

/* Key arguments specs */
void populateCommandLegacyRangeSpec(struct redisCommand *c);

/* Modules */
void moduleInitModulesSystem(void);
void moduleInitModulesSystemLast(void);
int moduleLoad(const char *path, void **argv, int argc);
void moduleLoadFromQueue(void);
int moduleGetCommandKeysViaAPI(struct redisCommand *cmd, robj **argv, int argc, getKeysResult *result);
moduleType *moduleTypeLookupModuleByID(uint64_t id);
void moduleTypeNameByID(char *name, uint64_t moduleid);
const char *moduleTypeModuleName(moduleType *mt);
void moduleFreeContext(struct RedisModuleCtx *ctx);
void unblockClientFromModule(client *c);
void moduleHandleBlockedClients(void);
void moduleBlockedClientTimedOut(client *c);
void moduleBlockedClientPipeReadable(aeEventLoop *el, int fd, void *privdata, int mask);
size_t moduleCount(void);
void moduleAcquireGIL(void);
int moduleTryAcquireGIL(void);
void moduleReleaseGIL(void);
void moduleNotifyKeyspaceEvent(int type, const char *event, robj *key, int dbid);
void moduleCallCommandFilters(client *c);
void ModuleForkDoneHandler(int exitcode, int bysignal);
int TerminateModuleForkChild(int child_pid, int wait);
ssize_t rdbSaveModulesAux(rio *rdb, int when);
int moduleAllDatatypesHandleErrors();
sds modulesCollectInfo(sds info, const char *section, int for_crash_report, int sections);
void moduleFireServerEvent(uint64_t eid, int subid, void *data);
void processModuleLoadingProgressEvent(int is_aof);
int moduleTryServeClientBlockedOnKey(client *c, robj *key);
void moduleUnblockClient(client *c);
int moduleBlockedClientMayTimeout(client *c);
int moduleClientIsBlockedOnKeys(client *c);
void moduleNotifyUserChanged(client *c);
void moduleNotifyKeyUnlink(robj *key, robj *val, int dbid);
size_t moduleGetFreeEffort(robj *key, robj *val, int dbid);
size_t moduleGetMemUsage(robj *key, robj *val, int dbid);
robj *moduleTypeDupOrReply(client *c, robj *fromkey, robj *tokey, int todb, robj *value);
int moduleDefragValue(robj *key, robj *obj, long *defragged, int dbid);
int moduleLateDefrag(robj *key, robj *value, unsigned long *cursor, long long endtime, long long *defragged, int dbid);
long moduleDefragGlobals(void);

/* Utils */
long long ustime(void);
long long mstime(void);
void getRandomHexChars(char *p, size_t len);
void getRandomBytes(unsigned char *p, size_t len);
uint64_t crc64(uint64_t crc, const unsigned char *s, uint64_t l);
void exitFromChild(int retcode);
long long redisPopcount(void *s, long count);
int redisSetProcTitle(char *title);
int validateProcTitleTemplate(const char *template);
int redisCommunicateSystemd(const char *sd_notify_msg);
void redisSetCpuAffinity(const char *cpulist);

/* networking.c -- Networking and Client related operations */
client *createClient(connection *conn);
void freeClient(client *c);
void freeClientAsync(client *c);
int beforeNextClient(client *c);
void resetClient(client *c);
void freeClientOriginalArgv(client *c);
void sendReplyToClient(connection *conn);
void *addReplyDeferredLen(client *c);
void setDeferredArrayLen(client *c, void *node, long length);
void setDeferredMapLen(client *c, void *node, long length);
void setDeferredSetLen(client *c, void *node, long length);
void setDeferredAttributeLen(client *c, void *node, long length);
void setDeferredPushLen(client *c, void *node, long length);
void processInputBuffer(client *c);
void acceptTcpHandler(aeEventLoop *el, int fd, void *privdata, int mask);
void acceptTLSHandler(aeEventLoop *el, int fd, void *privdata, int mask);
void acceptUnixHandler(aeEventLoop *el, int fd, void *privdata, int mask);
void readQueryFromClient(connection *conn);
int prepareClientToWrite(client *c);
void addReplyNull(client *c);
void addReplyNullArray(client *c);
void addReplyBool(client *c, int b);
void addReplyVerbatim(client *c, const char *s, size_t len, const char *ext);
void addReplyProto(client *c, const char *s, size_t len);
void AddReplyFromClient(client *c, client *src);
void addReplyBulk(client *c, robj *obj);
void addReplyBulkCString(client *c, const char *s);
void addReplyBulkCBuffer(client *c, const void *p, size_t len);
void addReplyBulkLongLong(client *c, long long ll);
void addReply(client *c, robj *obj);
void addReplySds(client *c, sds s);
void addReplyBulkSds(client *c, sds s);
void setDeferredReplyBulkSds(client *c, void *node, sds s);
void addReplyErrorObject(client *c, robj *err);
void addReplyOrErrorObject(client *c, robj *reply);
void addReplyErrorSds(client *c, sds err);
void addReplyError(client *c, const char *err);
void addReplyStatus(client *c, const char *status);
void addReplyDouble(client *c, double d);
void addReplyLongLongWithPrefix(client *c, long long ll, char prefix);
void addReplyBigNum(client *c, const char* num, size_t len);
void addReplyHumanLongDouble(client *c, long double d);
void addReplyLongLong(client *c, long long ll);
void addReplyArrayLen(client *c, long length);
void addReplyMapLen(client *c, long length);
void addReplySetLen(client *c, long length);
void addReplyAttributeLen(client *c, long length);
void addReplyPushLen(client *c, long length);
void addReplyHelp(client *c, const char **help);
void addReplySubcommandSyntaxError(client *c);
void addReplyLoadedModules(client *c);
void copyReplicaOutputBuffer(client *dst, client *src);
void addListRangeReply(client *c, robj *o, long start, long end, int reverse);
size_t sdsZmallocSize(sds s);
size_t getStringObjectSdsUsedMemory(robj *o);
void freeClientReplyValue(void *o);
void *dupClientReplyValue(void *o);
char *getClientPeerId(client *client);
char *getClientSockName(client *client);
sds catClientInfoString(sds s, client *client);
sds getAllClientsInfoString(int type);
void rewriteClientCommandVector(client *c, int argc, ...);
void rewriteClientCommandArgument(client *c, int i, robj *newval);
void replaceClientCommandVector(client *c, int argc, robj **argv);
void redactClientCommandArgument(client *c, int argc);
<<<<<<< HEAD
unsigned long getClientOutputBufferMemoryUsage(client *c);
size_t getSlavesOutputBufferMemoryUsage(void);
=======
size_t getClientOutputBufferMemoryUsage(client *c);
size_t getClientMemoryUsage(client *c, size_t *output_buffer_mem_usage);
>>>>>>> 2753429c
int freeClientsInAsyncFreeQueue(void);
int closeClientOnOutputBufferLimitReached(client *c, int async);
int getClientType(client *c);
int getClientTypeByName(char *name);
char *getClientTypeName(int class);
void flushSlavesOutputBuffers(void);
void disconnectSlaves(void);
void evictClients(void);
int listenToPort(int port, socketFds *fds);
void pauseClients(mstime_t duration, pause_type type);
void unpauseClients(void);
int areClientsPaused(void);
int checkClientPauseTimeoutAndReturnIfPaused(void);
void processEventsWhileBlocked(void);
void whileBlockedCron();
void blockingOperationStarts();
void blockingOperationEnds();
int handleClientsWithPendingWrites(void);
int handleClientsWithPendingWritesUsingThreads(void);
int handleClientsWithPendingReadsUsingThreads(void);
int stopThreadedIOIfNeeded(void);
int clientHasPendingReplies(client *c);
int updateClientMemUsage(client *c);
void updateClientMemUsageBucket(client *c);
void unlinkClient(client *c);
int writeToClient(client *c, int handler_installed);
void linkClient(client *c);
void protectClient(client *c);
void unprotectClient(client *c);
void initThreadedIO(void);
client *lookupClientByID(uint64_t id);

#ifdef __GNUC__
void addReplyErrorFormat(client *c, const char *fmt, ...)
    __attribute__((format(printf, 2, 3)));
void addReplyStatusFormat(client *c, const char *fmt, ...)
    __attribute__((format(printf, 2, 3)));
#else
void addReplyErrorFormat(client *c, const char *fmt, ...);
void addReplyStatusFormat(client *c, const char *fmt, ...);
#endif

/* Client side caching (tracking mode) */
void enableTracking(client *c, uint64_t redirect_to, uint64_t options, robj **prefix, size_t numprefix);
void disableTracking(client *c);
void trackingRememberKeys(client *c);
void trackingInvalidateKey(client *c, robj *keyobj);
void trackingInvalidateKeysOnFlush(int async);
void freeTrackingRadixTree(rax *rt);
void freeTrackingRadixTreeAsync(rax *rt);
void trackingLimitUsedSlots(void);
uint64_t trackingGetTotalItems(void);
uint64_t trackingGetTotalKeys(void);
uint64_t trackingGetTotalPrefixes(void);
void trackingBroadcastInvalidationMessages(void);
int checkPrefixCollisionsOrReply(client *c, robj **prefix, size_t numprefix);

/* List data type */
void listTypePush(robj *subject, robj *value, int where);
robj *listTypePop(robj *subject, int where);
unsigned long listTypeLength(const robj *subject);
listTypeIterator *listTypeInitIterator(robj *subject, long index, unsigned char direction);
void listTypeReleaseIterator(listTypeIterator *li);
void listTypeSetIteratorDirection(listTypeIterator *li, unsigned char direction);
int listTypeNext(listTypeIterator *li, listTypeEntry *entry);
robj *listTypeGet(listTypeEntry *entry);
void listTypeInsert(listTypeEntry *entry, robj *value, int where);
void listTypeReplace(listTypeEntry *entry, robj *value);
int listTypeEqual(listTypeEntry *entry, robj *o);
void listTypeDelete(listTypeIterator *iter, listTypeEntry *entry);
void listTypeConvert(robj *subject, int enc);
robj *listTypeDup(robj *o);
int listTypeDelRange(robj *o, long start, long stop);
void unblockClientWaitingData(client *c);
void popGenericCommand(client *c, int where);
void listElementsRemoved(client *c, robj *key, int where, robj *o, long count, int *deleted);

/* MULTI/EXEC/WATCH... */
void unwatchAllKeys(client *c);
void initClientMultiState(client *c);
void freeClientMultiState(client *c);
void queueMultiCommand(client *c);
size_t multiStateMemOverhead(client *c);
void touchWatchedKey(redisDb *db, robj *key);
int isWatchedKeyExpired(client *c);
void touchAllWatchedKeysInDb(redisDb *emptied, redisDb *replaced_with);
void discardTransaction(client *c);
void flagTransaction(client *c);
void execCommandAbort(client *c, sds error);
void execCommandPropagateMulti(int dbid);
void execCommandPropagateExec(int dbid);
void beforePropagateMulti();
void afterPropagateExec();

/* Redis object implementation */
void decrRefCount(robj *o);
void decrRefCountVoid(void *o);
void incrRefCount(robj *o);
robj *makeObjectShared(robj *o);
robj *resetRefCount(robj *obj);
void freeStringObject(robj *o);
void freeListObject(robj *o);
void freeSetObject(robj *o);
void freeZsetObject(robj *o);
void freeHashObject(robj *o);
void dismissObject(robj *o, size_t dump_size);
robj *createObject(int type, void *ptr);
robj *createStringObject(const char *ptr, size_t len);
robj *createRawStringObject(const char *ptr, size_t len);
robj *createEmbeddedStringObject(const char *ptr, size_t len);
robj *tryCreateRawStringObject(const char *ptr, size_t len);
robj *tryCreateStringObject(const char *ptr, size_t len);
robj *dupStringObject(const robj *o);
int isSdsRepresentableAsLongLong(sds s, long long *llval);
int isObjectRepresentableAsLongLong(robj *o, long long *llongval);
robj *tryObjectEncoding(robj *o);
robj *getDecodedObject(robj *o);
size_t stringObjectLen(robj *o);
robj *createStringObjectFromLongLong(long long value);
robj *createStringObjectFromLongLongForValue(long long value);
robj *createStringObjectFromLongDouble(long double value, int humanfriendly);
robj *createQuicklistObject(void);
robj *createZiplistObject(void);
robj *createSetObject(void);
robj *createIntsetObject(void);
robj *createHashObject(void);
robj *createZsetObject(void);
robj *createZsetListpackObject(void);
robj *createStreamObject(void);
robj *createModuleObject(moduleType *mt, void *value);
int getLongFromObjectOrReply(client *c, robj *o, long *target, const char *msg);
int getPositiveLongFromObjectOrReply(client *c, robj *o, long *target, const char *msg);
int getRangeLongFromObjectOrReply(client *c, robj *o, long min, long max, long *target, const char *msg);
int checkType(client *c, robj *o, int type);
int getLongLongFromObjectOrReply(client *c, robj *o, long long *target, const char *msg);
int getDoubleFromObjectOrReply(client *c, robj *o, double *target, const char *msg);
int getDoubleFromObject(const robj *o, double *target);
int getLongLongFromObject(robj *o, long long *target);
int getLongDoubleFromObject(robj *o, long double *target);
int getLongDoubleFromObjectOrReply(client *c, robj *o, long double *target, const char *msg);
int getIntFromObjectOrReply(client *c, robj *o, int *target, const char *msg);
char *strEncoding(int encoding);
int compareStringObjects(robj *a, robj *b);
int collateStringObjects(robj *a, robj *b);
int equalStringObjects(robj *a, robj *b);
unsigned long long estimateObjectIdleTime(robj *o);
void trimStringObjectIfNeeded(robj *o);
#define sdsEncodedObject(objptr) (objptr->encoding == OBJ_ENCODING_RAW || objptr->encoding == OBJ_ENCODING_EMBSTR)

/* Synchronous I/O with timeout */
ssize_t syncWrite(int fd, char *ptr, ssize_t size, long long timeout);
ssize_t syncRead(int fd, char *ptr, ssize_t size, long long timeout);
ssize_t syncReadLine(int fd, char *ptr, ssize_t size, long long timeout);

/* Replication */
void replicationFeedSlaves(list *slaves, int dictid, robj **argv, int argc);
void replicationFeedStreamFromMasterStream(char *buf, size_t buflen);
void feedReplicationBuffer(char *buf, size_t len);
void freeReplicaReferencedReplBuffer(client *replica);
void replicationFeedMonitors(client *c, list *monitors, int dictid, robj **argv, int argc);
void updateSlavesWaitingBgsave(int bgsaveerr, int type);
void replicationCron(void);
void replicationStartPendingFork(void);
void replicationHandleMasterDisconnection(void);
void replicationCacheMaster(client *c);
void resizeReplicationBacklog(long long newsize);
void replicationSetMaster(char *ip, int port);
void replicationUnsetMaster(void);
void refreshGoodSlavesCount(void);
void replicationScriptCacheInit(void);
void replicationScriptCacheFlush(void);
void replicationScriptCacheAdd(sds sha1);
int replicationScriptCacheExists(sds sha1);
void processClientsWaitingReplicas(void);
void unblockClientWaitingReplicas(client *c);
int replicationCountAcksByOffset(long long offset);
void replicationSendNewlineToMaster(void);
long long replicationGetSlaveOffset(void);
char *replicationGetSlaveName(client *c);
long long getPsyncInitialOffset(void);
int replicationSetupSlaveForFullResync(client *slave, long long offset);
void changeReplicationId(void);
void clearReplicationId2(void);
void createReplicationBacklog(void);
void replicationCacheMasterUsingMyself(void);
void feedReplicationBacklog(void *ptr, size_t len);
void incrementalTrimReplicationBacklog(size_t blocks);
int canFeedReplicaReplBuffer(client *replica);
void showLatestBacklog(void);
void rdbPipeReadHandler(struct aeEventLoop *eventLoop, int fd, void *clientData, int mask);
void rdbPipeWriteHandlerConnRemoved(struct connection *conn);
void clearFailoverState(void);
void updateFailoverStatus(void);
void abortFailover(const char *err);
const char *getFailoverStateString();

/* Generic persistence functions */
void startLoadingFile(FILE* fp, char* filename, int rdbflags);
void startLoading(size_t size, int rdbflags);
void loadingProgress(off_t pos);
void stopLoading(int success);
void startSaving(int rdbflags);
void stopSaving(int success);
int allPersistenceDisabled(void);

#define DISK_ERROR_TYPE_AOF 1       /* Don't accept writes: AOF errors. */
#define DISK_ERROR_TYPE_RDB 2       /* Don't accept writes: RDB errors. */
#define DISK_ERROR_TYPE_NONE 0      /* No problems, we can accept writes. */
int writeCommandsDeniedByDiskError(void);

/* RDB persistence */
#include "rdb.h"
void killRDBChild(void);
int bg_unlink(const char *filename);

/* AOF persistence */
void flushAppendOnlyFile(int force);
void feedAppendOnlyFile(int dictid, robj **argv, int argc);
void aofRemoveTempFile(pid_t childpid);
int rewriteAppendOnlyFileBackground(void);
int loadAppendOnlyFile(char *filename);
void stopAppendOnly(void);
int startAppendOnly(void);
void backgroundRewriteDoneHandler(int exitcode, int bysignal);
void aofRewriteBufferReset(void);
unsigned long aofRewriteBufferSize(void);
unsigned long aofRewriteBufferMemoryUsage(void);
ssize_t aofReadDiffFromParent(void);
void killAppendOnlyChild(void);
void restartAOFAfterSYNC();

/* Child info */
void openChildInfoPipe(void);
void closeChildInfoPipe(void);
void sendChildInfoGeneric(childInfoType info_type, size_t keys, double progress, char *pname);
void sendChildCowInfo(childInfoType info_type, char *pname);
void sendChildInfo(childInfoType info_type, size_t keys, char *pname);
void receiveChildInfo(void);

/* Fork helpers */
int redisFork(int type);
int hasActiveChildProcess();
void resetChildState();
int isMutuallyExclusiveChildType(int type);

/* acl.c -- Authentication related prototypes. */
extern rax *Users;
extern user *DefaultUser;
void ACLInit(void);
/* Return values for ACLCheckAllPerm(). */
#define ACL_OK 0
#define ACL_DENIED_CMD 1
#define ACL_DENIED_KEY 2
#define ACL_DENIED_AUTH 3 /* Only used for ACL LOG entries. */
#define ACL_DENIED_CHANNEL 4 /* Only used for pub/sub commands */

/* Context values for addACLLogEntry(). */
#define ACL_LOG_CTX_TOPLEVEL 0
#define ACL_LOG_CTX_LUA 1
#define ACL_LOG_CTX_MULTI 2
#define ACL_LOG_CTX_MODULE 3

int ACLCheckUserCredentials(robj *username, robj *password);
int ACLAuthenticateUser(client *c, robj *username, robj *password);
unsigned long ACLGetCommandID(const char *cmdname);
void ACLClearCommandID(void);
user *ACLGetUserByName(const char *name, size_t namelen);
int ACLCheckKey(const user *u, const char *key, int keylen);
int ACLCheckPubsubChannelPerm(sds channel, list *allowed, int literal);
int ACLCheckAllUserCommandPerm(const user *u, struct redisCommand *cmd, robj **argv, int argc, int *idxptr);
int ACLCheckAllPerm(client *c, int *idxptr);
int ACLSetUser(user *u, const char *op, ssize_t oplen);
sds ACLDefaultUserFirstPassword(void);
uint64_t ACLGetCommandCategoryFlagByName(const char *name);
int ACLAppendUserForLoading(sds *argv, int argc, int *argc_err);
const char *ACLSetUserStringError(void);
int ACLLoadConfiguredUsers(void);
sds ACLDescribeUser(user *u);
void ACLLoadUsersAtStartup(void);
void addReplyCommandCategories(client *c, struct redisCommand *cmd);
user *ACLCreateUnlinkedUser();
void ACLFreeUserAndKillClients(user *u);
void addACLLogEntry(client *c, int reason, int context, int argpos, sds username, sds object);
void ACLUpdateDefaultUserPassword(sds password);

/* Sorted sets data type */

/* Input flags. */
#define ZADD_IN_NONE 0
#define ZADD_IN_INCR (1<<0)    /* Increment the score instead of setting it. */
#define ZADD_IN_NX (1<<1)      /* Don't touch elements not already existing. */
#define ZADD_IN_XX (1<<2)      /* Only touch elements already existing. */
#define ZADD_IN_GT (1<<3)      /* Only update existing when new scores are higher. */
#define ZADD_IN_LT (1<<4)      /* Only update existing when new scores are lower. */

/* Output flags. */
#define ZADD_OUT_NOP (1<<0)     /* Operation not performed because of conditionals.*/
#define ZADD_OUT_NAN (1<<1)     /* Only touch elements already existing. */
#define ZADD_OUT_ADDED (1<<2)   /* The element was new and was added. */
#define ZADD_OUT_UPDATED (1<<3) /* The element already existed, score updated. */

/* Struct to hold an inclusive/exclusive range spec by score comparison. */
typedef struct {
    double min, max;
    int minex, maxex; /* are min or max exclusive? */
} zrangespec;

/* Struct to hold an inclusive/exclusive range spec by lexicographic comparison. */
typedef struct {
    sds min, max;     /* May be set to shared.(minstring|maxstring) */
    int minex, maxex; /* are min or max exclusive? */
} zlexrangespec;

zskiplist *zslCreate(void);
void zslFree(zskiplist *zsl);
zskiplistNode *zslInsert(zskiplist *zsl, double score, sds ele);
unsigned char *zzlInsert(unsigned char *zl, sds ele, double score);
int zslDelete(zskiplist *zsl, double score, sds ele, zskiplistNode **node);
zskiplistNode *zslFirstInRange(zskiplist *zsl, zrangespec *range);
zskiplistNode *zslLastInRange(zskiplist *zsl, zrangespec *range);
double zzlGetScore(unsigned char *sptr);
void zzlNext(unsigned char *zl, unsigned char **eptr, unsigned char **sptr);
void zzlPrev(unsigned char *zl, unsigned char **eptr, unsigned char **sptr);
unsigned char *zzlFirstInRange(unsigned char *zl, zrangespec *range);
unsigned char *zzlLastInRange(unsigned char *zl, zrangespec *range);
unsigned long zsetLength(const robj *zobj);
void zsetConvert(robj *zobj, int encoding);
void zsetConvertToListpackIfNeeded(robj *zobj, size_t maxelelen);
int zsetScore(robj *zobj, sds member, double *score);
unsigned long zslGetRank(zskiplist *zsl, double score, sds o);
int zsetAdd(robj *zobj, double score, sds ele, int in_flags, int *out_flags, double *newscore);
long zsetRank(robj *zobj, sds ele, int reverse);
int zsetDel(robj *zobj, sds ele);
robj *zsetDup(robj *o);
void genericZpopCommand(client *c, robj **keyv, int keyc, int where, int emitkey, long count, int use_nested_array, int reply_nil_when_empty, int *deleted);
sds lpGetObject(unsigned char *sptr);
int zslValueGteMin(double value, zrangespec *spec);
int zslValueLteMax(double value, zrangespec *spec);
void zslFreeLexRange(zlexrangespec *spec);
int zslParseLexRange(robj *min, robj *max, zlexrangespec *spec);
unsigned char *zzlFirstInLexRange(unsigned char *zl, zlexrangespec *range);
unsigned char *zzlLastInLexRange(unsigned char *zl, zlexrangespec *range);
zskiplistNode *zslFirstInLexRange(zskiplist *zsl, zlexrangespec *range);
zskiplistNode *zslLastInLexRange(zskiplist *zsl, zlexrangespec *range);
int zzlLexValueGteMin(unsigned char *p, zlexrangespec *spec);
int zzlLexValueLteMax(unsigned char *p, zlexrangespec *spec);
int zslLexValueGteMin(sds value, zlexrangespec *spec);
int zslLexValueLteMax(sds value, zlexrangespec *spec);

/* Core functions */
int getMaxmemoryState(size_t *total, size_t *logical, size_t *tofree, float *level);
size_t freeMemoryGetNotCountedMemory();
int overMaxmemoryAfterAlloc(size_t moremem);
int processCommand(client *c);
int processPendingCommandsAndResetClient(client *c);
void setupSignalHandlers(void);
void removeSignalHandlers(void);
int createSocketAcceptHandler(socketFds *sfd, aeFileProc *accept_handler);
int changeListenPort(int port, socketFds *sfd, aeFileProc *accept_handler);
int changeBindAddr(sds *addrlist, int addrlist_len);
struct redisCommand *lookupCommand(sds name);
struct redisCommand *lookupCommandByCString(const char *s);
struct redisCommand *lookupCommandOrOriginal(sds name);
void call(client *c, int flags);
void propagate(int dbid, robj **argv, int argc, int flags);
void alsoPropagate(int dbid, robj **argv, int argc, int target);
void redisOpArrayInit(redisOpArray *oa);
void redisOpArrayFree(redisOpArray *oa);
void forceCommandPropagation(client *c, int flags);
void preventCommandPropagation(client *c);
void preventCommandAOF(client *c);
void preventCommandReplication(client *c);
void slowlogPushCurrentCommand(client *c, struct redisCommand *cmd, ustime_t duration);
int prepareForShutdown(int flags);
#ifdef __GNUC__
void _serverLog(int level, const char *fmt, ...)
    __attribute__((format(printf, 2, 3)));
#else
void _serverLog(int level, const char *fmt, ...);
#endif
void serverLogRaw(int level, const char *msg);
void serverLogFromHandler(int level, const char *msg);
void usage(void);
void updateDictResizePolicy(void);
int htNeedsResize(dict *dict);
void populateCommandTable(void);
void resetCommandTableStats(void);
void resetErrorTableStats(void);
void adjustOpenFilesLimit(void);
void incrementErrorCount(const char *fullerr, size_t namelen);
void closeListeningSockets(int unlink_unix_socket);
void updateCachedTime(int update_daylight_info);
void resetServerStats(void);
void activeDefragCycle(void);
unsigned int getLRUClock(void);
unsigned int LRU_CLOCK(void);
const char *evictPolicyToString(void);
struct redisMemOverhead *getMemoryOverheadData(void);
void freeMemoryOverheadData(struct redisMemOverhead *mh);
void checkChildrenDone(void);
int setOOMScoreAdj(int process_class);
void rejectCommandFormat(client *c, const char *fmt, ...);
void *activeDefragAlloc(void *ptr);
robj *activeDefragStringOb(robj* ob, long *defragged);
void dismissSds(sds s);
void dismissMemory(void* ptr, size_t size_hint);
void dismissMemoryInChild(void);

#define RESTART_SERVER_NONE 0
#define RESTART_SERVER_GRACEFULLY (1<<0)     /* Do proper shutdown. */
#define RESTART_SERVER_CONFIG_REWRITE (1<<1) /* CONFIG REWRITE before restart.*/
int restartServer(int flags, mstime_t delay);

/* Set data type */
robj *setTypeCreate(sds value);
int setTypeAdd(robj *subject, sds value);
int setTypeRemove(robj *subject, sds value);
int setTypeIsMember(robj *subject, sds value);
setTypeIterator *setTypeInitIterator(robj *subject);
void setTypeReleaseIterator(setTypeIterator *si);
int setTypeNext(setTypeIterator *si, sds *sdsele, int64_t *llele);
sds setTypeNextObject(setTypeIterator *si);
int setTypeRandomElement(robj *setobj, sds *sdsele, int64_t *llele);
unsigned long setTypeRandomElements(robj *set, unsigned long count, robj *aux_set);
unsigned long setTypeSize(const robj *subject);
void setTypeConvert(robj *subject, int enc);
robj *setTypeDup(robj *o);

/* Hash data type */
#define HASH_SET_TAKE_FIELD (1<<0)
#define HASH_SET_TAKE_VALUE (1<<1)
#define HASH_SET_COPY 0

void hashTypeConvert(robj *o, int enc);
void hashTypeTryConversion(robj *subject, robj **argv, int start, int end);
int hashTypeExists(robj *o, sds key);
int hashTypeDelete(robj *o, sds key);
unsigned long hashTypeLength(const robj *o);
hashTypeIterator *hashTypeInitIterator(robj *subject);
void hashTypeReleaseIterator(hashTypeIterator *hi);
int hashTypeNext(hashTypeIterator *hi);
void hashTypeCurrentFromListpack(hashTypeIterator *hi, int what,
                                 unsigned char **vstr,
                                 unsigned int *vlen,
                                 long long *vll);
sds hashTypeCurrentFromHashTable(hashTypeIterator *hi, int what);
void hashTypeCurrentObject(hashTypeIterator *hi, int what, unsigned char **vstr, unsigned int *vlen, long long *vll);
sds hashTypeCurrentObjectNewSds(hashTypeIterator *hi, int what);
robj *hashTypeLookupWriteOrCreate(client *c, robj *key);
robj *hashTypeGetValueObject(robj *o, sds field);
int hashTypeSet(robj *o, sds field, sds value, int flags);
robj *hashTypeDup(robj *o);

/* Pub / Sub */
int pubsubUnsubscribeAllChannels(client *c, int notify);
int pubsubUnsubscribeAllPatterns(client *c, int notify);
int pubsubPublishMessage(robj *channel, robj *message);
void addReplyPubsubMessage(client *c, robj *channel, robj *msg);

/* Keyspace events notification */
void notifyKeyspaceEvent(int type, char *event, robj *key, int dbid);
int keyspaceEventsStringToFlags(char *classes);
sds keyspaceEventsFlagsToString(int flags);

/* Configuration */
void loadServerConfig(char *filename, char config_from_stdin, char *options);
void appendServerSaveParams(time_t seconds, int changes);
void resetServerSaveParams(void);
struct rewriteConfigState; /* Forward declaration to export API. */
void rewriteConfigRewriteLine(struct rewriteConfigState *state, const char *option, sds line, int force);
void rewriteConfigMarkAsProcessed(struct rewriteConfigState *state, const char *option);
int rewriteConfig(char *path, int force_all);
void initConfigValues();
sds getConfigDebugInfo();

/* db.c -- Keyspace access API */
int removeExpire(redisDb *db, robj *key);
void deleteExpiredKeyAndPropagate(redisDb *db, robj *keyobj);
void propagateExpire(redisDb *db, robj *key, int lazy);
int keyIsExpired(redisDb *db, robj *key);
int expireIfNeeded(redisDb *db, robj *key);
long long getExpire(redisDb *db, robj *key);
void setExpire(client *c, redisDb *db, robj *key, long long when);
int checkAlreadyExpired(long long when);
robj *lookupKey(redisDb *db, robj *key, int flags);
robj *lookupKeyRead(redisDb *db, robj *key);
robj *lookupKeyWrite(redisDb *db, robj *key);
robj *lookupKeyReadOrReply(client *c, robj *key, robj *reply);
robj *lookupKeyWriteOrReply(client *c, robj *key, robj *reply);
robj *lookupKeyReadWithFlags(redisDb *db, robj *key, int flags);
robj *lookupKeyWriteWithFlags(redisDb *db, robj *key, int flags);
robj *objectCommandLookup(client *c, robj *key);
robj *objectCommandLookupOrReply(client *c, robj *key, robj *reply);
int objectSetLRUOrLFU(robj *val, long long lfu_freq, long long lru_idle,
                       long long lru_clock, int lru_multiplier);
#define LOOKUP_NONE 0
#define LOOKUP_NOTOUCH (1<<0)
#define LOOKUP_NONOTIFY (1<<1)
void dbAdd(redisDb *db, robj *key, robj *val);
int dbAddRDBLoad(redisDb *db, sds key, robj *val);
void dbOverwrite(redisDb *db, robj *key, robj *val);
void genericSetKey(client *c, redisDb *db, robj *key, robj *val, int keepttl, int signal);
void setKey(client *c, redisDb *db, robj *key, robj *val);
robj *dbRandomKey(redisDb *db);
int dbSyncDelete(redisDb *db, robj *key);
int dbDelete(redisDb *db, robj *key);
robj *dbUnshareStringValue(redisDb *db, robj *key, robj *o);

#define EMPTYDB_NO_FLAGS 0      /* No flags. */
#define EMPTYDB_ASYNC (1<<0)    /* Reclaim memory in another thread. */
long long emptyDb(int dbnum, int flags, void(callback)(dict*));
long long emptyDbStructure(redisDb *dbarray, int dbnum, int async, void(callback)(dict*));
void flushAllDataAndResetRDB(int flags);
long long dbTotalServerKeyCount();
dbBackup *backupDb(void);
void restoreDbBackup(dbBackup *backup);
void discardDbBackup(dbBackup *backup, int flags, void(callback)(dict*));


int selectDb(client *c, int id);
void signalModifiedKey(client *c, redisDb *db, robj *key);
void signalFlushedDb(int dbid, int async);
void scanGenericCommand(client *c, robj *o, unsigned long cursor);
int parseScanCursorOrReply(client *c, robj *o, unsigned long *cursor);
int dbAsyncDelete(redisDb *db, robj *key);
void emptyDbAsync(redisDb *db);
size_t lazyfreeGetPendingObjectsCount(void);
size_t lazyfreeGetFreedObjectsCount(void);
void lazyfreeResetStats(void);
void freeObjAsync(robj *key, robj *obj, int dbid);
void freeReplicationBacklogRefMemAsync(list *blocks, rax *index);

/* API to get key arguments from commands */
int *getKeysPrepareResult(getKeysResult *result, int numkeys);
int getKeysFromCommand(struct redisCommand *cmd, robj **argv, int argc, getKeysResult *result);
void getKeysFreeResult(getKeysResult *result);
int sintercardGetKeys(struct redisCommand *cmd,robj **argv, int argc, getKeysResult *result);
int zunionInterDiffGetKeys(struct redisCommand *cmd,robj **argv, int argc, getKeysResult *result);
int zunionInterDiffStoreGetKeys(struct redisCommand *cmd,robj **argv, int argc, getKeysResult *result);
int evalGetKeys(struct redisCommand *cmd, robj **argv, int argc, getKeysResult *result);
int sortGetKeys(struct redisCommand *cmd, robj **argv, int argc, getKeysResult *result);
int migrateGetKeys(struct redisCommand *cmd, robj **argv, int argc, getKeysResult *result);
int georadiusGetKeys(struct redisCommand *cmd, robj **argv, int argc, getKeysResult *result);
int xreadGetKeys(struct redisCommand *cmd, robj **argv, int argc, getKeysResult *result);
int memoryGetKeys(struct redisCommand *cmd, robj **argv, int argc, getKeysResult *result);
int lcsGetKeys(struct redisCommand *cmd, robj **argv, int argc, getKeysResult *result);
int lmpopGetKeys(struct redisCommand *cmd, robj **argv, int argc, getKeysResult *result);
int blmpopGetKeys(struct redisCommand *cmd, robj **argv, int argc, getKeysResult *result);
int zmpopGetKeys(struct redisCommand *cmd, robj **argv, int argc, getKeysResult *result);
int bzmpopGetKeys(struct redisCommand *cmd, robj **argv, int argc, getKeysResult *result);

unsigned short crc16(const char *buf, int len);

/* Sentinel */
void initSentinelConfig(void);
void initSentinel(void);
void sentinelTimer(void);
const char *sentinelHandleConfiguration(char **argv, int argc);
void queueSentinelConfig(sds *argv, int argc, int linenum, sds line);
void loadSentinelConfigFromQueue(void);
void sentinelIsRunning(void);
void sentinelCheckConfigFile(void);

/* redis-check-rdb & aof */
int redis_check_rdb(char *rdbfilename, FILE *fp);
int redis_check_rdb_main(int argc, char **argv, FILE *fp);
int redis_check_aof_main(int argc, char **argv);

/* Scripting */
void scriptingInit(int setup);
int ldbRemoveChild(pid_t pid);
void ldbKillForkedSessions(void);
int ldbPendingChildren(void);
sds luaCreateFunction(client *c, lua_State *lua, robj *body);
void freeLuaScriptsAsync(dict *lua_scripts);

/* Blocked clients */
void processUnblockedClients(void);
void blockClient(client *c, int btype);
void unblockClient(client *c);
void queueClientForReprocessing(client *c);
void replyToBlockedClientTimedOut(client *c);
int getTimeoutFromObjectOrReply(client *c, robj *object, mstime_t *timeout, int unit);
void disconnectAllBlockedClients(void);
void handleClientsBlockedOnKeys(void);
void signalKeyAsReady(redisDb *db, robj *key, int type);
void blockForKeys(client *c, int btype, robj **keys, int numkeys, long count, mstime_t timeout, robj *target, struct blockPos *blockpos, streamID *ids);
void updateStatsOnUnblock(client *c, long blocked_us, long reply_us);

/* timeout.c -- Blocked clients timeout and connections timeout. */
void addClientToTimeoutTable(client *c);
void removeClientFromTimeoutTable(client *c);
void handleBlockedClientsTimeout(void);
int clientsCronHandleTimeout(client *c, mstime_t now_ms);

/* expire.c -- Handling of expired keys */
void activeExpireCycle(int type);
void expireSlaveKeys(void);
void rememberSlaveKeyWithExpire(redisDb *db, robj *key);
void flushSlaveKeysWithExpireList(void);
size_t getSlaveKeyWithExpireCount(void);

/* evict.c -- maxmemory handling and LRU eviction. */
void evictionPoolAlloc(void);
#define LFU_INIT_VAL 5
unsigned long LFUGetTimeInMinutes(void);
uint8_t LFULogIncr(uint8_t value);
unsigned long LFUDecrAndReturn(robj *o);
#define EVICT_OK 0
#define EVICT_RUNNING 1
#define EVICT_FAIL 2
int performEvictions(void);


/* Keys hashing / comparison functions for dict.c hash tables. */
uint64_t dictSdsHash(const void *key);
uint64_t dictSdsCaseHash(const void *key);
int dictSdsKeyCompare(dict *d, const void *key1, const void *key2);
int dictSdsKeyCaseCompare(dict *d, const void *key1, const void *key2);
void dictSdsDestructor(dict *d, void *val);

/* Git SHA1 */
char *redisGitSHA1(void);
char *redisGitDirty(void);
uint64_t redisBuildId(void);
char *redisBuildIdString(void);

/* Commands prototypes */
void authCommand(client *c);
void pingCommand(client *c);
void echoCommand(client *c);
void commandCommand(client *c);
void setCommand(client *c);
void setnxCommand(client *c);
void setexCommand(client *c);
void psetexCommand(client *c);
void getCommand(client *c);
void getexCommand(client *c);
void getdelCommand(client *c);
void delCommand(client *c);
void unlinkCommand(client *c);
void existsCommand(client *c);
void setbitCommand(client *c);
void getbitCommand(client *c);
void bitfieldCommand(client *c);
void bitfieldroCommand(client *c);
void setrangeCommand(client *c);
void getrangeCommand(client *c);
void incrCommand(client *c);
void decrCommand(client *c);
void incrbyCommand(client *c);
void decrbyCommand(client *c);
void incrbyfloatCommand(client *c);
void selectCommand(client *c);
void swapdbCommand(client *c);
void randomkeyCommand(client *c);
void keysCommand(client *c);
void scanCommand(client *c);
void dbsizeCommand(client *c);
void lastsaveCommand(client *c);
void saveCommand(client *c);
void bgsaveCommand(client *c);
void bgrewriteaofCommand(client *c);
void shutdownCommand(client *c);
void moveCommand(client *c);
void copyCommand(client *c);
void renameCommand(client *c);
void renamenxCommand(client *c);
void lpushCommand(client *c);
void rpushCommand(client *c);
void lpushxCommand(client *c);
void rpushxCommand(client *c);
void linsertCommand(client *c);
void lpopCommand(client *c);
void rpopCommand(client *c);
void lmpopCommand(client *c);
void llenCommand(client *c);
void lindexCommand(client *c);
void lrangeCommand(client *c);
void ltrimCommand(client *c);
void typeCommand(client *c);
void lsetCommand(client *c);
void saddCommand(client *c);
void sremCommand(client *c);
void smoveCommand(client *c);
void sismemberCommand(client *c);
void smismemberCommand(client *c);
void scardCommand(client *c);
void spopCommand(client *c);
void srandmemberCommand(client *c);
void sinterCommand(client *c);
void sinterCardCommand(client *c);
void sinterstoreCommand(client *c);
void sunionCommand(client *c);
void sunionstoreCommand(client *c);
void sdiffCommand(client *c);
void sdiffstoreCommand(client *c);
void sscanCommand(client *c);
void syncCommand(client *c);
void flushdbCommand(client *c);
void flushallCommand(client *c);
void sortCommand(client *c);
void sortroCommand(client *c);
void lremCommand(client *c);
void lposCommand(client *c);
void rpoplpushCommand(client *c);
void lmoveCommand(client *c);
void infoCommand(client *c);
void mgetCommand(client *c);
void monitorCommand(client *c);
void expireCommand(client *c);
void expireatCommand(client *c);
void pexpireCommand(client *c);
void pexpireatCommand(client *c);
void getsetCommand(client *c);
void ttlCommand(client *c);
void touchCommand(client *c);
void pttlCommand(client *c);
void expiretimeCommand(client *c);
void pexpiretimeCommand(client *c);
void persistCommand(client *c);
void replicaofCommand(client *c);
void roleCommand(client *c);
void debugCommand(client *c);
void msetCommand(client *c);
void msetnxCommand(client *c);
void zaddCommand(client *c);
void zincrbyCommand(client *c);
void zrangeCommand(client *c);
void zrangebyscoreCommand(client *c);
void zrevrangebyscoreCommand(client *c);
void zrangebylexCommand(client *c);
void zrevrangebylexCommand(client *c);
void zcountCommand(client *c);
void zlexcountCommand(client *c);
void zrevrangeCommand(client *c);
void zcardCommand(client *c);
void zremCommand(client *c);
void zscoreCommand(client *c);
void zmscoreCommand(client *c);
void zremrangebyscoreCommand(client *c);
void zremrangebylexCommand(client *c);
void zpopminCommand(client *c);
void zpopmaxCommand(client *c);
void zmpopCommand(client *c);
void bzpopminCommand(client *c);
void bzpopmaxCommand(client *c);
void bzmpopCommand(client *c);
void zrandmemberCommand(client *c);
void multiCommand(client *c);
void execCommand(client *c);
void discardCommand(client *c);
void blpopCommand(client *c);
void brpopCommand(client *c);
void blmpopCommand(client *c);
void brpoplpushCommand(client *c);
void blmoveCommand(client *c);
void appendCommand(client *c);
void strlenCommand(client *c);
void zrankCommand(client *c);
void zrevrankCommand(client *c);
void hsetCommand(client *c);
void hsetnxCommand(client *c);
void hgetCommand(client *c);
void hmsetCommand(client *c);
void hmgetCommand(client *c);
void hdelCommand(client *c);
void hlenCommand(client *c);
void hstrlenCommand(client *c);
void zremrangebyrankCommand(client *c);
void zunionstoreCommand(client *c);
void zinterstoreCommand(client *c);
void zdiffstoreCommand(client *c);
void zunionCommand(client *c);
void zinterCommand(client *c);
void zinterCardCommand(client *c);
void zrangestoreCommand(client *c);
void zdiffCommand(client *c);
void zscanCommand(client *c);
void hkeysCommand(client *c);
void hvalsCommand(client *c);
void hgetallCommand(client *c);
void hexistsCommand(client *c);
void hscanCommand(client *c);
void hrandfieldCommand(client *c);
void configCommand(client *c);
void hincrbyCommand(client *c);
void hincrbyfloatCommand(client *c);
void subscribeCommand(client *c);
void unsubscribeCommand(client *c);
void psubscribeCommand(client *c);
void punsubscribeCommand(client *c);
void publishCommand(client *c);
void pubsubCommand(client *c);
void watchCommand(client *c);
void unwatchCommand(client *c);
void clusterCommand(client *c);
void restoreCommand(client *c);
void migrateCommand(client *c);
void askingCommand(client *c);
void readonlyCommand(client *c);
void readwriteCommand(client *c);
void dumpCommand(client *c);
void objectCommand(client *c);
void memoryCommand(client *c);
void clientCommand(client *c);
void helloCommand(client *c);
void evalCommand(client *c);
void evalRoCommand(client *c);
void evalShaCommand(client *c);
void evalShaRoCommand(client *c);
void scriptCommand(client *c);
void timeCommand(client *c);
void bitopCommand(client *c);
void bitcountCommand(client *c);
void bitposCommand(client *c);
void replconfCommand(client *c);
void waitCommand(client *c);
void geoencodeCommand(client *c);
void geodecodeCommand(client *c);
void georadiusbymemberCommand(client *c);
void georadiusbymemberroCommand(client *c);
void georadiusCommand(client *c);
void georadiusroCommand(client *c);
void geoaddCommand(client *c);
void geohashCommand(client *c);
void geoposCommand(client *c);
void geodistCommand(client *c);
void geosearchCommand(client *c);
void geosearchstoreCommand(client *c);
void pfselftestCommand(client *c);
void pfaddCommand(client *c);
void pfcountCommand(client *c);
void pfmergeCommand(client *c);
void pfdebugCommand(client *c);
void latencyCommand(client *c);
void moduleCommand(client *c);
void securityWarningCommand(client *c);
void xaddCommand(client *c);
void xrangeCommand(client *c);
void xrevrangeCommand(client *c);
void xlenCommand(client *c);
void xreadCommand(client *c);
void xgroupCommand(client *c);
void xsetidCommand(client *c);
void xackCommand(client *c);
void xpendingCommand(client *c);
void xclaimCommand(client *c);
void xautoclaimCommand(client *c);
void xinfoCommand(client *c);
void xdelCommand(client *c);
void xtrimCommand(client *c);
void lolwutCommand(client *c);
void aclCommand(client *c);
void stralgoCommand(client *c);
void resetCommand(client *c);
void failoverCommand(client *c);

#if defined(__GNUC__)
void *calloc(size_t count, size_t size) __attribute__ ((deprecated));
void free(void *ptr) __attribute__ ((deprecated));
void *malloc(size_t size) __attribute__ ((deprecated));
void *realloc(void *ptr, size_t size) __attribute__ ((deprecated));
#endif

/* Debugging stuff */
void _serverAssertWithInfo(const client *c, const robj *o, const char *estr, const char *file, int line);
void _serverAssert(const char *estr, const char *file, int line);
#ifdef __GNUC__
void _serverPanic(const char *file, int line, const char *msg, ...)
    __attribute__ ((format (printf, 3, 4)));
#else
void _serverPanic(const char *file, int line, const char *msg, ...);
#endif
void serverLogObjectDebugInfo(const robj *o);
void sigsegvHandler(int sig, siginfo_t *info, void *secret);
const char *getSafeInfoString(const char *s, size_t len, char **tmp);
sds genRedisInfoString(const char *section);
sds genModulesInfoString(sds info);
void enableWatchdog(int period);
void disableWatchdog(void);
void watchdogScheduleSignal(int period);
void serverLogHexDump(int level, char *descr, void *value, size_t len);
int memtest_preserving_test(unsigned long *m, size_t bytes, int passes);
void mixDigest(unsigned char *digest, void *ptr, size_t len);
void xorDigest(unsigned char *digest, void *ptr, size_t len);
int populateSingleCommand(struct redisCommand *c, char *strflags);
void populateCommandMovableKeys(struct redisCommand *cmd);
void debugDelay(int usec);
void killIOThreads(void);
void killThreads(void);
void makeThreadKillable(void);

/* Use macro for checking log level to avoid evaluating arguments in cases log
 * should be ignored due to low level. */
#define serverLog(level, ...) do {\
        if (((level)&0xff) < server.verbosity) break;\
        _serverLog(level, __VA_ARGS__);\
    } while(0)

/* TLS stuff */
void tlsInit(void);
void tlsCleanup(void);
int tlsConfigure(redisTLSContextConfig *ctx_config);

#define redisDebug(fmt, ...) \
    printf("DEBUG %s:%d > " fmt "\n", __FILE__, __LINE__, __VA_ARGS__)
#define redisDebugMark() \
    printf("-- MARK %s:%d --\n", __FILE__, __LINE__)

int iAmMaster(void);

#endif<|MERGE_RESOLUTION|>--- conflicted
+++ resolved
@@ -953,7 +953,6 @@
                                       need more reserved IDs use UINT64_MAX-1,
                                       -2, ... and so forth. */
 
-<<<<<<< HEAD
 /* Replication backlog is not separate memory, it just is one consumer of
  * the global replication buffer. This structure records the reference of
  * replication buffers. Since the replication buffer blocks may be very long,
@@ -968,12 +967,11 @@
                                   * buffer for quickly searching replication
                                   * offset on partial resynchronization. */
 } replBacklogRefReplBuf;
-=======
+
 typedef struct {
     list *clients;
     size_t mem_usage_sum;
 } clientMemUsageBucket;
->>>>>>> 2753429c
 
 typedef struct client {
     uint64_t id;            /* Client incremental unique ID. */
@@ -1062,7 +1060,6 @@
      * however we need to remember what was the old contribution of each
      * client, and in which category the client was, in order to remove it
      * before adding it the new value. */
-<<<<<<< HEAD
     uint64_t client_cron_last_memory_usage;
     int      client_cron_last_memory_type;
 
@@ -1070,14 +1067,13 @@
                                   * see the definition of replBufBlock. */
     size_t ref_block_pos;        /* Access position of referenced buffer block,
                                   * i.e. the next offset to send. */
-=======
+
     size_t last_memory_usage;
     int last_memory_type;
 
     size_t last_memory_usage_on_bucket_update;
     listNode *mem_usage_bucket_node;
     clientMemUsageBucket *mem_usage_bucket;
->>>>>>> 2753429c
 
     /* Response buffer */
     int bufpos;
@@ -2118,13 +2114,9 @@
 void rewriteClientCommandArgument(client *c, int i, robj *newval);
 void replaceClientCommandVector(client *c, int argc, robj **argv);
 void redactClientCommandArgument(client *c, int argc);
-<<<<<<< HEAD
-unsigned long getClientOutputBufferMemoryUsage(client *c);
 size_t getSlavesOutputBufferMemoryUsage(void);
-=======
 size_t getClientOutputBufferMemoryUsage(client *c);
 size_t getClientMemoryUsage(client *c, size_t *output_buffer_mem_usage);
->>>>>>> 2753429c
 int freeClientsInAsyncFreeQueue(void);
 int closeClientOnOutputBufferLimitReached(client *c, int async);
 int getClientType(client *c);
