--- conflicted
+++ resolved
@@ -3201,12 +3201,9 @@
 unsigned long evalMemory();
 dict* evalScriptsDict();
 unsigned long evalScriptsMemory();
-<<<<<<< HEAD
 uint64_t evalGetCommandFlags(client *c, uint64_t orig_flags);
 uint64_t fcallGetCommandFlags(client *c, uint64_t orig_flags);
-=======
 int isInsideYieldingLongCommand();
->>>>>>> b2061de2
 
 typedef struct luaScript {
     uint64_t flags;
