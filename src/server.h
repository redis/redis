--- conflicted
+++ resolved
@@ -933,10 +933,8 @@
     ratioDramPmemConfig dram_pmem_ratio;      /* DRAM/Persistent Memory ratio */
     double target_pmem_dram_ratio;            /* Target PMEM/DRAM ratio */
     int ratio_check_period;                   /* Period of checking ratio in Cron*/
-<<<<<<< HEAD
-=======
+
     int hashtable_on_dram;                    /* Keep hashtable always on DRAM */
->>>>>>> 073fcb5b
     /* Blocked clients */
     unsigned int bpop_blocked_clients; /* Number of clients blocked by lists */
     list *unblocked_clients; /* list of clients to unblock before next loop */
@@ -1498,10 +1496,6 @@
 int getTimeoutFromObjectOrReply(client *c, robj *object, mstime_t *timeout, int unit);
 void disconnectAllBlockedClients(void);
 
-<<<<<<< HEAD
-
-=======
->>>>>>> 073fcb5b
 /* pmem.c - Handling Persistent Memory */
 void pmemThresholdInit(void);
 void adjustPmemThresholdCycle(void);
