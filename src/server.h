--- conflicted
+++ resolved
@@ -58,11 +58,7 @@
 #endif
 
 #ifndef static_assert
-<<<<<<< HEAD
 #define static_assert(expr, literal) extern char __static_assert_failure[(expr)?1:-1]
-=======
-#define static_assert(expr, lit) extern char __static_assert_failure[(expr) ? 1:-1]
->>>>>>> a50aa29b
 #endif
 
 typedef long long mstime_t; /* millisecond time type. */
