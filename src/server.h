/*
 * Copyright (c) 2009-2012, Salvatore Sanfilippo <antirez at gmail dot com>
 * All rights reserved.
 *
 * Redistribution and use in source and binary forms, with or without
 * modification, are permitted provided that the following conditions are met:
 *
 *   * Redistributions of source code must retain the above copyright notice,
 *     this list of conditions and the following disclaimer.
 *   * Redistributions in binary form must reproduce the above copyright
 *     notice, this list of conditions and the following disclaimer in the
 *     documentation and/or other materials provided with the distribution.
 *   * Neither the name of Redis nor the names of its contributors may be used
 *     to endorse or promote products derived from this software without
 *     specific prior written permission.
 *
 * THIS SOFTWARE IS PROVIDED BY THE COPYRIGHT HOLDERS AND CONTRIBUTORS "AS IS"
 * AND ANY EXPRESS OR IMPLIED WARRANTIES, INCLUDING, BUT NOT LIMITED TO, THE
 * IMPLIED WARRANTIES OF MERCHANTABILITY AND FITNESS FOR A PARTICULAR PURPOSE
 * ARE DISCLAIMED. IN NO EVENT SHALL THE COPYRIGHT OWNER OR CONTRIBUTORS BE
 * LIABLE FOR ANY DIRECT, INDIRECT, INCIDENTAL, SPECIAL, EXEMPLARY, OR
 * CONSEQUENTIAL DAMAGES (INCLUDING, BUT NOT LIMITED TO, PROCUREMENT OF
 * SUBSTITUTE GOODS OR SERVICES; LOSS OF USE, DATA, OR PROFITS; OR BUSINESS
 * INTERRUPTION) HOWEVER CAUSED AND ON ANY THEORY OF LIABILITY, WHETHER IN
 * CONTRACT, STRICT LIABILITY, OR TORT (INCLUDING NEGLIGENCE OR OTHERWISE)
 * ARISING IN ANY WAY OUT OF THE USE OF THIS SOFTWARE, EVEN IF ADVISED OF THE
 * POSSIBILITY OF SUCH DAMAGE.
 */

#ifndef __REDIS_H
#define __REDIS_H

#include "fmacros.h"
#include "config.h"
#include "solarisfixes.h"
#include "rio.h"
#include "atomicvar.h"

#include <assert.h>
#include <stdio.h>
#include <stdlib.h>
#include <string.h>
#include <time.h>
#include <limits.h>
#include <unistd.h>
#include <errno.h>
#include <inttypes.h>
#include <pthread.h>
#include <syslog.h>
#include <netinet/in.h>
#include <sys/socket.h>
#include <lua.h>
#include <signal.h>
#include "hdr_histogram.h"

#ifdef HAVE_LIBSYSTEMD
#include <systemd/sd-daemon.h>
#endif

#ifndef static_assert
#define static_assert(expr, lit) extern char __static_assert_failure[(expr) ? 1:-1]
#endif

typedef long long mstime_t; /* millisecond time type. */
typedef long long ustime_t; /* microsecond time type. */

#include "ae.h"      /* Event driven programming library */
#include "sds.h"     /* Dynamic safe strings */
#include "dict.h"    /* Hash tables */
#include "adlist.h"  /* Linked lists */
#include "zmalloc.h" /* total memory usage aware version of malloc/free */
#include "anet.h"    /* Networking the easy way */
#include "intset.h"  /* Compact integer set structure */
#include "version.h" /* Version macro */
#include "util.h"    /* Misc functions useful in many places */
#include "latency.h" /* Latency monitor API */
#include "sparkline.h" /* ASCII graphs API */
#include "quicklist.h"  /* Lists are encoded as linked lists of
                           N-elements flat arrays */
#include "rax.h"     /* Radix tree */
#include "connection.h" /* Connection abstraction */

#define REDISMODULE_CORE 1
typedef struct redisObject robj;
#include "redismodule.h"    /* Redis modules API defines. */

/* Following includes allow test functions to be called from Redis main() */
#include "zipmap.h"
#include "ziplist.h" /* Compact list data structure */
#include "sha1.h"
#include "endianconv.h"
#include "crc64.h"

/* min/max */
#undef min
#undef max
#define min(a, b) ((a) < (b) ? (a) : (b))
#define max(a, b) ((a) > (b) ? (a) : (b))

/* Error codes */
#define C_OK                    0
#define C_ERR                   -1

/* Static server configuration */
#define CONFIG_DEFAULT_HZ        10             /* Time interrupt calls/sec. */
#define CONFIG_MIN_HZ            1
#define CONFIG_MAX_HZ            500
#define MAX_CLIENTS_PER_CLOCK_TICK 200          /* HZ is adapted based on that. */
#define CRON_DBS_PER_CALL 16
#define NET_MAX_WRITES_PER_EVENT (1024*64)
#define PROTO_SHARED_SELECT_CMDS 10
#define OBJ_SHARED_INTEGERS 10000
#define OBJ_SHARED_BULKHDR_LEN 32
#define OBJ_SHARED_HDR_STRLEN(_len_) (((_len_) < 10) ? 4 : 5) /* see shared.mbulkhdr etc. */
#define LOG_MAX_LEN    1024 /* Default maximum length of syslog messages.*/
#define AOF_REWRITE_ITEMS_PER_CMD 64
#define AOF_ANNOTATION_LINE_MAX_LEN 1024
#define CONFIG_RUN_ID_SIZE 40
#define RDB_EOF_MARK_SIZE 40
#define CONFIG_REPL_BACKLOG_MIN_SIZE (1024*16)          /* 16k */
#define CONFIG_BGSAVE_RETRY_DELAY 5 /* Wait a few secs before trying again. */
#define CONFIG_DEFAULT_PID_FILE "/var/run/redis.pid"
#define CONFIG_DEFAULT_BINDADDR_COUNT 2
#define CONFIG_DEFAULT_BINDADDR { "*", "-::*" }
#define NET_HOST_STR_LEN 256 /* Longest valid hostname */
#define NET_IP_STR_LEN 46 /* INET6_ADDRSTRLEN is 46, but we need to be sure */
#define NET_ADDR_STR_LEN (NET_IP_STR_LEN+32) /* Must be enough for ip:port */
#define NET_HOST_PORT_STR_LEN (NET_HOST_STR_LEN+32) /* Must be enough for hostname:port */
#define CONFIG_BINDADDR_MAX 16
#define CONFIG_MIN_RESERVED_FDS 32
#define CONFIG_DEFAULT_PROC_TITLE_TEMPLATE "{title} {listen-addr} {server-mode}"

/* Bucket sizes for client eviction pools. Each bucket stores clients with
 * memory usage of up to twice the size of the bucket below it. */
#define CLIENT_MEM_USAGE_BUCKET_MIN_LOG 15 /* Bucket sizes start at up to 32KB (2^15) */
#define CLIENT_MEM_USAGE_BUCKET_MAX_LOG 33 /* Bucket for largest clients: sizes above 4GB (2^32) */
#define CLIENT_MEM_USAGE_BUCKETS (1+CLIENT_MEM_USAGE_BUCKET_MAX_LOG-CLIENT_MEM_USAGE_BUCKET_MIN_LOG)

#define ACTIVE_EXPIRE_CYCLE_SLOW 0
#define ACTIVE_EXPIRE_CYCLE_FAST 1

/* Children process will exit with this status code to signal that the
 * process terminated without an error: this is useful in order to kill
 * a saving child (RDB or AOF one), without triggering in the parent the
 * write protection that is normally turned on on write errors.
 * Usually children that are terminated with SIGUSR1 will exit with this
 * special code. */
#define SERVER_CHILD_NOERROR_RETVAL    255

/* Reading copy-on-write info is sometimes expensive and may slow down child
 * processes that report it continuously. We measure the cost of obtaining it
 * and hold back additional reading based on this factor. */
#define CHILD_COW_DUTY_CYCLE           100

/* Instantaneous metrics tracking. */
#define STATS_METRIC_SAMPLES 16     /* Number of samples per metric. */
#define STATS_METRIC_COMMAND 0      /* Number of commands executed. */
#define STATS_METRIC_NET_INPUT 1    /* Bytes read to network. */
#define STATS_METRIC_NET_OUTPUT 2   /* Bytes written to network. */
#define STATS_METRIC_NET_INPUT_REPLICATION 3   /* Bytes read to network during replication. */
#define STATS_METRIC_NET_OUTPUT_REPLICATION 4   /* Bytes written to network during replication. */
#define STATS_METRIC_COUNT 5

/* Protocol and I/O related defines */
#define PROTO_IOBUF_LEN         (1024*16)  /* Generic I/O buffer size */
#define PROTO_REPLY_CHUNK_BYTES (16*1024) /* 16k output buffer */
#define PROTO_INLINE_MAX_SIZE   (1024*64) /* Max size of inline reads */
#define PROTO_MBULK_BIG_ARG     (1024*32)
#define PROTO_RESIZE_THRESHOLD  (1024*32) /* Threshold for determining whether to resize query buffer */
#define PROTO_REPLY_MIN_BYTES   (1024) /* the lower limit on reply buffer size */
#define REDIS_AUTOSYNC_BYTES (1024*1024*4) /* Sync file every 4MB. */

#define REPLY_BUFFER_DEFAULT_PEAK_RESET_TIME 5000 /* 5 seconds */

/* When configuring the server eventloop, we setup it so that the total number
 * of file descriptors we can handle are server.maxclients + RESERVED_FDS +
 * a few more to stay safe. Since RESERVED_FDS defaults to 32, we add 96
 * in order to make sure of not over provisioning more than 128 fds. */
#define CONFIG_FDSET_INCR (CONFIG_MIN_RESERVED_FDS+96)

/* OOM Score Adjustment classes. */
#define CONFIG_OOM_MASTER 0
#define CONFIG_OOM_REPLICA 1
#define CONFIG_OOM_BGCHILD 2
#define CONFIG_OOM_COUNT 3

extern int configOOMScoreAdjValuesDefaults[CONFIG_OOM_COUNT];

/* Hash table parameters */
#define HASHTABLE_MIN_FILL        10      /* Minimal hash table fill 10% */
#define HASHTABLE_MAX_LOAD_FACTOR 1.618   /* Maximum hash table load factor. */

/* Command flags. Please check the definition of struct redisCommand in this file
 * for more information about the meaning of every flag. */
#define CMD_WRITE (1ULL<<0)
#define CMD_READONLY (1ULL<<1)
#define CMD_DENYOOM (1ULL<<2)
#define CMD_MODULE (1ULL<<3)           /* Command exported by module. */
#define CMD_ADMIN (1ULL<<4)
#define CMD_PUBSUB (1ULL<<5)
#define CMD_NOSCRIPT (1ULL<<6)
#define CMD_BLOCKING (1ULL<<8)       /* Has potential to block. */
#define CMD_LOADING (1ULL<<9)
#define CMD_STALE (1ULL<<10)
#define CMD_SKIP_MONITOR (1ULL<<11)
#define CMD_SKIP_SLOWLOG (1ULL<<12)
#define CMD_ASKING (1ULL<<13)
#define CMD_FAST (1ULL<<14)
#define CMD_NO_AUTH (1ULL<<15)
#define CMD_MAY_REPLICATE (1ULL<<16)
#define CMD_SENTINEL (1ULL<<17)
#define CMD_ONLY_SENTINEL (1ULL<<18)
#define CMD_NO_MANDATORY_KEYS (1ULL<<19)
#define CMD_PROTECTED (1ULL<<20)
#define CMD_MODULE_GETKEYS (1ULL<<21)  /* Use the modules getkeys interface. */
#define CMD_MODULE_NO_CLUSTER (1ULL<<22) /* Deny on Redis Cluster. */
#define CMD_NO_ASYNC_LOADING (1ULL<<23)
#define CMD_NO_MULTI (1ULL<<24)
#define CMD_MOVABLE_KEYS (1ULL<<25) /* The legacy range spec doesn't cover all keys.
                                     * Populated by populateCommandLegacyRangeSpec. */
#define CMD_ALLOW_BUSY ((1ULL<<26))
#define CMD_MODULE_GETCHANNELS (1ULL<<27)  /* Use the modules getchannels interface. */

/* Command flags that describe ACLs categories. */
#define ACL_CATEGORY_KEYSPACE (1ULL<<0)
#define ACL_CATEGORY_READ (1ULL<<1)
#define ACL_CATEGORY_WRITE (1ULL<<2)
#define ACL_CATEGORY_SET (1ULL<<3)
#define ACL_CATEGORY_SORTEDSET (1ULL<<4)
#define ACL_CATEGORY_LIST (1ULL<<5)
#define ACL_CATEGORY_HASH (1ULL<<6)
#define ACL_CATEGORY_STRING (1ULL<<7)
#define ACL_CATEGORY_BITMAP (1ULL<<8)
#define ACL_CATEGORY_HYPERLOGLOG (1ULL<<9)
#define ACL_CATEGORY_GEO (1ULL<<10)
#define ACL_CATEGORY_STREAM (1ULL<<11)
#define ACL_CATEGORY_PUBSUB (1ULL<<12)
#define ACL_CATEGORY_ADMIN (1ULL<<13)
#define ACL_CATEGORY_FAST (1ULL<<14)
#define ACL_CATEGORY_SLOW (1ULL<<15)
#define ACL_CATEGORY_BLOCKING (1ULL<<16)
#define ACL_CATEGORY_DANGEROUS (1ULL<<17)
#define ACL_CATEGORY_CONNECTION (1ULL<<18)
#define ACL_CATEGORY_TRANSACTION (1ULL<<19)
#define ACL_CATEGORY_SCRIPTING (1ULL<<20)

/* Key-spec flags *
 * -------------- */
/* The following refer what the command actually does with the value or metadata
 * of the key, and not necessarily the user data or how it affects it.
 * Each key-spec may must have exactly one of these. Any operation that's not
 * distinctly deletion, overwrite or read-only would be marked as RW. */
#define CMD_KEY_RO (1ULL<<0)     /* Read-Only - Reads the value of the key, but
                                  * doesn't necessarily returns it. */
#define CMD_KEY_RW (1ULL<<1)     /* Read-Write - Modifies the data stored in the
                                  * value of the key or its metadata. */
#define CMD_KEY_OW (1ULL<<2)     /* Overwrite - Overwrites the data stored in
                                  * the value of the key. */
#define CMD_KEY_RM (1ULL<<3)     /* Deletes the key. */
/* The following refer to user data inside the value of the key, not the metadata
 * like LRU, type, cardinality. It refers to the logical operation on the user's
 * data (actual input strings / TTL), being used / returned / copied / changed,
 * It doesn't refer to modification or returning of metadata (like type, count,
 * presence of data). Any write that's not INSERT or DELETE, would be an UPDATE.
 * Each key-spec may have one of the writes with or without access, or none: */
#define CMD_KEY_ACCESS (1ULL<<4) /* Returns, copies or uses the user data from
                                  * the value of the key. */
#define CMD_KEY_UPDATE (1ULL<<5) /* Updates data to the value, new value may
                                  * depend on the old value. */
#define CMD_KEY_INSERT (1ULL<<6) /* Adds data to the value with no chance of
                                  * modification or deletion of existing data. */
#define CMD_KEY_DELETE (1ULL<<7) /* Explicitly deletes some content
                                  * from the value of the key. */
/* Other flags: */
#define CMD_KEY_NOT_KEY (1ULL<<8)     /* A 'fake' key that should be routed
                                       * like a key in cluster mode but is 
                                       * excluded from other key checks. */
#define CMD_KEY_INCOMPLETE (1ULL<<9)  /* Means that the keyspec might not point
                                       * out to all keys it should cover */
#define CMD_KEY_VARIABLE_FLAGS (1ULL<<10)  /* Means that some keys might have
                                            * different flags depending on arguments */

/* Key flags for when access type is unknown */
#define CMD_KEY_FULL_ACCESS (CMD_KEY_RW | CMD_KEY_ACCESS | CMD_KEY_UPDATE)

/* Channel flags share the same flag space as the key flags */
#define CMD_CHANNEL_PATTERN (1ULL<<11)     /* The argument is a channel pattern */
#define CMD_CHANNEL_SUBSCRIBE (1ULL<<12)   /* The command subscribes to channels */
#define CMD_CHANNEL_UNSUBSCRIBE (1ULL<<13) /* The command unsubscribes to channels */
#define CMD_CHANNEL_PUBLISH (1ULL<<14)     /* The command publishes to channels. */

/* AOF states */
#define AOF_OFF 0             /* AOF is off */
#define AOF_ON 1              /* AOF is on */
#define AOF_WAIT_REWRITE 2    /* AOF waits rewrite to start appending */

/* AOF return values for loadAppendOnlyFiles() and loadSingleAppendOnlyFile() */
#define AOF_OK 0
#define AOF_NOT_EXIST 1
#define AOF_EMPTY 2
#define AOF_OPEN_ERR 3
#define AOF_FAILED 4
#define AOF_TRUNCATED 5

/* RDB return values for rdbLoad. */
#define RDB_OK 0
#define RDB_NOT_EXIST 1 /* RDB file doesn't exist. */
#define RDB_FAILED 2 /* Failed to load the RDB file. */

/* Command doc flags */
#define CMD_DOC_NONE 0
#define CMD_DOC_DEPRECATED (1<<0) /* Command is deprecated */
#define CMD_DOC_SYSCMD (1<<1) /* System (internal) command */

/* Client flags */
#define CLIENT_SLAVE (1<<0)   /* This client is a replica */
#define CLIENT_MASTER (1<<1)  /* This client is a master */
#define CLIENT_MONITOR (1<<2) /* This client is a slave monitor, see MONITOR */
#define CLIENT_MULTI (1<<3)   /* This client is in a MULTI context */
#define CLIENT_BLOCKED (1<<4) /* The client is waiting in a blocking operation */
#define CLIENT_DIRTY_CAS (1<<5) /* Watched keys modified. EXEC will fail. */
#define CLIENT_CLOSE_AFTER_REPLY (1<<6) /* Close after writing entire reply. */
#define CLIENT_UNBLOCKED (1<<7) /* This client was unblocked and is stored in
                                  server.unblocked_clients */
#define CLIENT_SCRIPT (1<<8) /* This is a non connected client used by Lua */
#define CLIENT_ASKING (1<<9)     /* Client issued the ASKING command */
#define CLIENT_CLOSE_ASAP (1<<10)/* Close this client ASAP */
#define CLIENT_UNIX_SOCKET (1<<11) /* Client connected via Unix domain socket */
#define CLIENT_DIRTY_EXEC (1<<12)  /* EXEC will fail for errors while queueing */
#define CLIENT_MASTER_FORCE_REPLY (1<<13)  /* Queue replies even if is master */
#define CLIENT_FORCE_AOF (1<<14)   /* Force AOF propagation of current cmd. */
#define CLIENT_FORCE_REPL (1<<15)  /* Force replication of current cmd. */
#define CLIENT_PRE_PSYNC (1<<16)   /* Instance don't understand PSYNC. */
#define CLIENT_READONLY (1<<17)    /* Cluster client is in read-only state. */
#define CLIENT_PUBSUB (1<<18)      /* Client is in Pub/Sub mode. */
#define CLIENT_PREVENT_AOF_PROP (1<<19)  /* Don't propagate to AOF. */
#define CLIENT_PREVENT_REPL_PROP (1<<20)  /* Don't propagate to slaves. */
#define CLIENT_PREVENT_PROP (CLIENT_PREVENT_AOF_PROP|CLIENT_PREVENT_REPL_PROP)
#define CLIENT_PENDING_WRITE (1<<21) /* Client has output to send but a write
                                        handler is yet not installed. */
#define CLIENT_REPLY_OFF (1<<22)   /* Don't send replies to client. */
#define CLIENT_REPLY_SKIP_NEXT (1<<23)  /* Set CLIENT_REPLY_SKIP for next cmd */
#define CLIENT_REPLY_SKIP (1<<24)  /* Don't send just this reply. */
#define CLIENT_LUA_DEBUG (1<<25)  /* Run EVAL in debug mode. */
#define CLIENT_LUA_DEBUG_SYNC (1<<26)  /* EVAL debugging without fork() */
#define CLIENT_MODULE (1<<27) /* Non connected client used by some module. */
#define CLIENT_PROTECTED (1<<28) /* Client should not be freed for now. */
/* #define CLIENT_... (1<<29) currently unused, feel free to use in the future */
#define CLIENT_PENDING_COMMAND (1<<30) /* Indicates the client has a fully
                                        * parsed command ready for execution. */
#define CLIENT_TRACKING (1ULL<<31) /* Client enabled keys tracking in order to
                                   perform client side caching. */
#define CLIENT_TRACKING_BROKEN_REDIR (1ULL<<32) /* Target client is invalid. */
#define CLIENT_TRACKING_BCAST (1ULL<<33) /* Tracking in BCAST mode. */
#define CLIENT_TRACKING_OPTIN (1ULL<<34)  /* Tracking in opt-in mode. */
#define CLIENT_TRACKING_OPTOUT (1ULL<<35) /* Tracking in opt-out mode. */
#define CLIENT_TRACKING_CACHING (1ULL<<36) /* CACHING yes/no was given,
                                              depending on optin/optout mode. */
#define CLIENT_TRACKING_NOLOOP (1ULL<<37) /* Don't send invalidation messages
                                             about writes performed by myself.*/
#define CLIENT_IN_TO_TABLE (1ULL<<38) /* This client is in the timeout table. */
#define CLIENT_PROTOCOL_ERROR (1ULL<<39) /* Protocol error chatting with it. */
#define CLIENT_CLOSE_AFTER_COMMAND (1ULL<<40) /* Close after executing commands
                                               * and writing entire reply. */
#define CLIENT_DENY_BLOCKING (1ULL<<41) /* Indicate that the client should not be blocked.
                                           currently, turned on inside MULTI, Lua, RM_Call,
                                           and AOF client */
#define CLIENT_REPL_RDBONLY (1ULL<<42) /* This client is a replica that only wants
                                          RDB without replication buffer. */
#define CLIENT_NO_EVICT (1ULL<<43) /* This client is protected against client
                                      memory eviction. */

/* Client block type (btype field in client structure)
 * if CLIENT_BLOCKED flag is set. */
#define BLOCKED_NONE 0    /* Not blocked, no CLIENT_BLOCKED flag set. */
#define BLOCKED_LIST 1    /* BLPOP & co. */
#define BLOCKED_WAIT 2    /* WAIT for synchronous replication. */
#define BLOCKED_MODULE 3  /* Blocked by a loadable module. */
#define BLOCKED_STREAM 4  /* XREAD. */
#define BLOCKED_ZSET 5    /* BZPOP et al. */
#define BLOCKED_POSTPONE 6 /* Blocked by processCommand, re-try processing later. */
#define BLOCKED_SHUTDOWN 7 /* SHUTDOWN. */
#define BLOCKED_NUM 8      /* Number of blocked states. */

/* Client request types */
#define PROTO_REQ_INLINE 1
#define PROTO_REQ_MULTIBULK 2

/* Client classes for client limits, currently used only for
 * the max-client-output-buffer limit implementation. */
#define CLIENT_TYPE_NORMAL 0 /* Normal req-reply clients + MONITORs */
#define CLIENT_TYPE_SLAVE 1  /* Slaves. */
#define CLIENT_TYPE_PUBSUB 2 /* Clients subscribed to PubSub channels. */
#define CLIENT_TYPE_MASTER 3 /* Master. */
#define CLIENT_TYPE_COUNT 4  /* Total number of client types. */
#define CLIENT_TYPE_OBUF_COUNT 3 /* Number of clients to expose to output
                                    buffer configuration. Just the first
                                    three: normal, slave, pubsub. */

/* Slave replication state. Used in server.repl_state for slaves to remember
 * what to do next. */
typedef enum {
    REPL_STATE_NONE = 0,            /* No active replication */
    REPL_STATE_CONNECT,             /* Must connect to master */
    REPL_STATE_CONNECTING,          /* Connecting to master */
    /* --- Handshake states, must be ordered --- */
    REPL_STATE_RECEIVE_PING_REPLY,  /* Wait for PING reply */
    REPL_STATE_SEND_HANDSHAKE,      /* Send handshake sequence to master */
    REPL_STATE_RECEIVE_AUTH_REPLY,  /* Wait for AUTH reply */
    REPL_STATE_RECEIVE_PORT_REPLY,  /* Wait for REPLCONF reply */
    REPL_STATE_RECEIVE_IP_REPLY,    /* Wait for REPLCONF reply */
    REPL_STATE_RECEIVE_CAPA_REPLY,  /* Wait for REPLCONF reply */
    REPL_STATE_SEND_PSYNC,          /* Send PSYNC */
    REPL_STATE_RECEIVE_PSYNC_REPLY, /* Wait for PSYNC reply */
    /* --- End of handshake states --- */
    REPL_STATE_TRANSFER,        /* Receiving .rdb from master */
    REPL_STATE_CONNECTED,       /* Connected to master */
} repl_state;

/* The state of an in progress coordinated failover */
typedef enum {
    NO_FAILOVER = 0,        /* No failover in progress */
    FAILOVER_WAIT_FOR_SYNC, /* Waiting for target replica to catch up */
    FAILOVER_IN_PROGRESS    /* Waiting for target replica to accept
                             * PSYNC FAILOVER request. */
} failover_state;

/* State of slaves from the POV of the master. Used in client->replstate.
 * In SEND_BULK and ONLINE state the slave receives new updates
 * in its output queue. In the WAIT_BGSAVE states instead the server is waiting
 * to start the next background saving in order to send updates to it. */
#define SLAVE_STATE_WAIT_BGSAVE_START 6 /* We need to produce a new RDB file. */
#define SLAVE_STATE_WAIT_BGSAVE_END 7 /* Waiting RDB file creation to finish. */
#define SLAVE_STATE_SEND_BULK 8 /* Sending RDB file to slave. */
#define SLAVE_STATE_ONLINE 9 /* RDB file transmitted, sending just updates. */
#define SLAVE_STATE_RDB_TRANSMITTED 10 /* RDB file transmitted - This state is used only for
                                        * a replica that only wants RDB without replication buffer  */

/* Slave capabilities. */
#define SLAVE_CAPA_NONE 0
#define SLAVE_CAPA_EOF (1<<0)    /* Can parse the RDB EOF streaming format. */
#define SLAVE_CAPA_PSYNC2 (1<<1) /* Supports PSYNC2 protocol. */

/* Slave requirements */
#define SLAVE_REQ_NONE 0
#define SLAVE_REQ_RDB_EXCLUDE_DATA (1 << 0)      /* Exclude data from RDB */
#define SLAVE_REQ_RDB_EXCLUDE_FUNCTIONS (1 << 1) /* Exclude functions from RDB */
/* Mask of all bits in the slave requirements bitfield that represent non-standard (filtered) RDB requirements */
#define SLAVE_REQ_RDB_MASK (SLAVE_REQ_RDB_EXCLUDE_DATA | SLAVE_REQ_RDB_EXCLUDE_FUNCTIONS)

/* Synchronous read timeout - slave side */
#define CONFIG_REPL_SYNCIO_TIMEOUT 5

/* The default number of replication backlog blocks to trim per call. */
#define REPL_BACKLOG_TRIM_BLOCKS_PER_CALL 64

/* In order to quickly find the requested offset for PSYNC requests,
 * we index some nodes in the replication buffer linked list into a rax. */
#define REPL_BACKLOG_INDEX_PER_BLOCKS 64

/* List related stuff */
#define LIST_HEAD 0
#define LIST_TAIL 1
#define ZSET_MIN 0
#define ZSET_MAX 1

/* Sort operations */
#define SORT_OP_GET 0

/* Log levels */
#define LL_DEBUG 0
#define LL_VERBOSE 1
#define LL_NOTICE 2
#define LL_WARNING 3
#define LL_RAW (1<<10) /* Modifier to log without timestamp */

/* Supervision options */
#define SUPERVISED_NONE 0
#define SUPERVISED_AUTODETECT 1
#define SUPERVISED_SYSTEMD 2
#define SUPERVISED_UPSTART 3

/* Anti-warning macro... */
#define UNUSED(V) ((void) V)

#define ZSKIPLIST_MAXLEVEL 32 /* Should be enough for 2^64 elements */
#define ZSKIPLIST_P 0.25      /* Skiplist P = 1/4 */

/* Append only defines */
#define AOF_FSYNC_NO 0
#define AOF_FSYNC_ALWAYS 1
#define AOF_FSYNC_EVERYSEC 2

/* Replication diskless load defines */
#define REPL_DISKLESS_LOAD_DISABLED 0
#define REPL_DISKLESS_LOAD_WHEN_DB_EMPTY 1
#define REPL_DISKLESS_LOAD_SWAPDB 2

/* TLS Client Authentication */
#define TLS_CLIENT_AUTH_NO 0
#define TLS_CLIENT_AUTH_YES 1
#define TLS_CLIENT_AUTH_OPTIONAL 2

/* Sanitize dump payload */
#define SANITIZE_DUMP_NO 0
#define SANITIZE_DUMP_YES 1
#define SANITIZE_DUMP_CLIENTS 2

/* Enable protected config/command */
#define PROTECTED_ACTION_ALLOWED_NO 0
#define PROTECTED_ACTION_ALLOWED_YES 1
#define PROTECTED_ACTION_ALLOWED_LOCAL 2

/* Sets operations codes */
#define SET_OP_UNION 0
#define SET_OP_DIFF 1
#define SET_OP_INTER 2

/* oom-score-adj defines */
#define OOM_SCORE_ADJ_NO 0
#define OOM_SCORE_RELATIVE 1
#define OOM_SCORE_ADJ_ABSOLUTE 2

/* Redis maxmemory strategies. Instead of using just incremental number
 * for this defines, we use a set of flags so that testing for certain
 * properties common to multiple policies is faster. */
#define MAXMEMORY_FLAG_LRU (1<<0)
#define MAXMEMORY_FLAG_LFU (1<<1)
#define MAXMEMORY_FLAG_ALLKEYS (1<<2)
#define MAXMEMORY_FLAG_NO_SHARED_INTEGERS \
    (MAXMEMORY_FLAG_LRU|MAXMEMORY_FLAG_LFU)

#define MAXMEMORY_VOLATILE_LRU ((0<<8)|MAXMEMORY_FLAG_LRU)
#define MAXMEMORY_VOLATILE_LFU ((1<<8)|MAXMEMORY_FLAG_LFU)
#define MAXMEMORY_VOLATILE_TTL (2<<8)
#define MAXMEMORY_VOLATILE_RANDOM (3<<8)
#define MAXMEMORY_ALLKEYS_LRU ((4<<8)|MAXMEMORY_FLAG_LRU|MAXMEMORY_FLAG_ALLKEYS)
#define MAXMEMORY_ALLKEYS_LFU ((5<<8)|MAXMEMORY_FLAG_LFU|MAXMEMORY_FLAG_ALLKEYS)
#define MAXMEMORY_ALLKEYS_RANDOM ((6<<8)|MAXMEMORY_FLAG_ALLKEYS)
#define MAXMEMORY_NO_EVICTION (7<<8)

/* Units */
#define UNIT_SECONDS 0
#define UNIT_MILLISECONDS 1

/* SHUTDOWN flags */
#define SHUTDOWN_NOFLAGS 0      /* No flags. */
#define SHUTDOWN_SAVE 1         /* Force SAVE on SHUTDOWN even if no save
                                   points are configured. */
#define SHUTDOWN_NOSAVE 2       /* Don't SAVE on SHUTDOWN. */
#define SHUTDOWN_NOW 4          /* Don't wait for replicas to catch up. */
#define SHUTDOWN_FORCE 8        /* Don't let errors prevent shutdown. */

/* Command call flags, see call() function */
#define CMD_CALL_NONE 0
#define CMD_CALL_SLOWLOG (1<<0)
#define CMD_CALL_STATS (1<<1)
#define CMD_CALL_PROPAGATE_AOF (1<<2)
#define CMD_CALL_PROPAGATE_REPL (1<<3)
#define CMD_CALL_PROPAGATE (CMD_CALL_PROPAGATE_AOF|CMD_CALL_PROPAGATE_REPL)
#define CMD_CALL_FULL (CMD_CALL_SLOWLOG | CMD_CALL_STATS | CMD_CALL_PROPAGATE)
#define CMD_CALL_FROM_MODULE (1<<4)  /* From RM_Call */

/* Command propagation flags, see propagateNow() function */
#define PROPAGATE_NONE 0
#define PROPAGATE_AOF 1
#define PROPAGATE_REPL 2

/* Client pause types, larger types are more restrictive
 * pause types than smaller pause types. */
typedef enum {
    CLIENT_PAUSE_OFF = 0, /* Pause no commands */
    CLIENT_PAUSE_WRITE,   /* Pause write commands */
    CLIENT_PAUSE_ALL      /* Pause all commands */
} pause_type;

/* Client pause purposes. Each purpose has its own end time and pause type. */
typedef enum {
    PAUSE_BY_CLIENT_COMMAND = 0,
    PAUSE_DURING_SHUTDOWN,
    PAUSE_DURING_FAILOVER,
    NUM_PAUSE_PURPOSES /* This value is the number of purposes above. */
} pause_purpose;

typedef struct {
    pause_type type;
    mstime_t end;
} pause_event;

/* Ways that a clusters endpoint can be described */
typedef enum {
    CLUSTER_ENDPOINT_TYPE_IP = 0,          /* Show IP address */
    CLUSTER_ENDPOINT_TYPE_HOSTNAME,        /* Show hostname */
    CLUSTER_ENDPOINT_TYPE_UNKNOWN_ENDPOINT /* Show NULL or empty */
} cluster_endpoint_type;

/* RDB active child save type. */
#define RDB_CHILD_TYPE_NONE 0
#define RDB_CHILD_TYPE_DISK 1     /* RDB is written to disk. */
#define RDB_CHILD_TYPE_SOCKET 2   /* RDB is written to slave socket. */

/* Keyspace changes notification classes. Every class is associated with a
 * character for configuration purposes. */
#define NOTIFY_KEYSPACE (1<<0)    /* K */
#define NOTIFY_KEYEVENT (1<<1)    /* E */
#define NOTIFY_GENERIC (1<<2)     /* g */
#define NOTIFY_STRING (1<<3)      /* $ */
#define NOTIFY_LIST (1<<4)        /* l */
#define NOTIFY_SET (1<<5)         /* s */
#define NOTIFY_HASH (1<<6)        /* h */
#define NOTIFY_ZSET (1<<7)        /* z */
#define NOTIFY_EXPIRED (1<<8)     /* x */
#define NOTIFY_EVICTED (1<<9)     /* e */
#define NOTIFY_STREAM (1<<10)     /* t */
#define NOTIFY_KEY_MISS (1<<11)   /* m (Note: This one is excluded from NOTIFY_ALL on purpose) */
#define NOTIFY_LOADED (1<<12)     /* module only key space notification, indicate a key loaded from rdb */
#define NOTIFY_MODULE (1<<13)     /* d, module key space notification */
#define NOTIFY_NEW (1<<14)        /* n, new key notification */
#define NOTIFY_ALL (NOTIFY_GENERIC | NOTIFY_STRING | NOTIFY_LIST | NOTIFY_SET | NOTIFY_HASH | NOTIFY_ZSET | NOTIFY_EXPIRED | NOTIFY_EVICTED | NOTIFY_STREAM | NOTIFY_MODULE) /* A flag */

/* Using the following macro you can run code inside serverCron() with the
 * specified period, specified in milliseconds.
 * The actual resolution depends on server.hz. */
#define run_with_period(_ms_) if (((_ms_) <= 1000/server.hz) || !(server.cronloops%((_ms_)/(1000/server.hz))))

/* We can print the stacktrace, so our assert is defined this way: */
#define serverAssertWithInfo(_c,_o,_e) ((_e)?(void)0 : (_serverAssertWithInfo(_c,_o,#_e,__FILE__,__LINE__),redis_unreachable()))
#define serverAssert(_e) ((_e)?(void)0 : (_serverAssert(#_e,__FILE__,__LINE__),redis_unreachable()))
#define serverPanic(...) _serverPanic(__FILE__,__LINE__,__VA_ARGS__),redis_unreachable()

/* latency histogram per command init settings */
#define LATENCY_HISTOGRAM_MIN_VALUE 1L        /* >= 1 nanosec */
#define LATENCY_HISTOGRAM_MAX_VALUE 1000000000L  /* <= 1 secs */
#define LATENCY_HISTOGRAM_PRECISION 2  /* Maintain a value precision of 2 significant digits across LATENCY_HISTOGRAM_MIN_VALUE and LATENCY_HISTOGRAM_MAX_VALUE range.
                                        * Value quantization within the range will thus be no larger than 1/100th (or 1%) of any value.
                                        * The total size per histogram should sit around 40 KiB Bytes. */

/* Busy module flags, see busy_module_yield_flags */
#define BUSY_MODULE_YIELD_NONE (0)
#define BUSY_MODULE_YIELD_EVENTS (1<<0)
#define BUSY_MODULE_YIELD_CLIENTS (1<<1)

/*-----------------------------------------------------------------------------
 * Data types
 *----------------------------------------------------------------------------*/

/* A redis object, that is a type able to hold a string / list / set */

/* The actual Redis Object */
#define OBJ_STRING 0    /* String object. */
#define OBJ_LIST 1      /* List object. */
#define OBJ_SET 2       /* Set object. */
#define OBJ_ZSET 3      /* Sorted set object. */
#define OBJ_HASH 4      /* Hash object. */

/* The "module" object type is a special one that signals that the object
 * is one directly managed by a Redis module. In this case the value points
 * to a moduleValue struct, which contains the object value (which is only
 * handled by the module itself) and the RedisModuleType struct which lists
 * function pointers in order to serialize, deserialize, AOF-rewrite and
 * free the object.
 *
 * Inside the RDB file, module types are encoded as OBJ_MODULE followed
 * by a 64 bit module type ID, which has a 54 bits module-specific signature
 * in order to dispatch the loading to the right module, plus a 10 bits
 * encoding version. */
#define OBJ_MODULE 5    /* Module object. */
#define OBJ_STREAM 6    /* Stream object. */

/* Extract encver / signature from a module type ID. */
#define REDISMODULE_TYPE_ENCVER_BITS 10
#define REDISMODULE_TYPE_ENCVER_MASK ((1<<REDISMODULE_TYPE_ENCVER_BITS)-1)
#define REDISMODULE_TYPE_ENCVER(id) ((id) & REDISMODULE_TYPE_ENCVER_MASK)
#define REDISMODULE_TYPE_SIGN(id) (((id) & ~((uint64_t)REDISMODULE_TYPE_ENCVER_MASK)) >>REDISMODULE_TYPE_ENCVER_BITS)

/* Bit flags for moduleTypeAuxSaveFunc */
#define REDISMODULE_AUX_BEFORE_RDB (1<<0)
#define REDISMODULE_AUX_AFTER_RDB (1<<1)

struct RedisModule;
struct RedisModuleIO;
struct RedisModuleDigest;
struct RedisModuleCtx;
struct moduleLoadQueueEntry;
struct RedisModuleKeyOptCtx;
struct RedisModuleCommand;

/* Each module type implementation should export a set of methods in order
 * to serialize and deserialize the value in the RDB file, rewrite the AOF
 * log, create the digest for "DEBUG DIGEST", and free the value when a key
 * is deleted. */
typedef void *(*moduleTypeLoadFunc)(struct RedisModuleIO *io, int encver);
typedef void (*moduleTypeSaveFunc)(struct RedisModuleIO *io, void *value);
typedef int (*moduleTypeAuxLoadFunc)(struct RedisModuleIO *rdb, int encver, int when);
typedef void (*moduleTypeAuxSaveFunc)(struct RedisModuleIO *rdb, int when);
typedef void (*moduleTypeRewriteFunc)(struct RedisModuleIO *io, struct redisObject *key, void *value);
typedef void (*moduleTypeDigestFunc)(struct RedisModuleDigest *digest, void *value);
typedef size_t (*moduleTypeMemUsageFunc)(const void *value);
typedef void (*moduleTypeFreeFunc)(void *value);
typedef size_t (*moduleTypeFreeEffortFunc)(struct redisObject *key, const void *value);
typedef void (*moduleTypeUnlinkFunc)(struct redisObject *key, void *value);
typedef void *(*moduleTypeCopyFunc)(struct redisObject *fromkey, struct redisObject *tokey, const void *value);
typedef int (*moduleTypeDefragFunc)(struct RedisModuleDefragCtx *ctx, struct redisObject *key, void **value);
typedef size_t (*moduleTypeMemUsageFunc2)(struct RedisModuleKeyOptCtx *ctx, const void *value, size_t sample_size);
typedef void (*moduleTypeFreeFunc2)(struct RedisModuleKeyOptCtx *ctx, void *value);
typedef size_t (*moduleTypeFreeEffortFunc2)(struct RedisModuleKeyOptCtx *ctx, const void *value);
typedef void (*moduleTypeUnlinkFunc2)(struct RedisModuleKeyOptCtx *ctx, void *value);
typedef void *(*moduleTypeCopyFunc2)(struct RedisModuleKeyOptCtx *ctx, const void *value);


/* The module type, which is referenced in each value of a given type, defines
 * the methods and links to the module exporting the type. */
typedef struct RedisModuleType {
    uint64_t id; /* Higher 54 bits of type ID + 10 lower bits of encoding ver. */
    struct RedisModule *module;
    moduleTypeLoadFunc rdb_load;
    moduleTypeSaveFunc rdb_save;
    moduleTypeRewriteFunc aof_rewrite;
    moduleTypeMemUsageFunc mem_usage;
    moduleTypeDigestFunc digest;
    moduleTypeFreeFunc free;
    moduleTypeFreeEffortFunc free_effort;
    moduleTypeUnlinkFunc unlink;
    moduleTypeCopyFunc copy;
    moduleTypeDefragFunc defrag;
    moduleTypeAuxLoadFunc aux_load;
    moduleTypeAuxSaveFunc aux_save;
    moduleTypeMemUsageFunc2 mem_usage2;
    moduleTypeFreeEffortFunc2 free_effort2;
    moduleTypeUnlinkFunc2 unlink2;
    moduleTypeCopyFunc2 copy2;
    int aux_save_triggers;
    char name[10]; /* 9 bytes name + null term. Charset: A-Z a-z 0-9 _- */
} moduleType;

/* In Redis objects 'robj' structures of type OBJ_MODULE, the value pointer
 * is set to the following structure, referencing the moduleType structure
 * in order to work with the value, and at the same time providing a raw
 * pointer to the value, as created by the module commands operating with
 * the module type.
 *
 * So for example in order to free such a value, it is possible to use
 * the following code:
 *
 *  if (robj->type == OBJ_MODULE) {
 *      moduleValue *mt = robj->ptr;
 *      mt->type->free(mt->value);
 *      zfree(mt); // We need to release this in-the-middle struct as well.
 *  }
 */
typedef struct moduleValue {
    moduleType *type;
    void *value;
} moduleValue;

/* This structure represents a module inside the system. */
struct RedisModule {
    void *handle;   /* Module dlopen() handle. */
    char *name;     /* Module name. */
    int ver;        /* Module version. We use just progressive integers. */
    int apiver;     /* Module API version as requested during initialization.*/
    list *types;    /* Module data types. */
    list *usedby;   /* List of modules using APIs from this one. */
    list *using;    /* List of modules we use some APIs of. */
    list *filters;  /* List of filters the module has registered. */
    list *module_configs; /* List of configurations the module has registered */
    int configs_initialized; /* Have the module configurations been initialized? */
    int in_call;    /* RM_Call() nesting level */
    int in_hook;    /* Hooks callback nesting level for this module (0 or 1). */
    int options;    /* Module options and capabilities. */
    int blocked_clients;         /* Count of RedisModuleBlockedClient in this module. */
    RedisModuleInfoFunc info_cb; /* Callback for module to add INFO fields. */
    RedisModuleDefragFunc defrag_cb;    /* Callback for global data defrag. */
    struct moduleLoadQueueEntry *loadmod; /* Module load arguments for config rewrite. */
};
typedef struct RedisModule RedisModule;

/* This is a wrapper for the 'rio' streams used inside rdb.c in Redis, so that
 * the user does not have to take the total count of the written bytes nor
 * to care about error conditions. */
struct RedisModuleIO {
    size_t bytes;       /* Bytes read / written so far. */
    rio *rio;           /* Rio stream. */
    moduleType *type;   /* Module type doing the operation. */
    int error;          /* True if error condition happened. */
    struct RedisModuleCtx *ctx; /* Optional context, see RM_GetContextFromIO()*/
    struct redisObject *key;    /* Optional name of key processed */
    int dbid;            /* The dbid of the key being processed, -1 when unknown. */
};

/* Macro to initialize an IO context. Note that the 'ver' field is populated
 * inside rdb.c according to the version of the value to load. */
#define moduleInitIOContext(iovar,mtype,rioptr,keyptr,db) do { \
    iovar.rio = rioptr; \
    iovar.type = mtype; \
    iovar.bytes = 0; \
    iovar.error = 0; \
    iovar.key = keyptr; \
    iovar.dbid = db; \
    iovar.ctx = NULL; \
} while(0)

/* This is a structure used to export DEBUG DIGEST capabilities to Redis
 * modules. We want to capture both the ordered and unordered elements of
 * a data structure, so that a digest can be created in a way that correctly
 * reflects the values. See the DEBUG DIGEST command implementation for more
 * background. */
struct RedisModuleDigest {
    unsigned char o[20];    /* Ordered elements. */
    unsigned char x[20];    /* Xored elements. */
    struct redisObject *key; /* Optional name of key processed */
    int dbid;                /* The dbid of the key being processed */
};

/* Just start with a digest composed of all zero bytes. */
#define moduleInitDigestContext(mdvar) do { \
    memset(mdvar.o,0,sizeof(mdvar.o)); \
    memset(mdvar.x,0,sizeof(mdvar.x)); \
} while(0)

/* Objects encoding. Some kind of objects like Strings and Hashes can be
 * internally represented in multiple ways. The 'encoding' field of the object
 * is set to one of this fields for this object. */
#define OBJ_ENCODING_RAW 0     /* Raw representation */
#define OBJ_ENCODING_INT 1     /* Encoded as integer */
#define OBJ_ENCODING_HT 2      /* Encoded as hash table */
#define OBJ_ENCODING_ZIPMAP 3  /* No longer used: old hash encoding. */
#define OBJ_ENCODING_LINKEDLIST 4 /* No longer used: old list encoding. */
#define OBJ_ENCODING_ZIPLIST 5 /* No longer used: old list/hash/zset encoding. */
#define OBJ_ENCODING_INTSET 6  /* Encoded as intset */
#define OBJ_ENCODING_SKIPLIST 7  /* Encoded as skiplist */
#define OBJ_ENCODING_EMBSTR 8  /* Embedded sds string encoding */
#define OBJ_ENCODING_QUICKLIST 9 /* Encoded as linked list of listpacks */
#define OBJ_ENCODING_STREAM 10 /* Encoded as a radix tree of listpacks */
#define OBJ_ENCODING_LISTPACK 11 /* Encoded as a listpack */

#define LRU_BITS 24
#define LRU_CLOCK_MAX ((1<<LRU_BITS)-1) /* Max value of obj->lru */
#define LRU_CLOCK_RESOLUTION 1000 /* LRU clock resolution in ms */

#define OBJ_SHARED_REFCOUNT INT_MAX     /* Global object never destroyed. */
#define OBJ_STATIC_REFCOUNT (INT_MAX-1) /* Object allocated in the stack. */
#define OBJ_FIRST_SPECIAL_REFCOUNT OBJ_STATIC_REFCOUNT
struct redisObject {
    unsigned type:4;
    unsigned encoding:4;
    unsigned lru:LRU_BITS; /* LRU time (relative to global lru_clock) or
                            * LFU data (least significant 8 bits frequency
                            * and most significant 16 bits access time). */
    int refcount;
    void *ptr;
};

/* The a string name for an object's type as listed above
 * Native types are checked against the OBJ_STRING, OBJ_LIST, OBJ_* defines,
 * and Module types have their registered name returned. */
char *getObjectTypeName(robj*);

/* Macro used to initialize a Redis object allocated on the stack.
 * Note that this macro is taken near the structure definition to make sure
 * we'll update it when the structure is changed, to avoid bugs like
 * bug #85 introduced exactly in this way. */
#define initStaticStringObject(_var,_ptr) do { \
    _var.refcount = OBJ_STATIC_REFCOUNT; \
    _var.type = OBJ_STRING; \
    _var.encoding = OBJ_ENCODING_RAW; \
    _var.ptr = _ptr; \
} while(0)

struct evictionPoolEntry; /* Defined in evict.c */

/* This structure is used in order to represent the output buffer of a client,
 * which is actually a linked list of blocks like that, that is: client->reply. */
typedef struct clientReplyBlock {
    size_t size, used;
    char buf[];
} clientReplyBlock;

/* Replication buffer blocks is the list of replBufBlock.
 *
 * +--------------+       +--------------+       +--------------+
 * | refcount = 1 |  ...  | refcount = 0 |  ...  | refcount = 2 |
 * +--------------+       +--------------+       +--------------+
 *      |                                            /       \
 *      |                                           /         \
 *      |                                          /           \
 *  Repl Backlog                               Replia_A      Replia_B
 * 
 * Each replica or replication backlog increments only the refcount of the
 * 'ref_repl_buf_node' which it points to. So when replica walks to the next
 * node, it should first increase the next node's refcount, and when we trim
 * the replication buffer nodes, we remove node always from the head node which
 * refcount is 0. If the refcount of the head node is not 0, we must stop
 * trimming and never iterate the next node. */

/* Similar with 'clientReplyBlock', it is used for shared buffers between
 * all replica clients and replication backlog. */
typedef struct replBufBlock {
    int refcount;           /* Number of replicas or repl backlog using. */
    long long id;           /* The unique incremental number. */
    long long repl_offset;  /* Start replication offset of the block. */
    size_t size, used;
    char buf[];
} replBufBlock;

/* Opaque type for the Slot to Key API. */
typedef struct clusterSlotToKeyMapping clusterSlotToKeyMapping;

/* Redis database representation. There are multiple databases identified
 * by integers from 0 (the default database) up to the max configured
 * database. The database number is the 'id' field in the structure. */
typedef struct redisDb {
    dict *dict;                 /* The keyspace for this DB */
    dict *expires;              /* Timeout of keys with a timeout set */
    dict *blocking_keys;        /* Keys with clients waiting for data (BLPOP)*/
    dict *ready_keys;           /* Blocked keys that received a PUSH */
    dict *watched_keys;         /* WATCHED keys for MULTI/EXEC CAS */
    int id;                     /* Database ID */
    long long avg_ttl;          /* Average TTL, just for stats */
    unsigned long expires_cursor; /* Cursor of the active expire cycle. */
    list *defrag_later;         /* List of key names to attempt to defrag one by one, gradually. */
    clusterSlotToKeyMapping *slots_to_keys; /* Array of slots to keys. Only used in cluster mode (db 0). */
} redisDb;

/* forward declaration for functions ctx */
typedef struct functionsLibCtx functionsLibCtx;

/* Holding object that need to be populated during
 * rdb loading. On loading end it is possible to decide
 * whether not to set those objects on their rightful place.
 * For example: dbarray need to be set as main database on
 *              successful loading and dropped on failure. */
typedef struct rdbLoadingCtx {
    redisDb* dbarray;
    functionsLibCtx* functions_lib_ctx;
}rdbLoadingCtx;

/* Client MULTI/EXEC state */
typedef struct multiCmd {
    robj **argv;
    int argv_len;
    int argc;
    struct redisCommand *cmd;
} multiCmd;

typedef struct multiState {
    multiCmd *commands;     /* Array of MULTI commands */
    int count;              /* Total number of MULTI commands */
    int cmd_flags;          /* The accumulated command flags OR-ed together.
                               So if at least a command has a given flag, it
                               will be set in this field. */
    int cmd_inv_flags;      /* Same as cmd_flags, OR-ing the ~flags. so that it
                               is possible to know if all the commands have a
                               certain flag. */
    size_t argv_len_sums;    /* mem used by all commands arguments */
    int alloc_count;         /* total number of multiCmd struct memory reserved. */
} multiState;

/* This structure holds the blocking operation state for a client.
 * The fields used depend on client->btype. */
typedef struct blockingState {
    /* Generic fields. */
    long count;             /* Elements to pop if count was specified (BLMPOP/BZMPOP), -1 otherwise. */
    mstime_t timeout;       /* Blocking operation timeout. If UNIX current time
                             * is > timeout then the operation timed out. */

    /* BLOCKED_LIST, BLOCKED_ZSET and BLOCKED_STREAM */
    dict *keys;             /* The keys we are waiting to terminate a blocking
                             * operation such as BLPOP or XREAD. Or NULL. */
    robj *target;           /* The key that should receive the element,
                             * for BLMOVE. */
    struct blockPos {
        int wherefrom;      /* Where to pop from */
        int whereto;        /* Where to push to */
    } blockpos;              /* The positions in the src/dst lists/zsets
                             * where we want to pop/push an element
                             * for BLPOP, BRPOP, BLMOVE and BZMPOP. */

    /* BLOCK_STREAM */
    size_t xread_count;     /* XREAD COUNT option. */
    robj *xread_group;      /* XREADGROUP group name. */
    robj *xread_consumer;   /* XREADGROUP consumer name. */
    int xread_group_noack;

    /* BLOCKED_WAIT */
    int numreplicas;        /* Number of replicas we are waiting for ACK. */
    long long reploffset;   /* Replication offset to reach. */

    /* BLOCKED_MODULE */
    void *module_blocked_handle; /* RedisModuleBlockedClient structure.
                                    which is opaque for the Redis core, only
                                    handled in module.c. */
} blockingState;

/* The following structure represents a node in the server.ready_keys list,
 * where we accumulate all the keys that had clients blocked with a blocking
 * operation such as B[LR]POP, but received new data in the context of the
 * last executed command.
 *
 * After the execution of every command or script, we run this list to check
 * if as a result we should serve data to clients blocked, unblocking them.
 * Note that server.ready_keys will not have duplicates as there dictionary
 * also called ready_keys in every structure representing a Redis database,
 * where we make sure to remember if a given key was already added in the
 * server.ready_keys list. */
typedef struct readyList {
    redisDb *db;
    robj *key;
} readyList;

/* This structure represents a Redis user. This is useful for ACLs, the
 * user is associated to the connection after the connection is authenticated.
 * If there is no associated user, the connection uses the default user. */
#define USER_COMMAND_BITS_COUNT 1024    /* The total number of command bits
                                           in the user structure. The last valid
                                           command ID we can set in the user
                                           is USER_COMMAND_BITS_COUNT-1. */
#define USER_FLAG_ENABLED (1<<0)        /* The user is active. */
#define USER_FLAG_DISABLED (1<<1)       /* The user is disabled. */
#define USER_FLAG_NOPASS (1<<2)         /* The user requires no password, any
                                           provided password will work. For the
                                           default user, this also means that
                                           no AUTH is needed, and every
                                           connection is immediately
                                           authenticated. */
#define USER_FLAG_SANITIZE_PAYLOAD (1<<3)       /* The user require a deep RESTORE
                                                 * payload sanitization. */
#define USER_FLAG_SANITIZE_PAYLOAD_SKIP (1<<4)  /* The user should skip the
                                                 * deep sanitization of RESTORE
                                                 * payload. */

#define SELECTOR_FLAG_ROOT (1<<0)           /* This is the root user permission
                                             * selector. */
#define SELECTOR_FLAG_ALLKEYS (1<<1)        /* The user can mention any key. */
#define SELECTOR_FLAG_ALLCOMMANDS (1<<2)    /* The user can run all commands. */
#define SELECTOR_FLAG_ALLCHANNELS (1<<3)    /* The user can mention any Pub/Sub
                                               channel. */

typedef struct {
    sds name;       /* The username as an SDS string. */
    uint32_t flags; /* See USER_FLAG_* */
    list *passwords; /* A list of SDS valid passwords for this user. */
    list *selectors; /* A list of selectors this user validates commands
                        against. This list will always contain at least
                        one selector for backwards compatibility. */
    robj *acl_string; /* cached string represent of ACLs */
} user;

/* With multiplexing we need to take per-client state.
 * Clients are taken in a linked list. */

#define CLIENT_ID_AOF (UINT64_MAX) /* Reserved ID for the AOF client. If you
                                      need more reserved IDs use UINT64_MAX-1,
                                      -2, ... and so forth. */

/* Replication backlog is not separate memory, it just is one consumer of
 * the global replication buffer. This structure records the reference of
 * replication buffers. Since the replication buffer block list may be very long,
 * it would cost much time to search replication offset on partial resync, so
 * we use one rax tree to index some blocks every REPL_BACKLOG_INDEX_PER_BLOCKS
 * to make searching offset from replication buffer blocks list faster. */
typedef struct replBacklog {
    listNode *ref_repl_buf_node; /* Referenced node of replication buffer blocks,
                                  * see the definition of replBufBlock. */
    size_t unindexed_count;      /* The count from last creating index block. */
    rax *blocks_index;           /* The index of recorded blocks of replication
                                  * buffer for quickly searching replication
                                  * offset on partial resynchronization. */
    long long histlen;           /* Backlog actual data length */
    long long offset;            /* Replication "master offset" of first
                                  * byte in the replication backlog buffer.*/
} replBacklog;

typedef struct {
    list *clients;
    size_t mem_usage_sum;
} clientMemUsageBucket;

typedef struct client {
    uint64_t id;            /* Client incremental unique ID. */
    uint64_t flags;         /* Client flags: CLIENT_* macros. */
    connection *conn;
    int resp;               /* RESP protocol version. Can be 2 or 3. */
    redisDb *db;            /* Pointer to currently SELECTed DB. */
    robj *name;             /* As set by CLIENT SETNAME. */
    sds querybuf;           /* Buffer we use to accumulate client queries. */
    size_t qb_pos;          /* The position we have read in querybuf. */
    size_t querybuf_peak;   /* Recent (100ms or more) peak of querybuf size. */
    int argc;               /* Num of arguments of current command. */
    robj **argv;            /* Arguments of current command. */
    int argv_len;           /* Size of argv array (may be more than argc) */
    int original_argc;      /* Num of arguments of original command if arguments were rewritten. */
    robj **original_argv;   /* Arguments of original command if arguments were rewritten. */
    size_t argv_len_sum;    /* Sum of lengths of objects in argv list. */
    struct redisCommand *cmd, *lastcmd;  /* Last command executed. */
    struct redisCommand *realcmd; /* The original command that was executed by the client,
                                     Used to update error stats in case the c->cmd was modified
                                     during the command invocation (like on GEOADD for example). */
    user *user;             /* User associated with this connection. If the
                               user is set to NULL the connection can do
                               anything (admin). */
    int reqtype;            /* Request protocol type: PROTO_REQ_* */
    int multibulklen;       /* Number of multi bulk arguments left to read. */
    long bulklen;           /* Length of bulk argument in multi bulk request. */
    list *reply;            /* List of reply objects to send to the client. */
    unsigned long long reply_bytes; /* Tot bytes of objects in reply list. */
    list *deferred_reply_errors;    /* Used for module thread safe contexts. */
    size_t sentlen;         /* Amount of bytes already sent in the current
                               buffer or object being sent. */
    time_t ctime;           /* Client creation time. */
    long duration;          /* Current command duration. Used for measuring latency of blocking/non-blocking cmds */
    int slot;               /* The slot the client is executing against. Set to -1 if no slot is being used */
    time_t lastinteraction; /* Time of the last interaction, used for timeout */
    time_t obuf_soft_limit_reached_time;
    int authenticated;      /* Needed when the default user requires auth. */
    int replstate;          /* Replication state if this is a slave. */
    int repl_start_cmd_stream_on_ack; /* Install slave write handler on first ACK. */
    int repldbfd;           /* Replication DB file descriptor. */
    off_t repldboff;        /* Replication DB file offset. */
    off_t repldbsize;       /* Replication DB file size. */
    sds replpreamble;       /* Replication DB preamble. */
    long long read_reploff; /* Read replication offset if this is a master. */
    long long reploff;      /* Applied replication offset if this is a master. */
    long long repl_applied; /* Applied replication data count in querybuf, if this is a replica. */
    long long repl_ack_off; /* Replication ack offset, if this is a slave. */
    long long repl_ack_time;/* Replication ack time, if this is a slave. */
    long long repl_last_partial_write; /* The last time the server did a partial write from the RDB child pipe to this replica  */
    long long psync_initial_offset; /* FULLRESYNC reply offset other slaves
                                       copying this slave output buffer
                                       should use. */
    char replid[CONFIG_RUN_ID_SIZE+1]; /* Master replication ID (if master). */
    int slave_listening_port; /* As configured with: REPLCONF listening-port */
    char *slave_addr;       /* Optionally given by REPLCONF ip-address */
    int slave_capa;         /* Slave capabilities: SLAVE_CAPA_* bitwise OR. */
    int slave_req;          /* Slave requirements: SLAVE_REQ_* */
    multiState mstate;      /* MULTI/EXEC state */
    int btype;              /* Type of blocking op if CLIENT_BLOCKED. */
    blockingState bpop;     /* blocking state */
    long long woff;         /* Last write global replication offset. */
    list *watched_keys;     /* Keys WATCHED for MULTI/EXEC CAS */
    dict *pubsub_channels;  /* channels a client is interested in (SUBSCRIBE) */
    list *pubsub_patterns;  /* patterns a client is interested in (SUBSCRIBE) */
    dict *pubsubshard_channels;  /* shard level channels a client is interested in (SSUBSCRIBE) */
    sds peerid;             /* Cached peer ID. */
    sds sockname;           /* Cached connection target address. */
    listNode *client_list_node; /* list node in client list */
    listNode *postponed_list_node; /* list node within the postponed list */
    listNode *pending_read_list_node; /* list node in clients pending read list */
    RedisModuleUserChangedFunc auth_callback; /* Module callback to execute
                                               * when the authenticated user
                                               * changes. */
    void *auth_callback_privdata; /* Private data that is passed when the auth
                                   * changed callback is executed. Opaque for
                                   * Redis Core. */
    void *auth_module;      /* The module that owns the callback, which is used
                             * to disconnect the client if the module is
                             * unloaded for cleanup. Opaque for Redis Core.*/

    /* If this client is in tracking mode and this field is non zero,
     * invalidation messages for keys fetched by this client will be send to
     * the specified client ID. */
    uint64_t client_tracking_redirection;
    rax *client_tracking_prefixes; /* A dictionary of prefixes we are already
                                      subscribed to in BCAST mode, in the
                                      context of client side caching. */
    /* In updateClientMemUsage() we track the memory usage of
     * each client and add it to the sum of all the clients of a given type,
     * however we need to remember what was the old contribution of each
     * client, and in which category the client was, in order to remove it
     * before adding it the new value. */
    size_t last_memory_usage;
    int last_memory_type;

    listNode *mem_usage_bucket_node;
    clientMemUsageBucket *mem_usage_bucket;

    listNode *ref_repl_buf_node; /* Referenced node of replication buffer blocks,
                                  * see the definition of replBufBlock. */
    size_t ref_block_pos;        /* Access position of referenced buffer block,
                                  * i.e. the next offset to send. */

    /* list node in clients_pending_write list */
    listNode clients_pending_write_node;
    /* Response buffer */
    size_t buf_peak; /* Peak used size of buffer in last 5 sec interval. */
    mstime_t buf_peak_last_reset_time; /* keeps the last time the buffer peak value was reset */
    int bufpos;
    size_t buf_usable_size; /* Usable size of buffer. */
    char *buf;
} client;

struct saveparam {
    time_t seconds;
    int changes;
};

struct moduleLoadQueueEntry {
    sds path;
    int argc;
    robj **argv;
};

struct sentinelLoadQueueEntry {
    int argc;
    sds *argv;
    int linenum;
    sds line;
};

struct sentinelConfig {
    list *pre_monitor_cfg;
    list *monitor_cfg;
    list *post_monitor_cfg;
};

struct sharedObjectsStruct {
    robj *ok, *err, *emptybulk, *czero, *cone, *pong, *space,
    *queued, *null[4], *nullarray[4], *emptymap[4], *emptyset[4],
    *emptyarray, *wrongtypeerr, *nokeyerr, *syntaxerr, *sameobjecterr,
    *outofrangeerr, *noscripterr, *loadingerr,
    *slowevalerr, *slowscripterr, *slowmoduleerr, *bgsaveerr,
    *masterdownerr, *roslaveerr, *execaborterr, *noautherr, *noreplicaserr,
    *busykeyerr, *oomerr, *plus, *messagebulk, *pmessagebulk, *subscribebulk,
    *unsubscribebulk, *psubscribebulk, *punsubscribebulk, *del, *unlink,
    *rpop, *lpop, *lpush, *rpoplpush, *lmove, *blmove, *zpopmin, *zpopmax,
    *emptyscan, *multi, *exec, *left, *right, *hset, *srem, *xgroup, *xclaim,  
    *script, *replconf, *eval, *persist, *set, *pexpireat, *pexpire, 
    *time, *pxat, *absttl, *retrycount, *force, *justid, *entriesread,
    *lastid, *ping, *setid, *keepttl, *load, *createconsumer,
    *getack, *special_asterick, *special_equals, *default_username, *redacted,
    *ssubscribebulk,*sunsubscribebulk, *smessagebulk,
    *select[PROTO_SHARED_SELECT_CMDS],
    *integers[OBJ_SHARED_INTEGERS],
    *mbulkhdr[OBJ_SHARED_BULKHDR_LEN], /* "*<value>\r\n" */
    *bulkhdr[OBJ_SHARED_BULKHDR_LEN],  /* "$<value>\r\n" */
    *maphdr[OBJ_SHARED_BULKHDR_LEN],   /* "%<value>\r\n" */
    *sethdr[OBJ_SHARED_BULKHDR_LEN];   /* "~<value>\r\n" */
    sds minstring, maxstring;
};

/* ZSETs use a specialized version of Skiplists */
typedef struct zskiplistNode {
    sds ele;
    double score;
    struct zskiplistNode *backward;
    struct zskiplistLevel {
        struct zskiplistNode *forward;
        unsigned long span;
    } level[];
} zskiplistNode;

typedef struct zskiplist {
    struct zskiplistNode *header, *tail;
    unsigned long length;
    int level;
} zskiplist;

typedef struct zset {
    dict *dict;
    zskiplist *zsl;
} zset;

typedef struct clientBufferLimitsConfig {
    unsigned long long hard_limit_bytes;
    unsigned long long soft_limit_bytes;
    time_t soft_limit_seconds;
} clientBufferLimitsConfig;

extern clientBufferLimitsConfig clientBufferLimitsDefaults[CLIENT_TYPE_OBUF_COUNT];

/* The redisOp structure defines a Redis Operation, that is an instance of
 * a command with an argument vector, database ID, propagation target
 * (PROPAGATE_*), and command pointer.
 *
 * Currently only used to additionally propagate more commands to AOF/Replication
 * after the propagation of the executed command. */
typedef struct redisOp {
    robj **argv;
    int argc, dbid, target;
} redisOp;

/* Defines an array of Redis operations. There is an API to add to this
 * structure in an easy way.
 *
 * redisOpArrayInit();
 * redisOpArrayAppend();
 * redisOpArrayFree();
 */
typedef struct redisOpArray {
    redisOp *ops;
    int numops;
    int capacity;
} redisOpArray;

/* This structure is returned by the getMemoryOverheadData() function in
 * order to return memory overhead information. */
struct redisMemOverhead {
    size_t peak_allocated;
    size_t total_allocated;
    size_t startup_allocated;
    size_t repl_backlog;
    size_t clients_slaves;
    size_t clients_normal;
    size_t cluster_links;
    size_t aof_buffer;
    size_t lua_caches;
    size_t functions_caches;
    size_t overhead_total;
    size_t dataset;
    size_t total_keys;
    size_t bytes_per_key;
    float dataset_perc;
    float peak_perc;
    float total_frag;
    ssize_t total_frag_bytes;
    float allocator_frag;
    ssize_t allocator_frag_bytes;
    float allocator_rss;
    ssize_t allocator_rss_bytes;
    float rss_extra;
    size_t rss_extra_bytes;
    size_t num_dbs;
    struct {
        size_t dbid;
        size_t overhead_ht_main;
        size_t overhead_ht_expires;
        size_t overhead_ht_slot_to_keys;
    } *db;
};

/* Replication error behavior determines the replica behavior
 * when it receives an error over the replication stream. In
 * either case the error is logged. */
typedef enum {
    PROPAGATION_ERR_BEHAVIOR_IGNORE = 0,
    PROPAGATION_ERR_BEHAVIOR_PANIC,
    PROPAGATION_ERR_BEHAVIOR_PANIC_ON_REPLICAS
} replicationErrorBehavior;

/* This structure can be optionally passed to RDB save/load functions in
 * order to implement additional functionalities, by storing and loading
 * metadata to the RDB file.
 *
 * For example, to use select a DB at load time, useful in
 * replication in order to make sure that chained slaves (slaves of slaves)
 * select the correct DB and are able to accept the stream coming from the
 * top-level master. */
typedef struct rdbSaveInfo {
    /* Used saving and loading. */
    int repl_stream_db;  /* DB to select in server.master client. */

    /* Used only loading. */
    int repl_id_is_set;  /* True if repl_id field is set. */
    char repl_id[CONFIG_RUN_ID_SIZE+1];     /* Replication ID. */
    long long repl_offset;                  /* Replication offset. */
} rdbSaveInfo;

#define RDB_SAVE_INFO_INIT {-1,0,"0000000000000000000000000000000000000000",-1}

struct malloc_stats {
    size_t zmalloc_used;
    size_t process_rss;
    size_t allocator_allocated;
    size_t allocator_active;
    size_t allocator_resident;
};

/*-----------------------------------------------------------------------------
 * TLS Context Configuration
 *----------------------------------------------------------------------------*/

typedef struct redisTLSContextConfig {
    char *cert_file;                /* Server side and optionally client side cert file name */
    char *key_file;                 /* Private key filename for cert_file */
    char *key_file_pass;            /* Optional password for key_file */
    char *client_cert_file;         /* Certificate to use as a client; if none, use cert_file */
    char *client_key_file;          /* Private key filename for client_cert_file */
    char *client_key_file_pass;     /* Optional password for client_key_file */
    char *dh_params_file;
    char *ca_cert_file;
    char *ca_cert_dir;
    char *protocols;
    char *ciphers;
    char *ciphersuites;
    int prefer_server_ciphers;
    int session_caching;
    int session_cache_size;
    int session_cache_timeout;
} redisTLSContextConfig;

/*-----------------------------------------------------------------------------
 * AOF manifest definition
 *----------------------------------------------------------------------------*/
typedef enum {
    AOF_FILE_TYPE_BASE  = 'b', /* BASE file */
    AOF_FILE_TYPE_HIST  = 'h', /* HISTORY file */
    AOF_FILE_TYPE_INCR  = 'i', /* INCR file */
} aof_file_type;

typedef struct {
    sds           file_name;  /* file name */
    long long     file_seq;   /* file sequence */
    aof_file_type file_type;  /* file type */
} aofInfo;

typedef struct {
    aofInfo     *base_aof_info;       /* BASE file information. NULL if there is no BASE file. */
    list        *incr_aof_list;       /* INCR AOFs list. We may have multiple INCR AOF when rewrite fails. */
    list        *history_aof_list;    /* HISTORY AOF list. When the AOFRW success, The aofInfo contained in
                                         `base_aof_info` and `incr_aof_list` will be moved to this list. We
                                         will delete these AOF files when AOFRW finish. */
    long long   curr_base_file_seq;   /* The sequence number used by the current BASE file. */
    long long   curr_incr_file_seq;   /* The sequence number used by the current INCR file. */
    int         dirty;                /* 1 Indicates that the aofManifest in the memory is inconsistent with
                                         disk, we need to persist it immediately. */
} aofManifest;

/*-----------------------------------------------------------------------------
 * Global server state
 *----------------------------------------------------------------------------*/

/* AIX defines hz to __hz, we don't use this define and in order to allow
 * Redis build on AIX we need to undef it. */
#ifdef _AIX
#undef hz
#endif

#define CHILD_TYPE_NONE 0
#define CHILD_TYPE_RDB 1
#define CHILD_TYPE_AOF 2
#define CHILD_TYPE_LDB 3
#define CHILD_TYPE_MODULE 4

typedef enum childInfoType {
    CHILD_INFO_TYPE_CURRENT_INFO,
    CHILD_INFO_TYPE_AOF_COW_SIZE,
    CHILD_INFO_TYPE_RDB_COW_SIZE,
    CHILD_INFO_TYPE_MODULE_COW_SIZE
} childInfoType;

struct redisServer {
    /* General */
    pid_t pid;                  /* Main process pid. */
    pthread_t main_thread_id;         /* Main thread id */
    char *configfile;           /* Absolute config file path, or NULL */
    char *executable;           /* Absolute executable file path. */
    char **exec_argv;           /* Executable argv vector (copy). */
    int dynamic_hz;             /* Change hz value depending on # of clients. */
    int config_hz;              /* Configured HZ value. May be different than
                                   the actual 'hz' field value if dynamic-hz
                                   is enabled. */
    mode_t umask;               /* The umask value of the process on startup */
    int hz;                     /* serverCron() calls frequency in hertz */
    int in_fork_child;          /* indication that this is a fork child */
    redisDb *db;
    dict *commands;             /* Command table */
    dict *orig_commands;        /* Command table before command renaming. */
    aeEventLoop *el;
    rax *errors;                /* Errors table */
    redisAtomic unsigned int lruclock; /* Clock for LRU eviction */
    volatile sig_atomic_t shutdown_asap; /* Shutdown ordered by signal handler. */
    mstime_t shutdown_mstime;   /* Timestamp to limit graceful shutdown. */
    int last_sig_received;      /* Indicates the last SIGNAL received, if any (e.g., SIGINT or SIGTERM). */
    int shutdown_flags;         /* Flags passed to prepareForShutdown(). */
    int activerehashing;        /* Incremental rehash in serverCron() */
    int active_defrag_running;  /* Active defragmentation running (holds current scan aggressiveness) */
    char *pidfile;              /* PID file path */
    int arch_bits;              /* 32 or 64 depending on sizeof(long) */
    int cronloops;              /* Number of times the cron function run */
    char runid[CONFIG_RUN_ID_SIZE+1];  /* ID always different at every exec. */
    int sentinel_mode;          /* True if this instance is a Sentinel. */
    size_t initial_memory_usage; /* Bytes used after initialization. */
    int always_show_logo;       /* Show logo even for non-stdout logging. */
    int in_exec;                /* Are we inside EXEC? */
    int busy_module_yield_flags;         /* Are we inside a busy module? (triggered by RM_Yield). see BUSY_MODULE_YIELD_ flags. */
    const char *busy_module_yield_reply; /* When non-null, we are inside RM_Yield. */
    int core_propagates;        /* Is the core (in oppose to the module subsystem) is in charge of calling propagatePendingCommands? */
    int module_ctx_nesting;     /* moduleCreateContext() nesting level */
    char *ignore_warnings;      /* Config: warnings that should be ignored. */
    int client_pause_in_transaction; /* Was a client pause executed during this Exec? */
    int thp_enabled;                 /* If true, THP is enabled. */
    size_t page_size;                /* The page size of OS. */
    /* Modules */
    dict *moduleapi;            /* Exported core APIs dictionary for modules. */
    dict *sharedapi;            /* Like moduleapi but containing the APIs that
                                   modules share with each other. */
    dict *module_configs_queue; /* Dict that stores module configurations from .conf file until after modules are loaded during startup or arguments to loadex. */
    list *loadmodule_queue;     /* List of modules to load at startup. */
    int module_pipe[2];         /* Pipe used to awake the event loop by module threads. */
    pid_t child_pid;            /* PID of current child */
    int child_type;             /* Type of current child */
    /* Networking */
    int port;                   /* TCP listening port */
    int tls_port;               /* TLS listening port */
    int tcp_backlog;            /* TCP listen() backlog */
    char *bindaddr[CONFIG_BINDADDR_MAX]; /* Addresses we should bind to */
    int bindaddr_count;         /* Number of addresses in server.bindaddr[] */
    char *bind_source_addr;     /* Source address to bind on for outgoing connections */
    char *unixsocket;           /* UNIX socket path */
    unsigned int unixsocketperm; /* UNIX socket permission (see mode_t) */
    connListener listeners[CONN_TYPE_MAX]; /* TCP/Unix/TLS even more types */
    uint32_t socket_mark_id;    /* ID for listen socket marking */
    connListener clistener;     /* Cluster bus listener */
    list *clients;              /* List of active clients */
    list *clients_to_close;     /* Clients to close asynchronously */
    list *clients_pending_write; /* There is to write or install handler. */
    list *clients_pending_read;  /* Client has pending read socket buffers. */
    list *slaves, *monitors;    /* List of slaves and MONITORs */
    client *current_client;     /* Current client executing the command. */

    /* Stuff for client mem eviction */
    clientMemUsageBucket client_mem_usage_buckets[CLIENT_MEM_USAGE_BUCKETS];

    rax *clients_timeout_table; /* Radix tree for blocked clients timeouts. */
    long fixed_time_expire;     /* If > 0, expire keys against server.mstime. */
    int in_nested_call;         /* If > 0, in a nested call of a call */
    rax *clients_index;         /* Active clients dictionary by client ID. */
    pause_type client_pause_type;      /* True if clients are currently paused */
    list *postponed_clients;       /* List of postponed clients */
    mstime_t client_pause_end_time;    /* Time when we undo clients_paused */
    pause_event *client_pause_per_purpose[NUM_PAUSE_PURPOSES];
    char neterr[ANET_ERR_LEN];   /* Error buffer for anet.c */
    dict *migrate_cached_sockets;/* MIGRATE cached sockets */
    redisAtomic uint64_t next_client_id; /* Next client unique ID. Incremental. */
    int protected_mode;         /* Don't accept external connections. */
    int io_threads_num;         /* Number of IO threads to use. */
    int io_threads_do_reads;    /* Read and parse from IO threads? */
    int io_threads_active;      /* Is IO threads currently active? */
    long long events_processed_while_blocked; /* processEventsWhileBlocked() */
    int enable_protected_configs;    /* Enable the modification of protected configs, see PROTECTED_ACTION_ALLOWED_* */
    int enable_debug_cmd;            /* Enable DEBUG commands, see PROTECTED_ACTION_ALLOWED_* */
    int enable_module_cmd;           /* Enable MODULE commands, see PROTECTED_ACTION_ALLOWED_* */

    /* RDB / AOF loading information */
    volatile sig_atomic_t loading; /* We are loading data from disk if true */
    volatile sig_atomic_t async_loading; /* We are loading data without blocking the db being served */
    off_t loading_total_bytes;
    off_t loading_rdb_used_mem;
    off_t loading_loaded_bytes;
    time_t loading_start_time;
    off_t loading_process_events_interval_bytes;
    /* Fields used only for stats */
    time_t stat_starttime;          /* Server start time */
    long long stat_numcommands;     /* Number of processed commands */
    long long stat_numconnections;  /* Number of connections received */
    long long stat_expiredkeys;     /* Number of expired keys */
    double stat_expired_stale_perc; /* Percentage of keys probably expired */
    long long stat_expired_time_cap_reached_count; /* Early expire cycle stops.*/
    long long stat_expire_cycle_time_used; /* Cumulative microseconds used. */
    long long stat_evictedkeys;     /* Number of evicted keys (maxmemory) */
    long long stat_evictedclients;  /* Number of evicted clients */
    long long stat_total_eviction_exceeded_time;  /* Total time over the memory limit, unit us */
    monotime stat_last_eviction_exceeded_time;  /* Timestamp of current eviction start, unit us */
    long long stat_keyspace_hits;   /* Number of successful lookups of keys */
    long long stat_keyspace_misses; /* Number of failed lookups of keys */
    long long stat_active_defrag_hits;      /* number of allocations moved */
    long long stat_active_defrag_misses;    /* number of allocations scanned but not moved */
    long long stat_active_defrag_key_hits;  /* number of keys with moved allocations */
    long long stat_active_defrag_key_misses;/* number of keys scanned and not moved */
    long long stat_active_defrag_scanned;   /* number of dictEntries scanned */
    long long stat_total_active_defrag_time; /* Total time memory fragmentation over the limit, unit us */
    monotime stat_last_active_defrag_time; /* Timestamp of current active defrag start */
    size_t stat_peak_memory;        /* Max used memory record */
    long long stat_aof_rewrites;    /* number of aof file rewrites performed */
    long long stat_aofrw_consecutive_failures; /* The number of consecutive failures of aofrw */
    long long stat_rdb_saves;       /* number of rdb saves performed */
    long long stat_fork_time;       /* Time needed to perform latest fork() */
    double stat_fork_rate;          /* Fork rate in GB/sec. */
    long long stat_total_forks;     /* Total count of fork. */
    long long stat_rejected_conn;   /* Clients rejected because of maxclients */
    long long stat_sync_full;       /* Number of full resyncs with slaves. */
    long long stat_sync_partial_ok; /* Number of accepted PSYNC requests. */
    long long stat_sync_partial_err;/* Number of unaccepted PSYNC requests. */
    list *slowlog;                  /* SLOWLOG list of commands */
    long long slowlog_entry_id;     /* SLOWLOG current entry ID */
    long long slowlog_log_slower_than; /* SLOWLOG time limit (to get logged) */
    unsigned long slowlog_max_len;     /* SLOWLOG max number of items logged */
    struct malloc_stats cron_malloc_stats; /* sampled in serverCron(). */
    redisAtomic long long stat_net_input_bytes; /* Bytes read from network. */
    redisAtomic long long stat_net_output_bytes; /* Bytes written to network. */
    redisAtomic long long stat_net_repl_input_bytes; /* Bytes read during replication, added to stat_net_input_bytes in 'info'. */
    redisAtomic long long stat_net_repl_output_bytes; /* Bytes written during replication, added to stat_net_output_bytes in 'info'. */
    size_t stat_current_cow_peak;   /* Peak size of copy on write bytes. */
    size_t stat_current_cow_bytes;  /* Copy on write bytes while child is active. */
    monotime stat_current_cow_updated;  /* Last update time of stat_current_cow_bytes */
    size_t stat_current_save_keys_processed;  /* Processed keys while child is active. */
    size_t stat_current_save_keys_total;  /* Number of keys when child started. */
    size_t stat_rdb_cow_bytes;      /* Copy on write bytes during RDB saving. */
    size_t stat_aof_cow_bytes;      /* Copy on write bytes during AOF rewrite. */
    size_t stat_module_cow_bytes;   /* Copy on write bytes during module fork. */
    double stat_module_progress;   /* Module save progress. */
    size_t stat_clients_type_memory[CLIENT_TYPE_COUNT];/* Mem usage by type */
    size_t stat_cluster_links_memory; /* Mem usage by cluster links */
    long long stat_unexpected_error_replies; /* Number of unexpected (aof-loading, replica to master, etc.) error replies */
    long long stat_total_error_replies; /* Total number of issued error replies ( command + rejected errors ) */
    long long stat_dump_payload_sanitizations; /* Number deep dump payloads integrity validations. */
    long long stat_io_reads_processed; /* Number of read events processed by IO / Main threads */
    long long stat_io_writes_processed; /* Number of write events processed by IO / Main threads */
    redisAtomic long long stat_total_reads_processed; /* Total number of read events processed */
    redisAtomic long long stat_total_writes_processed; /* Total number of write events processed */
    /* The following two are used to track instantaneous metrics, like
     * number of operations per second, network traffic. */
    struct {
        long long last_sample_time; /* Timestamp of last sample in ms */
        long long last_sample_count;/* Count in last sample */
        long long samples[STATS_METRIC_SAMPLES];
        int idx;
    } inst_metric[STATS_METRIC_COUNT];
    long long stat_reply_buffer_shrinks; /* Total number of output buffer shrinks */
    long long stat_reply_buffer_expands; /* Total number of output buffer expands */

    /* Configuration */
    int verbosity;                  /* Loglevel in redis.conf */
    int maxidletime;                /* Client timeout in seconds */
    int tcpkeepalive;               /* Set SO_KEEPALIVE if non-zero. */
    int active_expire_enabled;      /* Can be disabled for testing purposes. */
    int active_expire_effort;       /* From 1 (default) to 10, active effort. */
    int active_defrag_enabled;
    int sanitize_dump_payload;      /* Enables deep sanitization for ziplist and listpack in RDB and RESTORE. */
    int skip_checksum_validation;   /* Disable checksum validation for RDB and RESTORE payload. */
    int jemalloc_bg_thread;         /* Enable jemalloc background thread */
    size_t active_defrag_ignore_bytes; /* minimum amount of fragmentation waste to start active defrag */
    int active_defrag_threshold_lower; /* minimum percentage of fragmentation to start active defrag */
    int active_defrag_threshold_upper; /* maximum percentage of fragmentation at which we use maximum effort */
    int active_defrag_cycle_min;       /* minimal effort for defrag in CPU percentage */
    int active_defrag_cycle_max;       /* maximal effort for defrag in CPU percentage */
    unsigned long active_defrag_max_scan_fields; /* maximum number of fields of set/hash/zset/list to process from within the main dict scan */
    size_t client_max_querybuf_len; /* Limit for client query buffer length */
    int dbnum;                      /* Total number of configured DBs */
    int supervised;                 /* 1 if supervised, 0 otherwise. */
    int supervised_mode;            /* See SUPERVISED_* */
    int daemonize;                  /* True if running as a daemon */
    int set_proc_title;             /* True if change proc title */
    char *proc_title_template;      /* Process title template format */
    clientBufferLimitsConfig client_obuf_limits[CLIENT_TYPE_OBUF_COUNT];
    int pause_cron;                 /* Don't run cron tasks (debug) */
    int latency_tracking_enabled;   /* 1 if extended latency tracking is enabled, 0 otherwise. */
    double *latency_tracking_info_percentiles; /* Extended latency tracking info output percentile list configuration. */
    int latency_tracking_info_percentiles_len;
    /* AOF persistence */
    int aof_enabled;                /* AOF configuration */
    int aof_state;                  /* AOF_(ON|OFF|WAIT_REWRITE) */
    int aof_fsync;                  /* Kind of fsync() policy */
    char *aof_filename;             /* Basename of the AOF file and manifest file */
    char *aof_dirname;              /* Name of the AOF directory */
    int aof_no_fsync_on_rewrite;    /* Don't fsync if a rewrite is in prog. */
    int aof_rewrite_perc;           /* Rewrite AOF if % growth is > M and... */
    off_t aof_rewrite_min_size;     /* the AOF file is at least N bytes. */
    off_t aof_rewrite_base_size;    /* AOF size on latest startup or rewrite. */
    off_t aof_current_size;         /* AOF current size (Including BASE + INCRs). */
    off_t aof_last_incr_size;       /* The size of the latest incr AOF. */
    off_t aof_fsync_offset;         /* AOF offset which is already synced to disk. */
    int aof_flush_sleep;            /* Micros to sleep before flush. (used by tests) */
    int aof_rewrite_scheduled;      /* Rewrite once BGSAVE terminates. */
    sds aof_buf;      /* AOF buffer, written before entering the event loop */
    int aof_fd;       /* File descriptor of currently selected AOF file */
    int aof_selected_db; /* Currently selected DB in AOF */
    time_t aof_flush_postponed_start; /* UNIX time of postponed AOF flush */
    time_t aof_last_fsync;            /* UNIX time of last fsync() */
    time_t aof_rewrite_time_last;   /* Time used by last AOF rewrite run. */
    time_t aof_rewrite_time_start;  /* Current AOF rewrite start time. */
    time_t aof_cur_timestamp;       /* Current record timestamp in AOF */
    int aof_timestamp_enabled;      /* Enable record timestamp in AOF */
    int aof_lastbgrewrite_status;   /* C_OK or C_ERR */
    unsigned long aof_delayed_fsync;  /* delayed AOF fsync() counter */
    int aof_rewrite_incremental_fsync;/* fsync incrementally while aof rewriting? */
    int rdb_save_incremental_fsync;   /* fsync incrementally while rdb saving? */
    int aof_last_write_status;      /* C_OK or C_ERR */
    int aof_last_write_errno;       /* Valid if aof write/fsync status is ERR */
    int aof_load_truncated;         /* Don't stop on unexpected AOF EOF. */
    int aof_use_rdb_preamble;       /* Specify base AOF to use RDB encoding on AOF rewrites. */
    redisAtomic int aof_bio_fsync_status; /* Status of AOF fsync in bio job. */
    redisAtomic int aof_bio_fsync_errno;  /* Errno of AOF fsync in bio job. */
    aofManifest *aof_manifest;       /* Used to track AOFs. */
    int aof_disable_auto_gc;         /* If disable automatically deleting HISTORY type AOFs?
                                        default no. (for testings). */

    /* RDB persistence */
    long long dirty;                /* Changes to DB from the last save */
    long long dirty_before_bgsave;  /* Used to restore dirty on failed BGSAVE */
    long long rdb_last_load_keys_expired;  /* number of expired keys when loading RDB */
    long long rdb_last_load_keys_loaded;   /* number of loaded keys when loading RDB */
    struct saveparam *saveparams;   /* Save points array for RDB */
    int saveparamslen;              /* Number of saving points */
    char *rdb_filename;             /* Name of RDB file */
    int rdb_compression;            /* Use compression in RDB? */
    int rdb_checksum;               /* Use RDB checksum? */
    int rdb_del_sync_files;         /* Remove RDB files used only for SYNC if
                                       the instance does not use persistence. */
    time_t lastsave;                /* Unix time of last successful save */
    time_t lastbgsave_try;          /* Unix time of last attempted bgsave */
    time_t rdb_save_time_last;      /* Time used by last RDB save run. */
    time_t rdb_save_time_start;     /* Current RDB save start time. */
    int rdb_bgsave_scheduled;       /* BGSAVE when possible if true. */
    int rdb_child_type;             /* Type of save by active child. */
    int lastbgsave_status;          /* C_OK or C_ERR */
    int stop_writes_on_bgsave_err;  /* Don't allow writes if can't BGSAVE */
    int rdb_pipe_read;              /* RDB pipe used to transfer the rdb data */
                                    /* to the parent process in diskless repl. */
    int rdb_child_exit_pipe;        /* Used by the diskless parent allow child exit. */
    connection **rdb_pipe_conns;    /* Connections which are currently the */
    int rdb_pipe_numconns;          /* target of diskless rdb fork child. */
    int rdb_pipe_numconns_writing;  /* Number of rdb conns with pending writes. */
    char *rdb_pipe_buff;            /* In diskless replication, this buffer holds data */
    int rdb_pipe_bufflen;           /* that was read from the rdb pipe. */
    int rdb_key_save_delay;         /* Delay in microseconds between keys while
                                     * writing the RDB. (for testings). negative
                                     * value means fractions of microseconds (on average). */
    int key_load_delay;             /* Delay in microseconds between keys while
                                     * loading aof or rdb. (for testings). negative
                                     * value means fractions of microseconds (on average). */
    /* Pipe and data structures for child -> parent info sharing. */
    int child_info_pipe[2];         /* Pipe used to write the child_info_data. */
    int child_info_nread;           /* Num of bytes of the last read from pipe */
    /* Propagation of commands in AOF / replication */
    redisOpArray also_propagate;    /* Additional command to propagate. */
    int replication_allowed;        /* Are we allowed to replicate? */
    /* Logging */
    char *logfile;                  /* Path of log file */
    int syslog_enabled;             /* Is syslog enabled? */
    char *syslog_ident;             /* Syslog ident */
    int syslog_facility;            /* Syslog facility */
    int crashlog_enabled;           /* Enable signal handler for crashlog.
                                     * disable for clean core dumps. */
    int memcheck_enabled;           /* Enable memory check on crash. */
    int use_exit_on_panic;          /* Use exit() on panic and assert rather than
                                     * abort(). useful for Valgrind. */
    /* Shutdown */
    int shutdown_timeout;           /* Graceful shutdown time limit in seconds. */
    int shutdown_on_sigint;         /* Shutdown flags configured for SIGINT. */
    int shutdown_on_sigterm;        /* Shutdown flags configured for SIGTERM. */

    /* Replication (master) */
    char replid[CONFIG_RUN_ID_SIZE+1];  /* My current replication ID. */
    char replid2[CONFIG_RUN_ID_SIZE+1]; /* replid inherited from master*/
    long long master_repl_offset;   /* My current replication offset */
    long long second_replid_offset; /* Accept offsets up to this for replid2. */
    int slaveseldb;                 /* Last SELECTed DB in replication output */
    int repl_ping_slave_period;     /* Master pings the slave every N seconds */
    replBacklog *repl_backlog;      /* Replication backlog for partial syncs */
    long long repl_backlog_size;    /* Backlog circular buffer size */
    time_t repl_backlog_time_limit; /* Time without slaves after the backlog
                                       gets released. */
    time_t repl_no_slaves_since;    /* We have no slaves since that time.
                                       Only valid if server.slaves len is 0. */
    int repl_min_slaves_to_write;   /* Min number of slaves to write. */
    int repl_min_slaves_max_lag;    /* Max lag of <count> slaves to write. */
    int repl_good_slaves_count;     /* Number of slaves with lag <= max_lag. */
    int repl_diskless_sync;         /* Master send RDB to slaves sockets directly. */
    int repl_diskless_load;         /* Slave parse RDB directly from the socket.
                                     * see REPL_DISKLESS_LOAD_* enum */
    int repl_diskless_sync_delay;   /* Delay to start a diskless repl BGSAVE. */
    int repl_diskless_sync_max_replicas;/* Max replicas for diskless repl BGSAVE
                                         * delay (start sooner if they all connect). */
    size_t repl_buffer_mem;         /* The memory of replication buffer. */
    list *repl_buffer_blocks;       /* Replication buffers blocks list
                                     * (serving replica clients and repl backlog) */
    /* Replication (slave) */
    char *masteruser;               /* AUTH with this user and masterauth with master */
    sds masterauth;                 /* AUTH with this password with master */
    char *masterhost;               /* Hostname of master */
    int masterport;                 /* Port of master */
    int repl_timeout;               /* Timeout after N seconds of master idle */
    client *master;     /* Client that is master for this slave */
    client *cached_master; /* Cached master to be reused for PSYNC. */
    int repl_syncio_timeout; /* Timeout for synchronous I/O calls */
    int repl_state;          /* Replication status if the instance is a slave */
    off_t repl_transfer_size; /* Size of RDB to read from master during sync. */
    off_t repl_transfer_read; /* Amount of RDB read from master during sync. */
    off_t repl_transfer_last_fsync_off; /* Offset when we fsync-ed last time. */
    connection *repl_transfer_s;     /* Slave -> Master SYNC connection */
    int repl_transfer_fd;    /* Slave -> Master SYNC temp file descriptor */
    char *repl_transfer_tmpfile; /* Slave-> master SYNC temp file name */
    time_t repl_transfer_lastio; /* Unix time of the latest read, for timeout */
    int repl_serve_stale_data; /* Serve stale data when link is down? */
    int repl_slave_ro;          /* Slave is read only? */
    int repl_slave_ignore_maxmemory;    /* If true slaves do not evict. */
    time_t repl_down_since; /* Unix time at which link with master went down */
    int repl_disable_tcp_nodelay;   /* Disable TCP_NODELAY after SYNC? */
    int slave_priority;             /* Reported in INFO and used by Sentinel. */
    int replica_announced;          /* If true, replica is announced by Sentinel */
    int slave_announce_port;        /* Give the master this listening port. */
    char *slave_announce_ip;        /* Give the master this ip address. */
    int propagation_error_behavior; /* Configures the behavior of the replica
                                     * when it receives an error on the replication stream */
    int repl_ignore_disk_write_error;   /* Configures whether replicas panic when unable to
                                         * persist writes to AOF. */
    /* The following two fields is where we store master PSYNC replid/offset
     * while the PSYNC is in progress. At the end we'll copy the fields into
     * the server->master client structure. */
    char master_replid[CONFIG_RUN_ID_SIZE+1];  /* Master PSYNC runid. */
    long long master_initial_offset;           /* Master PSYNC offset. */
    int repl_slave_lazy_flush;          /* Lazy FLUSHALL before loading DB? */
    /* Synchronous replication. */
    list *clients_waiting_acks;         /* Clients waiting in WAIT command. */
    int get_ack_from_slaves;            /* If true we send REPLCONF GETACK. */
    /* Limits */
    unsigned int maxclients;            /* Max number of simultaneous clients */
    unsigned long long maxmemory;   /* Max number of memory bytes to use */
    ssize_t maxmemory_clients;       /* Memory limit for total client buffers */
    int maxmemory_policy;           /* Policy for key eviction */
    int maxmemory_samples;          /* Precision of random sampling */
    int maxmemory_eviction_tenacity;/* Aggressiveness of eviction processing */
    int lfu_log_factor;             /* LFU logarithmic counter factor. */
    int lfu_decay_time;             /* LFU counter decay factor. */
    long long proto_max_bulk_len;   /* Protocol bulk length maximum size. */
    int oom_score_adj_values[CONFIG_OOM_COUNT];   /* Linux oom_score_adj configuration */
    int oom_score_adj;                            /* If true, oom_score_adj is managed */
    int disable_thp;                              /* If true, disable THP by syscall */
    /* Blocked clients */
    unsigned int blocked_clients;   /* # of clients executing a blocking cmd.*/
    unsigned int blocked_clients_by_type[BLOCKED_NUM];
    list *unblocked_clients; /* list of clients to unblock before next loop */
    list *ready_keys;        /* List of readyList structures for BLPOP & co */
    /* Client side caching. */
    unsigned int tracking_clients;  /* # of clients with tracking enabled.*/
    size_t tracking_table_max_keys; /* Max number of keys in tracking table. */
    list *tracking_pending_keys; /* tracking invalidation keys pending to flush */
    /* Sort parameters - qsort_r() is only available under BSD so we
     * have to take this state global, in order to pass it to sortCompare() */
    int sort_desc;
    int sort_alpha;
    int sort_bypattern;
    int sort_store;
    /* Zip structure config, see redis.conf for more information  */
    size_t hash_max_listpack_entries;
    size_t hash_max_listpack_value;
    size_t set_max_intset_entries;
    size_t zset_max_listpack_entries;
    size_t zset_max_listpack_value;
    size_t hll_sparse_max_bytes;
    size_t stream_node_max_bytes;
    long long stream_node_max_entries;
    /* List parameters */
    int list_max_listpack_size;
    int list_compress_depth;
    /* time cache */
    redisAtomic time_t unixtime; /* Unix time sampled every cron cycle. */
    time_t timezone;            /* Cached timezone. As set by tzset(). */
    int daylight_active;        /* Currently in daylight saving time. */
    mstime_t mstime;            /* 'unixtime' in milliseconds. */
    ustime_t ustime;            /* 'unixtime' in microseconds. */
    size_t blocking_op_nesting; /* Nesting level of blocking operation, used to reset blocked_last_cron. */
    long long blocked_last_cron; /* Indicate the mstime of the last time we did cron jobs from a blocking operation */
    /* Pubsub */
    dict *pubsub_channels;  /* Map channels to list of subscribed clients */
    dict *pubsub_patterns;  /* A dict of pubsub_patterns */
    int notify_keyspace_events; /* Events to propagate via Pub/Sub. This is an
                                   xor of NOTIFY_... flags. */
    dict *pubsubshard_channels;  /* Map shard channels to list of subscribed clients */
    /* Cluster */
    int cluster_enabled;      /* Is cluster enabled? */
    int cluster_port;         /* Set the cluster port for a node. */
    mstime_t cluster_node_timeout; /* Cluster node timeout. */
    char *cluster_configfile; /* Cluster auto-generated config file name. */
    struct clusterState *cluster;  /* State of the cluster */
    int cluster_migration_barrier; /* Cluster replicas migration barrier. */
    int cluster_allow_replica_migration; /* Automatic replica migrations to orphaned masters and from empty masters */
    int cluster_slave_validity_factor; /* Slave max data age for failover. */
    int cluster_require_full_coverage; /* If true, put the cluster down if
                                          there is at least an uncovered slot.*/
    int cluster_slave_no_failover;  /* Prevent slave from starting a failover
                                       if the master is in failure state. */
    char *cluster_announce_ip;  /* IP address to announce on cluster bus. */
    char *cluster_announce_hostname;  /* hostname to announce on cluster bus. */
    int cluster_preferred_endpoint_type; /* Use the announced hostname when available. */
    int cluster_announce_port;     /* base port to announce on cluster bus. */
    int cluster_announce_tls_port; /* TLS port to announce on cluster bus. */
    int cluster_announce_bus_port; /* bus port to announce on cluster bus. */
    int cluster_module_flags;      /* Set of flags that Redis modules are able
                                      to set in order to suppress certain
                                      native Redis Cluster features. Check the
                                      REDISMODULE_CLUSTER_FLAG_*. */
    int cluster_allow_reads_when_down; /* Are reads allowed when the cluster
                                        is down? */
    int cluster_config_file_lock_fd;   /* cluster config fd, will be flock */
    unsigned long long cluster_link_sendbuf_limit_bytes;  /* Memory usage limit on individual link send buffers*/
    int cluster_drop_packet_filter; /* Debug config that allows tactically
                                   * dropping packets of a specific type */
    /* Scripting */
    client *script_caller;       /* The client running script right now, or NULL */
    mstime_t busy_reply_threshold;  /* Script / module timeout in milliseconds */
    int pre_command_oom_state;         /* OOM before command (script?) was started */
    int script_disable_deny_script;    /* Allow running commands marked "no-script" inside a script. */
    /* Lazy free */
    int lazyfree_lazy_eviction;
    int lazyfree_lazy_expire;
    int lazyfree_lazy_server_del;
    int lazyfree_lazy_user_del;
    int lazyfree_lazy_user_flush;
    /* Latency monitor */
    long long latency_monitor_threshold;
    dict *latency_events;
    /* ACLs */
    char *acl_filename;           /* ACL Users file. NULL if not configured. */
    unsigned long acllog_max_len; /* Maximum length of the ACL LOG list. */
    sds requirepass;              /* Remember the cleartext password set with
                                     the old "requirepass" directive for
                                     backward compatibility with Redis <= 5. */
    int acl_pubsub_default;      /* Default ACL pub/sub channels flag */
    /* Assert & bug reporting */
    int watchdog_period;  /* Software watchdog period in ms. 0 = off */
    /* System hardware info */
    size_t system_memory_size;  /* Total memory in system as reported by OS */
    /* TLS Configuration */
    int tls_cluster;
    int tls_replication;
    int tls_auth_clients;
    redisTLSContextConfig tls_ctx_config;
    /* cpu affinity */
    char *server_cpulist; /* cpu affinity list of redis server main/io thread. */
    char *bio_cpulist; /* cpu affinity list of bio thread. */
    char *aof_rewrite_cpulist; /* cpu affinity list of aof rewrite process. */
    char *bgsave_cpulist; /* cpu affinity list of bgsave process. */
    /* Sentinel config */
    struct sentinelConfig *sentinel_config; /* sentinel config to load at startup time. */
    /* Coordinate failover info */
    mstime_t failover_end_time; /* Deadline for failover command. */
    int force_failover; /* If true then failover will be forced at the
                         * deadline, otherwise failover is aborted. */
    char *target_replica_host; /* Failover target host. If null during a
                                * failover then any replica can be used. */
    int target_replica_port; /* Failover target port */
    int failover_state; /* Failover state */
    int cluster_allow_pubsubshard_when_down; /* Is pubsubshard allowed when the cluster
                                                is down, doesn't affect pubsub global. */
    long reply_buffer_peak_reset_time; /* The amount of time (in milliseconds) to wait between reply buffer peak resets */
    int reply_buffer_resizing_enabled; /* Is reply buffer resizing enabled (1 by default) */
    /* Local environment */
    char *locale_collate;
};

#define MAX_KEYS_BUFFER 256

typedef struct {
    int pos; /* The position of the key within the client array */
    int flags; /* The flags associated with the key access, see
                  CMD_KEY_* for more information */
} keyReference;

/* A result structure for the various getkeys function calls. It lists the
 * keys as indices to the provided argv. This functionality is also re-used
 * for returning channel information.
 */
typedef struct {
    keyReference keysbuf[MAX_KEYS_BUFFER];       /* Pre-allocated buffer, to save heap allocations */
    keyReference *keys;                          /* Key indices array, points to keysbuf or heap */
    int numkeys;                        /* Number of key indices return */
    int size;                           /* Available array size */
} getKeysResult;
#define GETKEYS_RESULT_INIT { {{0}}, NULL, 0, MAX_KEYS_BUFFER }

/* Key specs definitions.
 *
 * Brief: This is a scheme that tries to describe the location
 * of key arguments better than the old [first,last,step] scheme
 * which is limited and doesn't fit many commands.
 *
 * There are two steps:
 * 1. begin_search (BS): in which index should we start searching for keys?
 * 2. find_keys (FK): relative to the output of BS, how can we will which args are keys?
 *
 * There are two types of BS:
 * 1. index: key args start at a constant index
 * 2. keyword: key args start just after a specific keyword
 *
 * There are two kinds of FK:
 * 1. range: keys end at a specific index (or relative to the last argument)
 * 2. keynum: there's an arg that contains the number of key args somewhere before the keys themselves
 */

/* WARNING! Must be synced with generate-command-code.py and RedisModuleKeySpecBeginSearchType */
typedef enum {
    KSPEC_BS_INVALID = 0, /* Must be 0 */
    KSPEC_BS_UNKNOWN,
    KSPEC_BS_INDEX,
    KSPEC_BS_KEYWORD
} kspec_bs_type;

/* WARNING! Must be synced with generate-command-code.py and RedisModuleKeySpecFindKeysType */
typedef enum {
    KSPEC_FK_INVALID = 0, /* Must be 0 */
    KSPEC_FK_UNKNOWN,
    KSPEC_FK_RANGE,
    KSPEC_FK_KEYNUM
} kspec_fk_type;

/* WARNING! This struct must match RedisModuleCommandKeySpec */
typedef struct {
    /* Declarative data */
    const char *notes;
    uint64_t flags;
    kspec_bs_type begin_search_type;
    union {
        struct {
            /* The index from which we start the search for keys */
            int pos;
        } index;
        struct {
            /* The keyword that indicates the beginning of key args */
            const char *keyword;
            /* An index in argv from which to start searching.
             * Can be negative, which means start search from the end, in reverse
             * (Example: -2 means to start in reverse from the penultimate arg) */
            int startfrom;
        } keyword;
    } bs;
    kspec_fk_type find_keys_type;
    union {
        /* NOTE: Indices in this struct are relative to the result of the begin_search step!
         * These are: range.lastkey, keynum.keynumidx, keynum.firstkey */
        struct {
            /* Index of the last key.
             * Can be negative, in which case it's not relative. -1 indicating till the last argument,
             * -2 one before the last and so on. */
            int lastkey;
            /* How many args should we skip after finding a key, in order to find the next one. */
            int keystep;
            /* If lastkey is -1, we use limit to stop the search by a factor. 0 and 1 mean no limit.
             * 2 means 1/2 of the remaining args, 3 means 1/3, and so on. */
            int limit;
        } range;
        struct {
            /* Index of the argument containing the number of keys to come */
            int keynumidx;
            /* Index of the fist key (Usually it's just after keynumidx, in
             * which case it should be set to keynumidx+1). */
            int firstkey;
            /* How many args should we skip after finding a key, in order to find the next one. */
            int keystep;
        } keynum;
    } fk;
} keySpec;

/* Number of static key specs */
#define STATIC_KEY_SPECS_NUM 4

/* Must be synced with ARG_TYPE_STR and generate-command-code.py */
typedef enum {
    ARG_TYPE_STRING,
    ARG_TYPE_INTEGER,
    ARG_TYPE_DOUBLE,
    ARG_TYPE_KEY, /* A string, but represents a keyname */
    ARG_TYPE_PATTERN,
    ARG_TYPE_UNIX_TIME,
    ARG_TYPE_PURE_TOKEN,
    ARG_TYPE_ONEOF, /* Has subargs */
    ARG_TYPE_BLOCK /* Has subargs */
} redisCommandArgType;

#define CMD_ARG_NONE            (0)
#define CMD_ARG_OPTIONAL        (1<<0)
#define CMD_ARG_MULTIPLE        (1<<1)
#define CMD_ARG_MULTIPLE_TOKEN  (1<<2)

/* WARNING! This struct must match RedisModuleCommandArg */
typedef struct redisCommandArg {
    const char *name;
    redisCommandArgType type;
    int key_spec_index;
    const char *token;
    const char *summary;
    const char *since;
    int flags;
    const char *deprecated_since;
    struct redisCommandArg *subargs;
    const char *display_text;
    /* runtime populated data */
    int num_args;
} redisCommandArg;

/* Must be synced with RESP2_TYPE_STR and generate-command-code.py */
typedef enum {
    RESP2_SIMPLE_STRING,
    RESP2_ERROR,
    RESP2_INTEGER,
    RESP2_BULK_STRING,
    RESP2_NULL_BULK_STRING,
    RESP2_ARRAY,
    RESP2_NULL_ARRAY,
} redisCommandRESP2Type;

/* Must be synced with RESP3_TYPE_STR and generate-command-code.py */
typedef enum {
    RESP3_SIMPLE_STRING,
    RESP3_ERROR,
    RESP3_INTEGER,
    RESP3_DOUBLE,
    RESP3_BULK_STRING,
    RESP3_ARRAY,
    RESP3_MAP,
    RESP3_SET,
    RESP3_BOOL,
    RESP3_NULL,
} redisCommandRESP3Type;

/* WARNING! This struct must match RedisModuleCommandHistoryEntry */
typedef struct {
    const char *since;
    const char *changes;
} commandHistory;

/* Must be synced with COMMAND_GROUP_STR and generate-command-code.py */
typedef enum {
    COMMAND_GROUP_GENERIC,
    COMMAND_GROUP_STRING,
    COMMAND_GROUP_LIST,
    COMMAND_GROUP_SET,
    COMMAND_GROUP_SORTED_SET,
    COMMAND_GROUP_HASH,
    COMMAND_GROUP_PUBSUB,
    COMMAND_GROUP_TRANSACTIONS,
    COMMAND_GROUP_CONNECTION,
    COMMAND_GROUP_SERVER,
    COMMAND_GROUP_SCRIPTING,
    COMMAND_GROUP_HYPERLOGLOG,
    COMMAND_GROUP_CLUSTER,
    COMMAND_GROUP_SENTINEL,
    COMMAND_GROUP_GEO,
    COMMAND_GROUP_STREAM,
    COMMAND_GROUP_BITMAP,
    COMMAND_GROUP_MODULE,
} redisCommandGroup;

typedef void redisCommandProc(client *c);
typedef int redisGetKeysProc(struct redisCommand *cmd, robj **argv, int argc, getKeysResult *result);

/* Redis command structure.
 *
 * Note that the command table is in commands.c and it is auto-generated.
 *
 * This is the meaning of the flags:
 *
 * CMD_WRITE:       Write command (may modify the key space).
 *
 * CMD_READONLY:    Commands just reading from keys without changing the content.
 *                  Note that commands that don't read from the keyspace such as
 *                  TIME, SELECT, INFO, administrative commands, and connection
 *                  or transaction related commands (multi, exec, discard, ...)
 *                  are not flagged as read-only commands, since they affect the
 *                  server or the connection in other ways.
 *
 * CMD_DENYOOM:     May increase memory usage once called. Don't allow if out
 *                  of memory.
 *
 * CMD_ADMIN:       Administrative command, like SAVE or SHUTDOWN.
 *
 * CMD_PUBSUB:      Pub/Sub related command.
 *
 * CMD_NOSCRIPT:    Command not allowed in scripts.
 *
 * CMD_BLOCKING:    The command has the potential to block the client.
 *
 * CMD_LOADING:     Allow the command while loading the database.
 *
 * CMD_NO_ASYNC_LOADING: Deny during async loading (when a replica uses diskless
 *                       sync swapdb, and allows access to the old dataset)
 *
 * CMD_STALE:       Allow the command while a slave has stale data but is not
 *                  allowed to serve this data. Normally no command is accepted
 *                  in this condition but just a few.
 *
 * CMD_SKIP_MONITOR:  Do not automatically propagate the command on MONITOR.
 *
 * CMD_SKIP_SLOWLOG:  Do not automatically propagate the command to the slowlog.
 *
 * CMD_ASKING:      Perform an implicit ASKING for this command, so the
 *                  command will be accepted in cluster mode if the slot is marked
 *                  as 'importing'.
 *
 * CMD_FAST:        Fast command: O(1) or O(log(N)) command that should never
 *                  delay its execution as long as the kernel scheduler is giving
 *                  us time. Note that commands that may trigger a DEL as a side
 *                  effect (like SET) are not fast commands.
 *
 * CMD_NO_AUTH:     Command doesn't require authentication
 *
 * CMD_MAY_REPLICATE:   Command may produce replication traffic, but should be
 *                      allowed under circumstances where write commands are disallowed.
 *                      Examples include PUBLISH, which replicates pubsub messages,and
 *                      EVAL, which may execute write commands, which are replicated,
 *                      or may just execute read commands. A command can not be marked
 *                      both CMD_WRITE and CMD_MAY_REPLICATE
 *
 * CMD_SENTINEL:    This command is present in sentinel mode.
 *
 * CMD_ONLY_SENTINEL: This command is present only when in sentinel mode.
 *                    And should be removed from redis.
 *
 * CMD_NO_MANDATORY_KEYS: This key arguments for this command are optional.
 *
 * CMD_NO_MULTI: The command is not allowed inside a transaction
 *
 * The following additional flags are only used in order to put commands
 * in a specific ACL category. Commands can have multiple ACL categories.
 * See redis.conf for the exact meaning of each.
 *
 * @keyspace, @read, @write, @set, @sortedset, @list, @hash, @string, @bitmap,
 * @hyperloglog, @stream, @admin, @fast, @slow, @pubsub, @blocking, @dangerous,
 * @connection, @transaction, @scripting, @geo.
 *
 * Note that:
 *
 * 1) The read-only flag implies the @read ACL category.
 * 2) The write flag implies the @write ACL category.
 * 3) The fast flag implies the @fast ACL category.
 * 4) The admin flag implies the @admin and @dangerous ACL category.
 * 5) The pub-sub flag implies the @pubsub ACL category.
 * 6) The lack of fast flag implies the @slow ACL category.
 * 7) The non obvious "keyspace" category includes the commands
 *    that interact with keys without having anything to do with
 *    specific data structures, such as: DEL, RENAME, MOVE, SELECT,
 *    TYPE, EXPIRE*, PEXPIRE*, TTL, PTTL, ...
 */
struct redisCommand {
    /* Declarative data */
    const char *declared_name; /* A string representing the command declared_name.
                                * It is a const char * for native commands and SDS for module commands. */
    const char *summary; /* Summary of the command (optional). */
    const char *complexity; /* Complexity description (optional). */
    const char *since; /* Debut version of the command (optional). */
    int doc_flags; /* Flags for documentation (see CMD_DOC_*). */
    const char *replaced_by; /* In case the command is deprecated, this is the successor command. */
    const char *deprecated_since; /* In case the command is deprecated, when did it happen? */
    redisCommandGroup group; /* Command group */
    commandHistory *history; /* History of the command */
    const char **tips; /* An array of strings that are meant to be tips for clients/proxies regarding this command */
    redisCommandProc *proc; /* Command implementation */
    int arity; /* Number of arguments, it is possible to use -N to say >= N */
    uint64_t flags; /* Command flags, see CMD_*. */
    uint64_t acl_categories; /* ACl categories, see ACL_CATEGORY_*. */
    keySpec key_specs_static[STATIC_KEY_SPECS_NUM]; /* Key specs. See keySpec */
    /* Use a function to determine keys arguments in a command line.
     * Used for Redis Cluster redirect (may be NULL) */
    redisGetKeysProc *getkeys_proc;
    /* Array of subcommands (may be NULL) */
    struct redisCommand *subcommands;
    /* Array of arguments (may be NULL) */
    struct redisCommandArg *args;

    /* Runtime populated data */
    long long microseconds, calls, rejected_calls, failed_calls;
    int id;     /* Command ID. This is a progressive ID starting from 0 that
                   is assigned at runtime, and is used in order to check
                   ACLs. A connection is able to execute a given command if
                   the user associated to the connection has this command
                   bit set in the bitmap of allowed commands. */
    sds fullname; /* A SDS string representing the command fullname. */
    struct hdr_histogram* latency_histogram; /*points to the command latency command histogram (unit of time nanosecond) */
    keySpec *key_specs;
    keySpec legacy_range_key_spec; /* The legacy (first,last,step) key spec is
                                     * still maintained (if applicable) so that
                                     * we can still support the reply format of
                                     * COMMAND INFO and COMMAND GETKEYS */
    int num_args;
    int num_history;
    int num_tips;
    int key_specs_num;
    int key_specs_max;
    dict *subcommands_dict; /* A dictionary that holds the subcommands, the key is the subcommand sds name
                             * (not the fullname), and the value is the redisCommand structure pointer. */
    struct redisCommand *parent;
    struct RedisModuleCommand *module_cmd; /* A pointer to the module command data (NULL if native command) */
};

struct redisError {
    long long count;
};

struct redisFunctionSym {
    char *name;
    unsigned long pointer;
};

typedef struct _redisSortObject {
    robj *obj;
    union {
        double score;
        robj *cmpobj;
    } u;
} redisSortObject;

typedef struct _redisSortOperation {
    int type;
    robj *pattern;
} redisSortOperation;

/* Structure to hold list iteration abstraction. */
typedef struct {
    robj *subject;
    unsigned char encoding;
    unsigned char direction; /* Iteration direction */

    unsigned char *lpi; /* listpack iterator */
    quicklistIter *iter; /* quicklist iterator */
} listTypeIterator;

/* Structure for an entry while iterating over a list. */
typedef struct {
    listTypeIterator *li;
    unsigned char *p; /* Entry in listpack */
    quicklistEntry entry; /* Entry in quicklist */
} listTypeEntry;

/* Structure to hold set iteration abstraction. */
typedef struct {
    robj *subject;
    int encoding;
    int ii; /* intset iterator */
    dictIterator *di;
} setTypeIterator;

/* Structure to hold hash iteration abstraction. Note that iteration over
 * hashes involves both fields and values. Because it is possible that
 * not both are required, store pointers in the iterator to avoid
 * unnecessary memory allocation for fields/values. */
typedef struct {
    robj *subject;
    int encoding;

    unsigned char *fptr, *vptr;

    dictIterator *di;
    dictEntry *de;
} hashTypeIterator;

#include "stream.h"  /* Stream data type header file. */

#define OBJ_HASH_KEY 1
#define OBJ_HASH_VALUE 2

#define IO_THREADS_OP_IDLE 0
#define IO_THREADS_OP_READ 1
#define IO_THREADS_OP_WRITE 2
extern int io_threads_op;

/*-----------------------------------------------------------------------------
 * Extern declarations
 *----------------------------------------------------------------------------*/

extern struct redisServer server;
extern struct sharedObjectsStruct shared;
extern dictType objectKeyPointerValueDictType;
extern dictType objectKeyHeapPointerValueDictType;
extern dictType setDictType;
extern dictType BenchmarkDictType;
extern dictType zsetDictType;
extern dictType dbDictType;
extern double R_Zero, R_PosInf, R_NegInf, R_Nan;
extern dictType hashDictType;
extern dictType stringSetDictType;
extern dictType externalStringType;
extern dictType sdsHashDictType;
extern dictType dbExpiresDictType;
extern dictType modulesDictType;
extern dictType sdsReplyDictType;
extern dict *modules;

/*-----------------------------------------------------------------------------
 * Functions prototypes
 *----------------------------------------------------------------------------*/

/* Command metadata */
void populateCommandLegacyRangeSpec(struct redisCommand *c);
int populateArgsStructure(struct redisCommandArg *args);

/* Modules */
void moduleInitModulesSystem(void);
void moduleInitModulesSystemLast(void);
void modulesCron(void);
int moduleLoad(const char *path, void **argv, int argc, int is_loadex);
int moduleUnload(sds name);
void moduleLoadFromQueue(void);
int moduleGetCommandKeysViaAPI(struct redisCommand *cmd, robj **argv, int argc, getKeysResult *result);
int moduleGetCommandChannelsViaAPI(struct redisCommand *cmd, robj **argv, int argc, getKeysResult *result);
moduleType *moduleTypeLookupModuleByID(uint64_t id);
void moduleTypeNameByID(char *name, uint64_t moduleid);
const char *moduleTypeModuleName(moduleType *mt);
const char *moduleNameFromCommand(struct redisCommand *cmd);
void moduleFreeContext(struct RedisModuleCtx *ctx);
void unblockClientFromModule(client *c);
void moduleHandleBlockedClients(void);
void moduleBlockedClientTimedOut(client *c);
void modulePipeReadable(aeEventLoop *el, int fd, void *privdata, int mask);
size_t moduleCount(void);
void moduleAcquireGIL(void);
int moduleTryAcquireGIL(void);
void moduleReleaseGIL(void);
void moduleNotifyKeyspaceEvent(int type, const char *event, robj *key, int dbid);
void moduleCallCommandFilters(client *c);
void ModuleForkDoneHandler(int exitcode, int bysignal);
int TerminateModuleForkChild(int child_pid, int wait);
ssize_t rdbSaveModulesAux(rio *rdb, int when);
int moduleAllDatatypesHandleErrors();
int moduleAllModulesHandleReplAsyncLoad();
sds modulesCollectInfo(sds info, dict *sections_dict, int for_crash_report, int sections);
void moduleFireServerEvent(uint64_t eid, int subid, void *data);
void processModuleLoadingProgressEvent(int is_aof);
int moduleTryServeClientBlockedOnKey(client *c, robj *key);
void moduleUnblockClient(client *c);
int moduleBlockedClientMayTimeout(client *c);
int moduleClientIsBlockedOnKeys(client *c);
void moduleNotifyUserChanged(client *c);
void moduleNotifyKeyUnlink(robj *key, robj *val, int dbid);
size_t moduleGetFreeEffort(robj *key, robj *val, int dbid);
size_t moduleGetMemUsage(robj *key, robj *val, size_t sample_size, int dbid);
robj *moduleTypeDupOrReply(client *c, robj *fromkey, robj *tokey, int todb, robj *value);
int moduleDefragValue(robj *key, robj *obj, long *defragged, int dbid);
int moduleLateDefrag(robj *key, robj *value, unsigned long *cursor, long long endtime, long long *defragged, int dbid);
long moduleDefragGlobals(void);
void *moduleGetHandleByName(char *modulename);
int moduleIsModuleCommand(void *module_handle, struct redisCommand *cmd);

/* Utils */
long long ustime(void);
long long mstime(void);
void getRandomHexChars(char *p, size_t len);
void getRandomBytes(unsigned char *p, size_t len);
uint64_t crc64(uint64_t crc, const unsigned char *s, uint64_t l);
void exitFromChild(int retcode);
long long redisPopcount(void *s, long count);
int redisSetProcTitle(char *title);
int validateProcTitleTemplate(const char *template);
int redisCommunicateSystemd(const char *sd_notify_msg);
void redisSetCpuAffinity(const char *cpulist);

/* afterErrorReply flags */
#define ERR_REPLY_FLAG_NO_STATS_UPDATE (1ULL<<0) /* Indicating that we should not update
                                                    error stats after sending error reply */
/* networking.c -- Networking and Client related operations */
client *createClient(connection *conn);
void freeClient(client *c);
void freeClientAsync(client *c);
void logInvalidUseAndFreeClientAsync(client *c, const char *fmt, ...);
int beforeNextClient(client *c);
void clearClientConnectionState(client *c);
void resetClient(client *c);
void freeClientOriginalArgv(client *c);
void freeClientArgv(client *c);
void sendReplyToClient(connection *conn);
void *addReplyDeferredLen(client *c);
void setDeferredArrayLen(client *c, void *node, long length);
void setDeferredMapLen(client *c, void *node, long length);
void setDeferredSetLen(client *c, void *node, long length);
void setDeferredAttributeLen(client *c, void *node, long length);
void setDeferredPushLen(client *c, void *node, long length);
int processInputBuffer(client *c);
void acceptCommonHandler(connection *conn, int flags, char *ip);
void readQueryFromClient(connection *conn);
int prepareClientToWrite(client *c);
void addReplyNull(client *c);
void addReplyNullArray(client *c);
void addReplyBool(client *c, int b);
void addReplyVerbatim(client *c, const char *s, size_t len, const char *ext);
void addReplyProto(client *c, const char *s, size_t len);
void AddReplyFromClient(client *c, client *src);
void addReplyBulk(client *c, robj *obj);
void addReplyBulkCString(client *c, const char *s);
void addReplyBulkCBuffer(client *c, const void *p, size_t len);
void addReplyBulkLongLong(client *c, long long ll);
void addReply(client *c, robj *obj);
void addReplySds(client *c, sds s);
void addReplyBulkSds(client *c, sds s);
void setDeferredReplyBulkSds(client *c, void *node, sds s);
void addReplyErrorObject(client *c, robj *err);
void addReplyOrErrorObject(client *c, robj *reply);
void afterErrorReply(client *c, const char *s, size_t len, int flags);
void addReplyErrorSdsEx(client *c, sds err, int flags);
void addReplyErrorSds(client *c, sds err);
void addReplyErrorSdsSafe(client *c, sds err);
void addReplyError(client *c, const char *err);
void addReplyErrorArity(client *c);
void addReplyErrorExpireTime(client *c);
void addReplyStatus(client *c, const char *status);
void addReplyDouble(client *c, double d);
void addReplyLongLongWithPrefix(client *c, long long ll, char prefix);
void addReplyBigNum(client *c, const char* num, size_t len);
void addReplyHumanLongDouble(client *c, long double d);
void addReplyLongLong(client *c, long long ll);
void addReplyArrayLen(client *c, long length);
void addReplyMapLen(client *c, long length);
void addReplySetLen(client *c, long length);
void addReplyAttributeLen(client *c, long length);
void addReplyPushLen(client *c, long length);
void addReplyHelp(client *c, const char **help);
void addReplySubcommandSyntaxError(client *c);
void addReplyLoadedModules(client *c);
void copyReplicaOutputBuffer(client *dst, client *src);
void addListRangeReply(client *c, robj *o, long start, long end, int reverse);
void deferredAfterErrorReply(client *c, list *errors);
size_t sdsZmallocSize(sds s);
size_t getStringObjectSdsUsedMemory(robj *o);
void freeClientReplyValue(void *o);
void *dupClientReplyValue(void *o);
char *getClientPeerId(client *client);
char *getClientSockName(client *client);
sds catClientInfoString(sds s, client *client);
sds getAllClientsInfoString(int type);
int clientSetName(client *c, robj *name);
void rewriteClientCommandVector(client *c, int argc, ...);
void rewriteClientCommandArgument(client *c, int i, robj *newval);
void replaceClientCommandVector(client *c, int argc, robj **argv);
void redactClientCommandArgument(client *c, int argc);
size_t getClientOutputBufferMemoryUsage(client *c);
size_t getClientMemoryUsage(client *c, size_t *output_buffer_mem_usage);
int freeClientsInAsyncFreeQueue(void);
int closeClientOnOutputBufferLimitReached(client *c, int async);
int getClientType(client *c);
int getClientTypeByName(char *name);
char *getClientTypeName(int class);
void flushSlavesOutputBuffers(void);
void disconnectSlaves(void);
void evictClients(void);
int listenToPort(connListener *fds);
void pauseClients(pause_purpose purpose, mstime_t end, pause_type type);
void unpauseClients(pause_purpose purpose);
int areClientsPaused(void);
int checkClientPauseTimeoutAndReturnIfPaused(void);
void unblockPostponedClients();
void processEventsWhileBlocked(void);
void whileBlockedCron();
void blockingOperationStarts();
void blockingOperationEnds();
int handleClientsWithPendingWrites(void);
int handleClientsWithPendingWritesUsingThreads(void);
int handleClientsWithPendingReadsUsingThreads(void);
int stopThreadedIOIfNeeded(void);
int clientHasPendingReplies(client *c);
int islocalClient(client *c);
int updateClientMemUsage(client *c);
void updateClientMemUsageBucket(client *c);
void unlinkClient(client *c);
int writeToClient(client *c, int handler_installed);
void linkClient(client *c);
void protectClient(client *c);
void unprotectClient(client *c);
void initThreadedIO(void);
client *lookupClientByID(uint64_t id);
int authRequired(client *c);
void putClientInPendingWriteQueue(client *c);

#ifdef __GNUC__
void addReplyErrorFormatEx(client *c, int flags, const char *fmt, ...)
    __attribute__((format(printf, 3, 4)));
void addReplyErrorFormat(client *c, const char *fmt, ...)
    __attribute__((format(printf, 2, 3)));
void addReplyStatusFormat(client *c, const char *fmt, ...)
    __attribute__((format(printf, 2, 3)));
#else
void addReplyErrorFormatEx(client *c, int flags, const char *fmt, ...);
void addReplyErrorFormat(client *c, const char *fmt, ...);
void addReplyStatusFormat(client *c, const char *fmt, ...);
#endif

/* Client side caching (tracking mode) */
void enableTracking(client *c, uint64_t redirect_to, uint64_t options, robj **prefix, size_t numprefix);
void disableTracking(client *c);
void trackingRememberKeys(client *c);
void trackingInvalidateKey(client *c, robj *keyobj, int bcast);
void trackingScheduleKeyInvalidation(uint64_t client_id, robj *keyobj);
void trackingHandlePendingKeyInvalidations(void);
void trackingInvalidateKeysOnFlush(int async);
void freeTrackingRadixTree(rax *rt);
void freeTrackingRadixTreeAsync(rax *rt);
void trackingLimitUsedSlots(void);
uint64_t trackingGetTotalItems(void);
uint64_t trackingGetTotalKeys(void);
uint64_t trackingGetTotalPrefixes(void);
void trackingBroadcastInvalidationMessages(void);
int checkPrefixCollisionsOrReply(client *c, robj **prefix, size_t numprefix);

/* List data type */
void listTypePush(robj *subject, robj *value, int where);
robj *listTypePop(robj *subject, int where);
unsigned long listTypeLength(const robj *subject);
listTypeIterator *listTypeInitIterator(robj *subject, long index, unsigned char direction);
void listTypeReleaseIterator(listTypeIterator *li);
void listTypeSetIteratorDirection(listTypeIterator *li, listTypeEntry *entry, unsigned char direction);
int listTypeNext(listTypeIterator *li, listTypeEntry *entry);
robj *listTypeGet(listTypeEntry *entry);
unsigned char *listTypeGetValue(listTypeEntry *entry, size_t *vlen, long long *lval);
void listTypeInsert(listTypeEntry *entry, robj *value, int where);
void listTypeReplace(listTypeEntry *entry, robj *value);
int listTypeEqual(listTypeEntry *entry, robj *o);
void listTypeDelete(listTypeIterator *iter, listTypeEntry *entry);
robj *listTypeDup(robj *o);
void listTypeDelRange(robj *o, long start, long stop);
void unblockClientWaitingData(client *c);
void popGenericCommand(client *c, int where);
<<<<<<< HEAD
void listElementsRemoved(client *c, robj *key, int where, robj *o, long count, int *deleted);
void listTypeConvertListpack(robj *o, int enc);
void listTypeTryConvertQuicklist(robj *o);
void listTypeTryConvertListpack(robj *o, robj **argv, int start, int end);
=======
void listElementsRemoved(client *c, robj *key, int where, robj *o, long count, int signal, int *deleted);
>>>>>>> f106beeb

/* MULTI/EXEC/WATCH... */
void unwatchAllKeys(client *c);
void initClientMultiState(client *c);
void freeClientMultiState(client *c);
void queueMultiCommand(client *c, uint64_t cmd_flags);
size_t multiStateMemOverhead(client *c);
void touchWatchedKey(redisDb *db, robj *key);
int isWatchedKeyExpired(client *c);
void touchAllWatchedKeysInDb(redisDb *emptied, redisDb *replaced_with);
void discardTransaction(client *c);
void flagTransaction(client *c);
void execCommandAbort(client *c, sds error);

/* Redis object implementation */
void decrRefCount(robj *o);
void decrRefCountVoid(void *o);
void incrRefCount(robj *o);
robj *makeObjectShared(robj *o);
void freeStringObject(robj *o);
void freeListObject(robj *o);
void freeSetObject(robj *o);
void freeZsetObject(robj *o);
void freeHashObject(robj *o);
void dismissObject(robj *o, size_t dump_size);
robj *createObject(int type, void *ptr);
robj *createStringObject(const char *ptr, size_t len);
robj *createRawStringObject(const char *ptr, size_t len);
robj *createEmbeddedStringObject(const char *ptr, size_t len);
robj *tryCreateRawStringObject(const char *ptr, size_t len);
robj *tryCreateStringObject(const char *ptr, size_t len);
robj *dupStringObject(const robj *o);
int isSdsRepresentableAsLongLong(sds s, long long *llval);
int isObjectRepresentableAsLongLong(robj *o, long long *llongval);
robj *tryObjectEncoding(robj *o);
robj *getDecodedObject(robj *o);
size_t stringObjectLen(robj *o);
robj *createStringObjectFromLongLong(long long value);
robj *createStringObjectFromLongLongForValue(long long value);
robj *createStringObjectFromLongDouble(long double value, int humanfriendly);
robj *createQuicklistObject(void);
robj *createListListpackObject(void);
robj *createSetObject(void);
robj *createIntsetObject(void);
robj *createHashObject(void);
robj *createZsetObject(void);
robj *createZsetListpackObject(void);
robj *createStreamObject(void);
robj *createModuleObject(moduleType *mt, void *value);
int getLongFromObjectOrReply(client *c, robj *o, long *target, const char *msg);
int getPositiveLongFromObjectOrReply(client *c, robj *o, long *target, const char *msg);
int getRangeLongFromObjectOrReply(client *c, robj *o, long min, long max, long *target, const char *msg);
int checkType(client *c, robj *o, int type);
int getLongLongFromObjectOrReply(client *c, robj *o, long long *target, const char *msg);
int getDoubleFromObjectOrReply(client *c, robj *o, double *target, const char *msg);
int getDoubleFromObject(const robj *o, double *target);
int getLongLongFromObject(robj *o, long long *target);
int getLongDoubleFromObject(robj *o, long double *target);
int getLongDoubleFromObjectOrReply(client *c, robj *o, long double *target, const char *msg);
int getIntFromObjectOrReply(client *c, robj *o, int *target, const char *msg);
char *strEncoding(int encoding);
int compareStringObjects(const robj *a, const robj *b);
int collateStringObjects(const robj *a, const robj *b);
int equalStringObjects(robj *a, robj *b);
unsigned long long estimateObjectIdleTime(robj *o);
void trimStringObjectIfNeeded(robj *o);
#define sdsEncodedObject(objptr) (objptr->encoding == OBJ_ENCODING_RAW || objptr->encoding == OBJ_ENCODING_EMBSTR)

/* Synchronous I/O with timeout */
ssize_t syncWrite(int fd, char *ptr, ssize_t size, long long timeout);
ssize_t syncRead(int fd, char *ptr, ssize_t size, long long timeout);
ssize_t syncReadLine(int fd, char *ptr, ssize_t size, long long timeout);

/* Replication */
void replicationFeedSlaves(list *slaves, int dictid, robj **argv, int argc);
void replicationFeedStreamFromMasterStream(char *buf, size_t buflen);
void resetReplicationBuffer(void);
void feedReplicationBuffer(char *buf, size_t len);
void freeReplicaReferencedReplBuffer(client *replica);
void replicationFeedMonitors(client *c, list *monitors, int dictid, robj **argv, int argc);
void updateSlavesWaitingBgsave(int bgsaveerr, int type);
void replicationCron(void);
void replicationStartPendingFork(void);
void replicationHandleMasterDisconnection(void);
void replicationCacheMaster(client *c);
void resizeReplicationBacklog();
void replicationSetMaster(char *ip, int port);
void replicationUnsetMaster(void);
void refreshGoodSlavesCount(void);
int checkGoodReplicasStatus(void);
void processClientsWaitingReplicas(void);
void unblockClientWaitingReplicas(client *c);
int replicationCountAcksByOffset(long long offset);
void replicationSendNewlineToMaster(void);
long long replicationGetSlaveOffset(void);
char *replicationGetSlaveName(client *c);
long long getPsyncInitialOffset(void);
int replicationSetupSlaveForFullResync(client *slave, long long offset);
void changeReplicationId(void);
void clearReplicationId2(void);
void createReplicationBacklog(void);
void freeReplicationBacklog(void);
void replicationCacheMasterUsingMyself(void);
void feedReplicationBacklog(void *ptr, size_t len);
void incrementalTrimReplicationBacklog(size_t blocks);
int canFeedReplicaReplBuffer(client *replica);
void rebaseReplicationBuffer(long long base_repl_offset);
void showLatestBacklog(void);
void rdbPipeReadHandler(struct aeEventLoop *eventLoop, int fd, void *clientData, int mask);
void rdbPipeWriteHandlerConnRemoved(struct connection *conn);
void clearFailoverState(void);
void updateFailoverStatus(void);
void abortFailover(const char *err);
const char *getFailoverStateString();

/* Generic persistence functions */
void startLoadingFile(size_t size, char* filename, int rdbflags);
void startLoading(size_t size, int rdbflags, int async);
void loadingAbsProgress(off_t pos);
void loadingIncrProgress(off_t size);
void stopLoading(int success);
void updateLoadingFileName(char* filename);
void startSaving(int rdbflags);
void stopSaving(int success);
int allPersistenceDisabled(void);

#define DISK_ERROR_TYPE_AOF 1       /* Don't accept writes: AOF errors. */
#define DISK_ERROR_TYPE_RDB 2       /* Don't accept writes: RDB errors. */
#define DISK_ERROR_TYPE_NONE 0      /* No problems, we can accept writes. */
int writeCommandsDeniedByDiskError(void);
sds writeCommandsGetDiskErrorMessage(int);

/* RDB persistence */
#include "rdb.h"
void killRDBChild(void);
int bg_unlink(const char *filename);

/* AOF persistence */
void flushAppendOnlyFile(int force);
void feedAppendOnlyFile(int dictid, robj **argv, int argc);
void aofRemoveTempFile(pid_t childpid);
int rewriteAppendOnlyFileBackground(void);
int loadAppendOnlyFiles(aofManifest *am);
void stopAppendOnly(void);
int startAppendOnly(void);
void backgroundRewriteDoneHandler(int exitcode, int bysignal);
ssize_t aofReadDiffFromParent(void);
void killAppendOnlyChild(void);
void restartAOFAfterSYNC();
void aofLoadManifestFromDisk(void);
void aofOpenIfNeededOnServerStart(void);
void aofManifestFree(aofManifest *am);
int aofDelHistoryFiles(void);
int aofRewriteLimited(void);

/* Child info */
void openChildInfoPipe(void);
void closeChildInfoPipe(void);
void sendChildInfoGeneric(childInfoType info_type, size_t keys, double progress, char *pname);
void sendChildCowInfo(childInfoType info_type, char *pname);
void sendChildInfo(childInfoType info_type, size_t keys, char *pname);
void receiveChildInfo(void);

/* Fork helpers */
int redisFork(int purpose);
int hasActiveChildProcess();
void resetChildState();
int isMutuallyExclusiveChildType(int type);

/* acl.c -- Authentication related prototypes. */
extern rax *Users;
extern user *DefaultUser;
void ACLInit(void);
/* Return values for ACLCheckAllPerm(). */
#define ACL_OK 0
#define ACL_DENIED_CMD 1
#define ACL_DENIED_KEY 2
#define ACL_DENIED_AUTH 3 /* Only used for ACL LOG entries. */
#define ACL_DENIED_CHANNEL 4 /* Only used for pub/sub commands */

/* Context values for addACLLogEntry(). */
#define ACL_LOG_CTX_TOPLEVEL 0
#define ACL_LOG_CTX_LUA 1
#define ACL_LOG_CTX_MULTI 2
#define ACL_LOG_CTX_MODULE 3

/* ACL key permission types */
#define ACL_READ_PERMISSION (1<<0)
#define ACL_WRITE_PERMISSION (1<<1)
#define ACL_ALL_PERMISSION (ACL_READ_PERMISSION|ACL_WRITE_PERMISSION)

int ACLCheckUserCredentials(robj *username, robj *password);
int ACLAuthenticateUser(client *c, robj *username, robj *password);
unsigned long ACLGetCommandID(sds cmdname);
void ACLClearCommandID(void);
user *ACLGetUserByName(const char *name, size_t namelen);
int ACLUserCheckKeyPerm(user *u, const char *key, int keylen, int flags);
int ACLUserCheckChannelPerm(user *u, sds channel, int literal);
int ACLCheckAllUserCommandPerm(user *u, struct redisCommand *cmd, robj **argv, int argc, int *idxptr);
int ACLUserCheckCmdWithUnrestrictedKeyAccess(user *u, struct redisCommand *cmd, robj **argv, int argc, int flags);
int ACLCheckAllPerm(client *c, int *idxptr);
int ACLSetUser(user *u, const char *op, ssize_t oplen);
sds ACLStringSetUser(user *u, sds username, sds *argv, int argc);
uint64_t ACLGetCommandCategoryFlagByName(const char *name);
int ACLAppendUserForLoading(sds *argv, int argc, int *argc_err);
const char *ACLSetUserStringError(void);
int ACLLoadConfiguredUsers(void);
robj *ACLDescribeUser(user *u);
void ACLLoadUsersAtStartup(void);
void addReplyCommandCategories(client *c, struct redisCommand *cmd);
user *ACLCreateUnlinkedUser();
void ACLFreeUserAndKillClients(user *u);
void addACLLogEntry(client *c, int reason, int context, int argpos, sds username, sds object);
const char* getAclErrorMessage(int acl_res);
void ACLUpdateDefaultUserPassword(sds password);

/* Sorted sets data type */

/* Input flags. */
#define ZADD_IN_NONE 0
#define ZADD_IN_INCR (1<<0)    /* Increment the score instead of setting it. */
#define ZADD_IN_NX (1<<1)      /* Don't touch elements not already existing. */
#define ZADD_IN_XX (1<<2)      /* Only touch elements already existing. */
#define ZADD_IN_GT (1<<3)      /* Only update existing when new scores are higher. */
#define ZADD_IN_LT (1<<4)      /* Only update existing when new scores are lower. */

/* Output flags. */
#define ZADD_OUT_NOP (1<<0)     /* Operation not performed because of conditionals.*/
#define ZADD_OUT_NAN (1<<1)     /* Only touch elements already existing. */
#define ZADD_OUT_ADDED (1<<2)   /* The element was new and was added. */
#define ZADD_OUT_UPDATED (1<<3) /* The element already existed, score updated. */

/* Struct to hold an inclusive/exclusive range spec by score comparison. */
typedef struct {
    double min, max;
    int minex, maxex; /* are min or max exclusive? */
} zrangespec;

/* Struct to hold an inclusive/exclusive range spec by lexicographic comparison. */
typedef struct {
    sds min, max;     /* May be set to shared.(minstring|maxstring) */
    int minex, maxex; /* are min or max exclusive? */
} zlexrangespec;

/* flags for incrCommandFailedCalls */
#define ERROR_COMMAND_REJECTED (1<<0) /* Indicate to update the command rejected stats */
#define ERROR_COMMAND_FAILED (1<<1) /* Indicate to update the command failed stats */

zskiplist *zslCreate(void);
void zslFree(zskiplist *zsl);
zskiplistNode *zslInsert(zskiplist *zsl, double score, sds ele);
unsigned char *zzlInsert(unsigned char *zl, sds ele, double score);
int zslDelete(zskiplist *zsl, double score, sds ele, zskiplistNode **node);
zskiplistNode *zslFirstInRange(zskiplist *zsl, zrangespec *range);
zskiplistNode *zslLastInRange(zskiplist *zsl, zrangespec *range);
double zzlGetScore(unsigned char *sptr);
void zzlNext(unsigned char *zl, unsigned char **eptr, unsigned char **sptr);
void zzlPrev(unsigned char *zl, unsigned char **eptr, unsigned char **sptr);
unsigned char *zzlFirstInRange(unsigned char *zl, zrangespec *range);
unsigned char *zzlLastInRange(unsigned char *zl, zrangespec *range);
unsigned long zsetLength(const robj *zobj);
void zsetConvert(robj *zobj, int encoding);
void zsetConvertToListpackIfNeeded(robj *zobj, size_t maxelelen, size_t totelelen);
int zsetScore(robj *zobj, sds member, double *score);
unsigned long zslGetRank(zskiplist *zsl, double score, sds o);
int zsetAdd(robj *zobj, double score, sds ele, int in_flags, int *out_flags, double *newscore);
long zsetRank(robj *zobj, sds ele, int reverse);
int zsetDel(robj *zobj, sds ele);
robj *zsetDup(robj *o);
void genericZpopCommand(client *c, robj **keyv, int keyc, int where, int emitkey, long count, int use_nested_array, int reply_nil_when_empty, int *deleted);
sds lpGetObject(unsigned char *sptr);
int zslValueGteMin(double value, zrangespec *spec);
int zslValueLteMax(double value, zrangespec *spec);
void zslFreeLexRange(zlexrangespec *spec);
int zslParseLexRange(robj *min, robj *max, zlexrangespec *spec);
unsigned char *zzlFirstInLexRange(unsigned char *zl, zlexrangespec *range);
unsigned char *zzlLastInLexRange(unsigned char *zl, zlexrangespec *range);
zskiplistNode *zslFirstInLexRange(zskiplist *zsl, zlexrangespec *range);
zskiplistNode *zslLastInLexRange(zskiplist *zsl, zlexrangespec *range);
int zzlLexValueGteMin(unsigned char *p, zlexrangespec *spec);
int zzlLexValueLteMax(unsigned char *p, zlexrangespec *spec);
int zslLexValueGteMin(sds value, zlexrangespec *spec);
int zslLexValueLteMax(sds value, zlexrangespec *spec);

/* Core functions */
int getMaxmemoryState(size_t *total, size_t *logical, size_t *tofree, float *level);
size_t freeMemoryGetNotCountedMemory();
int overMaxmemoryAfterAlloc(size_t moremem);
uint64_t getCommandFlags(client *c);
int processCommand(client *c);
int processPendingCommandAndInputBuffer(client *c);
void setupSignalHandlers(void);
void removeSignalHandlers(void);
int createSocketAcceptHandler(connListener *sfd, aeFileProc *accept_handler);
connListener *listenerByType(const char *typename);
int changeListener(connListener *listener);
void closeListener(connListener *listener);
struct redisCommand *lookupSubcommand(struct redisCommand *container, sds sub_name);
struct redisCommand *lookupCommand(robj **argv, int argc);
struct redisCommand *lookupCommandBySdsLogic(dict *commands, sds s);
struct redisCommand *lookupCommandBySds(sds s);
struct redisCommand *lookupCommandByCStringLogic(dict *commands, const char *s);
struct redisCommand *lookupCommandByCString(const char *s);
struct redisCommand *lookupCommandOrOriginal(robj **argv, int argc);
int commandCheckExistence(client *c, sds *err);
int commandCheckArity(client *c, sds *err);
void startCommandExecution();
int incrCommandStatsOnError(struct redisCommand *cmd, int flags);
void call(client *c, int flags);
void alsoPropagate(int dbid, robj **argv, int argc, int target);
void propagatePendingCommands();
void redisOpArrayFree(redisOpArray *oa);
void forceCommandPropagation(client *c, int flags);
void preventCommandPropagation(client *c);
void preventCommandAOF(client *c);
void preventCommandReplication(client *c);
void slowlogPushCurrentCommand(client *c, struct redisCommand *cmd, ustime_t duration);
void updateCommandLatencyHistogram(struct hdr_histogram** latency_histogram, int64_t duration_hist);
int prepareForShutdown(int flags);
void replyToClientsBlockedOnShutdown(void);
int abortShutdown(void);
void afterCommand(client *c);
int mustObeyClient(client *c);
#ifdef __GNUC__
void _serverLog(int level, const char *fmt, ...)
    __attribute__((format(printf, 2, 3)));
#else
void _serverLog(int level, const char *fmt, ...);
#endif
void serverLogRaw(int level, const char *msg);
void serverLogFromHandler(int level, const char *msg);
void usage(void);
void updateDictResizePolicy(void);
int htNeedsResize(dict *dict);
void populateCommandTable(void);
void resetCommandTableStats(dict* commands);
void resetErrorTableStats(void);
void adjustOpenFilesLimit(void);
void incrementErrorCount(const char *fullerr, size_t namelen);
void closeListeningSockets(int unlink_unix_socket);
void updateCachedTime(int update_daylight_info);
void resetServerStats(void);
void activeDefragCycle(void);
unsigned int getLRUClock(void);
unsigned int LRU_CLOCK(void);
const char *evictPolicyToString(void);
struct redisMemOverhead *getMemoryOverheadData(void);
void freeMemoryOverheadData(struct redisMemOverhead *mh);
void checkChildrenDone(void);
int setOOMScoreAdj(int process_class);
void rejectCommandFormat(client *c, const char *fmt, ...);
void *activeDefragAlloc(void *ptr);
robj *activeDefragStringOb(robj* ob, long *defragged);
void dismissSds(sds s);
void dismissMemory(void* ptr, size_t size_hint);
void dismissMemoryInChild(void);

#define RESTART_SERVER_NONE 0
#define RESTART_SERVER_GRACEFULLY (1<<0)     /* Do proper shutdown. */
#define RESTART_SERVER_CONFIG_REWRITE (1<<1) /* CONFIG REWRITE before restart.*/
int restartServer(int flags, mstime_t delay);

/* Set data type */
robj *setTypeCreate(sds value);
int setTypeAdd(robj *subject, sds value);
int setTypeRemove(robj *subject, sds value);
int setTypeIsMember(robj *subject, sds value);
setTypeIterator *setTypeInitIterator(robj *subject);
void setTypeReleaseIterator(setTypeIterator *si);
int setTypeNext(setTypeIterator *si, sds *sdsele, int64_t *llele);
sds setTypeNextObject(setTypeIterator *si);
int setTypeRandomElement(robj *setobj, sds *sdsele, int64_t *llele);
unsigned long setTypeRandomElements(robj *set, unsigned long count, robj *aux_set);
unsigned long setTypeSize(const robj *subject);
void setTypeConvert(robj *subject, int enc);
robj *setTypeDup(robj *o);

/* Hash data type */
#define HASH_SET_TAKE_FIELD (1<<0)
#define HASH_SET_TAKE_VALUE (1<<1)
#define HASH_SET_COPY 0

void hashTypeConvert(robj *o, int enc);
void hashTypeTryConversion(robj *subject, robj **argv, int start, int end);
int hashTypeExists(robj *o, sds key);
int hashTypeDelete(robj *o, sds key);
unsigned long hashTypeLength(const robj *o);
hashTypeIterator *hashTypeInitIterator(robj *subject);
void hashTypeReleaseIterator(hashTypeIterator *hi);
int hashTypeNext(hashTypeIterator *hi);
void hashTypeCurrentFromListpack(hashTypeIterator *hi, int what,
                                 unsigned char **vstr,
                                 unsigned int *vlen,
                                 long long *vll);
sds hashTypeCurrentFromHashTable(hashTypeIterator *hi, int what);
void hashTypeCurrentObject(hashTypeIterator *hi, int what, unsigned char **vstr, unsigned int *vlen, long long *vll);
sds hashTypeCurrentObjectNewSds(hashTypeIterator *hi, int what);
robj *hashTypeLookupWriteOrCreate(client *c, robj *key);
robj *hashTypeGetValueObject(robj *o, sds field);
int hashTypeSet(robj *o, sds field, sds value, int flags);
robj *hashTypeDup(robj *o);

/* Pub / Sub */
int pubsubUnsubscribeAllChannels(client *c, int notify);
int pubsubUnsubscribeShardAllChannels(client *c, int notify);
void pubsubUnsubscribeShardChannels(robj **channels, unsigned int count);
int pubsubUnsubscribeAllPatterns(client *c, int notify);
int pubsubPublishMessage(robj *channel, robj *message, int sharded);
int pubsubPublishMessageAndPropagateToCluster(robj *channel, robj *message, int sharded);
void addReplyPubsubMessage(client *c, robj *channel, robj *msg, robj *message_bulk);
int serverPubsubSubscriptionCount();
int serverPubsubShardSubscriptionCount();
size_t pubsubMemOverhead(client *c);

/* Keyspace events notification */
void notifyKeyspaceEvent(int type, char *event, robj *key, int dbid);
int keyspaceEventsStringToFlags(char *classes);
sds keyspaceEventsFlagsToString(int flags);

/* Configuration */
/* Configuration Flags */
#define MODIFIABLE_CONFIG 0 /* This is the implied default for a standard 
                             * config, which is mutable. */
#define IMMUTABLE_CONFIG (1ULL<<0) /* Can this value only be set at startup? */
#define SENSITIVE_CONFIG (1ULL<<1) /* Does this value contain sensitive information */
#define DEBUG_CONFIG (1ULL<<2) /* Values that are useful for debugging. */
#define MULTI_ARG_CONFIG (1ULL<<3) /* This config receives multiple arguments. */
#define HIDDEN_CONFIG (1ULL<<4) /* This config is hidden in `config get <pattern>` (used for tests/debugging) */
#define PROTECTED_CONFIG (1ULL<<5) /* Becomes immutable if enable-protected-configs is enabled. */
#define DENY_LOADING_CONFIG (1ULL<<6) /* This config is forbidden during loading. */
#define ALIAS_CONFIG (1ULL<<7) /* For configs with multiple names, this flag is set on the alias. */
#define MODULE_CONFIG (1ULL<<8) /* This config is a module config */
#define VOLATILE_CONFIG (1ULL<<9) /* The config is a reference to the config data and not the config data itself (ex.
                                   * a file name containing more configuration like a tls key). In this case we want
                                   * to apply the configuration change even if the new config value is the same as
                                   * the old. */

#define INTEGER_CONFIG 0 /* No flags means a simple integer configuration */
#define MEMORY_CONFIG (1<<0) /* Indicates if this value can be loaded as a memory value */
#define PERCENT_CONFIG (1<<1) /* Indicates if this value can be loaded as a percent (and stored as a negative int) */
#define OCTAL_CONFIG (1<<2) /* This value uses octal representation */

/* Enum Configs contain an array of configEnum objects that match a string with an integer. */
typedef struct configEnum {
    char *name;
    int val;
} configEnum;

/* Type of configuration. */
typedef enum {
    BOOL_CONFIG,
    NUMERIC_CONFIG,
    STRING_CONFIG,
    SDS_CONFIG,
    ENUM_CONFIG,
    SPECIAL_CONFIG,
} configType;

void loadServerConfig(char *filename, char config_from_stdin, char *options);
void appendServerSaveParams(time_t seconds, int changes);
void resetServerSaveParams(void);
struct rewriteConfigState; /* Forward declaration to export API. */
void rewriteConfigRewriteLine(struct rewriteConfigState *state, const char *option, sds line, int force);
void rewriteConfigMarkAsProcessed(struct rewriteConfigState *state, const char *option);
int rewriteConfig(char *path, int force_write);
void initConfigValues();
void removeConfig(sds name);
sds getConfigDebugInfo();
int allowProtectedAction(int config, client *c);

/* Module Configuration */
typedef struct ModuleConfig ModuleConfig;
int performModuleConfigSetFromName(sds name, sds value, const char **err);
int performModuleConfigSetDefaultFromName(sds name, const char **err);
void addModuleBoolConfig(const char *module_name, const char *name, int flags, void *privdata, int default_val);
void addModuleStringConfig(const char *module_name, const char *name, int flags, void *privdata, sds default_val);
void addModuleEnumConfig(const char *module_name, const char *name, int flags, void *privdata, int default_val, configEnum *enum_vals);
void addModuleNumericConfig(const char *module_name, const char *name, int flags, void *privdata, long long default_val, int conf_flags, long long lower, long long upper);
void addModuleConfigApply(list *module_configs, ModuleConfig *module_config);
int moduleConfigApplyConfig(list *module_configs, const char **err, const char **err_arg_name);
int getModuleBoolConfig(ModuleConfig *module_config);
int setModuleBoolConfig(ModuleConfig *config, int val, const char **err);
sds getModuleStringConfig(ModuleConfig *module_config);
int setModuleStringConfig(ModuleConfig *config, sds strval, const char **err);
int getModuleEnumConfig(ModuleConfig *module_config);
int setModuleEnumConfig(ModuleConfig *config, int val, const char **err);
long long getModuleNumericConfig(ModuleConfig *module_config);
int setModuleNumericConfig(ModuleConfig *config, long long val, const char **err);

/* db.c -- Keyspace access API */
int removeExpire(redisDb *db, robj *key);
void deleteExpiredKeyAndPropagate(redisDb *db, robj *keyobj);
void propagateDeletion(redisDb *db, robj *key, int lazy);
int keyIsExpired(redisDb *db, robj *key);
long long getExpire(redisDb *db, robj *key);
void setExpire(client *c, redisDb *db, robj *key, long long when);
int checkAlreadyExpired(long long when);
robj *lookupKeyRead(redisDb *db, robj *key);
robj *lookupKeyWrite(redisDb *db, robj *key);
robj *lookupKeyReadOrReply(client *c, robj *key, robj *reply);
robj *lookupKeyWriteOrReply(client *c, robj *key, robj *reply);
robj *lookupKeyReadWithFlags(redisDb *db, robj *key, int flags);
robj *lookupKeyWriteWithFlags(redisDb *db, robj *key, int flags);
robj *objectCommandLookup(client *c, robj *key);
robj *objectCommandLookupOrReply(client *c, robj *key, robj *reply);
int objectSetLRUOrLFU(robj *val, long long lfu_freq, long long lru_idle,
                       long long lru_clock, int lru_multiplier);
#define LOOKUP_NONE 0
#define LOOKUP_NOTOUCH (1<<0)  /* Don't update LRU. */
#define LOOKUP_NONOTIFY (1<<1) /* Don't trigger keyspace event on key misses. */
#define LOOKUP_NOSTATS (1<<2)  /* Don't update keyspace hits/misses counters. */
#define LOOKUP_WRITE (1<<3)    /* Delete expired keys even in replicas. */
#define LOOKUP_NOEXPIRE (1<<4) /* Avoid deleting lazy expired keys. */

void dbAdd(redisDb *db, robj *key, robj *val);
int dbAddRDBLoad(redisDb *db, sds key, robj *val);
void dbOverwrite(redisDb *db, robj *key, robj *val);

#define SETKEY_KEEPTTL 1
#define SETKEY_NO_SIGNAL 2
#define SETKEY_ALREADY_EXIST 4
#define SETKEY_DOESNT_EXIST 8
void setKey(client *c, redisDb *db, robj *key, robj *val, int flags);
robj *dbRandomKey(redisDb *db);
int dbSyncDelete(redisDb *db, robj *key);
int dbDelete(redisDb *db, robj *key);
robj *dbUnshareStringValue(redisDb *db, robj *key, robj *o);

#define EMPTYDB_NO_FLAGS 0      /* No flags. */
#define EMPTYDB_ASYNC (1<<0)    /* Reclaim memory in another thread. */
#define EMPTYDB_NOFUNCTIONS (1<<1) /* Indicate not to flush the functions. */
long long emptyData(int dbnum, int flags, void(callback)(dict*));
long long emptyDbStructure(redisDb *dbarray, int dbnum, int async, void(callback)(dict*));
void flushAllDataAndResetRDB(int flags);
long long dbTotalServerKeyCount();
redisDb *initTempDb(void);
void discardTempDb(redisDb *tempDb, void(callback)(dict*));


int selectDb(client *c, int id);
void signalModifiedKey(client *c, redisDb *db, robj *key);
void signalFlushedDb(int dbid, int async);
void scanGenericCommand(client *c, robj *o, unsigned long cursor);
int parseScanCursorOrReply(client *c, robj *o, unsigned long *cursor);
int dbAsyncDelete(redisDb *db, robj *key);
void emptyDbAsync(redisDb *db);
size_t lazyfreeGetPendingObjectsCount(void);
size_t lazyfreeGetFreedObjectsCount(void);
void lazyfreeResetStats(void);
void freeObjAsync(robj *key, robj *obj, int dbid);
void freeReplicationBacklogRefMemAsync(list *blocks, rax *index);

/* API to get key arguments from commands */
#define GET_KEYSPEC_DEFAULT 0
#define GET_KEYSPEC_INCLUDE_NOT_KEYS (1<<0) /* Consider 'fake' keys as keys */
#define GET_KEYSPEC_RETURN_PARTIAL (1<<1) /* Return all keys that can be found */

int getKeysFromCommandWithSpecs(struct redisCommand *cmd, robj **argv, int argc, int search_flags, getKeysResult *result);
keyReference *getKeysPrepareResult(getKeysResult *result, int numkeys);
int getKeysFromCommand(struct redisCommand *cmd, robj **argv, int argc, getKeysResult *result);
int doesCommandHaveKeys(struct redisCommand *cmd);
int getChannelsFromCommand(struct redisCommand *cmd, robj **argv, int argc, getKeysResult *result);
int doesCommandHaveChannelsWithFlags(struct redisCommand *cmd, int flags);
void getKeysFreeResult(getKeysResult *result);
int sintercardGetKeys(struct redisCommand *cmd,robj **argv, int argc, getKeysResult *result);
int zunionInterDiffGetKeys(struct redisCommand *cmd,robj **argv, int argc, getKeysResult *result);
int zunionInterDiffStoreGetKeys(struct redisCommand *cmd,robj **argv, int argc, getKeysResult *result);
int evalGetKeys(struct redisCommand *cmd, robj **argv, int argc, getKeysResult *result);
int functionGetKeys(struct redisCommand *cmd, robj **argv, int argc, getKeysResult *result);
int sortGetKeys(struct redisCommand *cmd, robj **argv, int argc, getKeysResult *result);
int sortROGetKeys(struct redisCommand *cmd, robj **argv, int argc, getKeysResult *result);
int migrateGetKeys(struct redisCommand *cmd, robj **argv, int argc, getKeysResult *result);
int georadiusGetKeys(struct redisCommand *cmd, robj **argv, int argc, getKeysResult *result);
int xreadGetKeys(struct redisCommand *cmd, robj **argv, int argc, getKeysResult *result);
int lmpopGetKeys(struct redisCommand *cmd, robj **argv, int argc, getKeysResult *result);
int blmpopGetKeys(struct redisCommand *cmd, robj **argv, int argc, getKeysResult *result);
int zmpopGetKeys(struct redisCommand *cmd, robj **argv, int argc, getKeysResult *result);
int bzmpopGetKeys(struct redisCommand *cmd, robj **argv, int argc, getKeysResult *result);
int setGetKeys(struct redisCommand *cmd, robj **argv, int argc, getKeysResult *result);
int bitfieldGetKeys(struct redisCommand *cmd, robj **argv, int argc, getKeysResult *result);

unsigned short crc16(const char *buf, int len);

/* Sentinel */
void initSentinelConfig(void);
void initSentinel(void);
void sentinelTimer(void);
const char *sentinelHandleConfiguration(char **argv, int argc);
void queueSentinelConfig(sds *argv, int argc, int linenum, sds line);
void loadSentinelConfigFromQueue(void);
void sentinelIsRunning(void);
void sentinelCheckConfigFile(void);
void sentinelCommand(client *c);
void sentinelInfoCommand(client *c);
void sentinelPublishCommand(client *c);
void sentinelRoleCommand(client *c);

/* redis-check-rdb & aof */
int redis_check_rdb(char *rdbfilename, FILE *fp);
int redis_check_rdb_main(int argc, char **argv, FILE *fp);
int redis_check_aof_main(int argc, char **argv);

/* Scripting */
void scriptingInit(int setup);
int ldbRemoveChild(pid_t pid);
void ldbKillForkedSessions(void);
int ldbPendingChildren(void);
sds luaCreateFunction(client *c, robj *body);
void luaLdbLineHook(lua_State *lua, lua_Debug *ar);
void freeLuaScriptsAsync(dict *lua_scripts);
void freeFunctionsAsync(functionsLibCtx *lib_ctx);
int ldbIsEnabled();
void ldbLog(sds entry);
void ldbLogRedisReply(char *reply);
void sha1hex(char *digest, char *script, size_t len);
unsigned long evalMemory();
dict* evalScriptsDict();
unsigned long evalScriptsMemory();
uint64_t evalGetCommandFlags(client *c, uint64_t orig_flags);
uint64_t fcallGetCommandFlags(client *c, uint64_t orig_flags);
int isInsideYieldingLongCommand();

typedef struct luaScript {
    uint64_t flags;
    robj *body;
} luaScript;

/* Blocked clients */
void processUnblockedClients(void);
void blockClient(client *c, int btype);
void unblockClient(client *c);
void queueClientForReprocessing(client *c);
void replyToBlockedClientTimedOut(client *c);
int getTimeoutFromObjectOrReply(client *c, robj *object, mstime_t *timeout, int unit);
void disconnectAllBlockedClients(void);
void handleClientsBlockedOnKeys(void);
void signalKeyAsReady(redisDb *db, robj *key, int type);
void blockForKeys(client *c, int btype, robj **keys, int numkeys, long count, mstime_t timeout, robj *target, struct blockPos *blockpos, streamID *ids);
void updateStatsOnUnblock(client *c, long blocked_us, long reply_us, int had_errors);
void scanDatabaseForDeletedStreams(redisDb *emptied, redisDb *replaced_with);

/* timeout.c -- Blocked clients timeout and connections timeout. */
void addClientToTimeoutTable(client *c);
void removeClientFromTimeoutTable(client *c);
void handleBlockedClientsTimeout(void);
int clientsCronHandleTimeout(client *c, mstime_t now_ms);

/* expire.c -- Handling of expired keys */
void activeExpireCycle(int type);
void expireSlaveKeys(void);
void rememberSlaveKeyWithExpire(redisDb *db, robj *key);
void flushSlaveKeysWithExpireList(void);
size_t getSlaveKeyWithExpireCount(void);

/* evict.c -- maxmemory handling and LRU eviction. */
void evictionPoolAlloc(void);
#define LFU_INIT_VAL 5
unsigned long LFUGetTimeInMinutes(void);
uint8_t LFULogIncr(uint8_t value);
unsigned long LFUDecrAndReturn(robj *o);
#define EVICT_OK 0
#define EVICT_RUNNING 1
#define EVICT_FAIL 2
int performEvictions(void);
void startEvictionTimeProc(void);

/* Keys hashing / comparison functions for dict.c hash tables. */
uint64_t dictSdsHash(const void *key);
uint64_t dictSdsCaseHash(const void *key);
int dictSdsKeyCompare(dict *d, const void *key1, const void *key2);
int dictSdsKeyCaseCompare(dict *d, const void *key1, const void *key2);
void dictSdsDestructor(dict *d, void *val);
void *dictSdsDup(dict *d, const void *key);

/* Git SHA1 */
char *redisGitSHA1(void);
char *redisGitDirty(void);
uint64_t redisBuildId(void);
const char *redisBuildIdRaw(void);
char *redisBuildIdString(void);

/* Commands prototypes */
void authCommand(client *c);
void pingCommand(client *c);
void echoCommand(client *c);
void commandCommand(client *c);
void commandCountCommand(client *c);
void commandListCommand(client *c);
void commandInfoCommand(client *c);
void commandGetKeysCommand(client *c);
void commandGetKeysAndFlagsCommand(client *c);
void commandHelpCommand(client *c);
void commandDocsCommand(client *c);
void setCommand(client *c);
void setnxCommand(client *c);
void setexCommand(client *c);
void psetexCommand(client *c);
void getCommand(client *c);
void getexCommand(client *c);
void getdelCommand(client *c);
void delCommand(client *c);
void unlinkCommand(client *c);
void existsCommand(client *c);
void setbitCommand(client *c);
void getbitCommand(client *c);
void bitfieldCommand(client *c);
void bitfieldroCommand(client *c);
void setrangeCommand(client *c);
void getrangeCommand(client *c);
void incrCommand(client *c);
void decrCommand(client *c);
void incrbyCommand(client *c);
void decrbyCommand(client *c);
void incrbyfloatCommand(client *c);
void selectCommand(client *c);
void swapdbCommand(client *c);
void randomkeyCommand(client *c);
void keysCommand(client *c);
void scanCommand(client *c);
void dbsizeCommand(client *c);
void lastsaveCommand(client *c);
void saveCommand(client *c);
void bgsaveCommand(client *c);
void bgrewriteaofCommand(client *c);
void shutdownCommand(client *c);
void slowlogCommand(client *c);
void moveCommand(client *c);
void copyCommand(client *c);
void renameCommand(client *c);
void renamenxCommand(client *c);
void lpushCommand(client *c);
void rpushCommand(client *c);
void lpushxCommand(client *c);
void rpushxCommand(client *c);
void linsertCommand(client *c);
void lpopCommand(client *c);
void rpopCommand(client *c);
void lmpopCommand(client *c);
void llenCommand(client *c);
void lindexCommand(client *c);
void lrangeCommand(client *c);
void ltrimCommand(client *c);
void typeCommand(client *c);
void lsetCommand(client *c);
void saddCommand(client *c);
void sremCommand(client *c);
void smoveCommand(client *c);
void sismemberCommand(client *c);
void smismemberCommand(client *c);
void scardCommand(client *c);
void spopCommand(client *c);
void srandmemberCommand(client *c);
void sinterCommand(client *c);
void sinterCardCommand(client *c);
void sinterstoreCommand(client *c);
void sunionCommand(client *c);
void sunionstoreCommand(client *c);
void sdiffCommand(client *c);
void sdiffstoreCommand(client *c);
void sscanCommand(client *c);
void syncCommand(client *c);
void flushdbCommand(client *c);
void flushallCommand(client *c);
void sortCommand(client *c);
void sortroCommand(client *c);
void lremCommand(client *c);
void lposCommand(client *c);
void rpoplpushCommand(client *c);
void lmoveCommand(client *c);
void infoCommand(client *c);
void mgetCommand(client *c);
void monitorCommand(client *c);
void expireCommand(client *c);
void expireatCommand(client *c);
void pexpireCommand(client *c);
void pexpireatCommand(client *c);
void getsetCommand(client *c);
void ttlCommand(client *c);
void touchCommand(client *c);
void pttlCommand(client *c);
void expiretimeCommand(client *c);
void pexpiretimeCommand(client *c);
void persistCommand(client *c);
void replicaofCommand(client *c);
void roleCommand(client *c);
void debugCommand(client *c);
void msetCommand(client *c);
void msetnxCommand(client *c);
void zaddCommand(client *c);
void zincrbyCommand(client *c);
void zrangeCommand(client *c);
void zrangebyscoreCommand(client *c);
void zrevrangebyscoreCommand(client *c);
void zrangebylexCommand(client *c);
void zrevrangebylexCommand(client *c);
void zcountCommand(client *c);
void zlexcountCommand(client *c);
void zrevrangeCommand(client *c);
void zcardCommand(client *c);
void zremCommand(client *c);
void zscoreCommand(client *c);
void zmscoreCommand(client *c);
void zremrangebyscoreCommand(client *c);
void zremrangebylexCommand(client *c);
void zpopminCommand(client *c);
void zpopmaxCommand(client *c);
void zmpopCommand(client *c);
void bzpopminCommand(client *c);
void bzpopmaxCommand(client *c);
void bzmpopCommand(client *c);
void zrandmemberCommand(client *c);
void multiCommand(client *c);
void execCommand(client *c);
void discardCommand(client *c);
void blpopCommand(client *c);
void brpopCommand(client *c);
void blmpopCommand(client *c);
void brpoplpushCommand(client *c);
void blmoveCommand(client *c);
void appendCommand(client *c);
void strlenCommand(client *c);
void zrankCommand(client *c);
void zrevrankCommand(client *c);
void hsetCommand(client *c);
void hsetnxCommand(client *c);
void hgetCommand(client *c);
void hmgetCommand(client *c);
void hdelCommand(client *c);
void hlenCommand(client *c);
void hstrlenCommand(client *c);
void zremrangebyrankCommand(client *c);
void zunionstoreCommand(client *c);
void zinterstoreCommand(client *c);
void zdiffstoreCommand(client *c);
void zunionCommand(client *c);
void zinterCommand(client *c);
void zinterCardCommand(client *c);
void zrangestoreCommand(client *c);
void zdiffCommand(client *c);
void zscanCommand(client *c);
void hkeysCommand(client *c);
void hvalsCommand(client *c);
void hgetallCommand(client *c);
void hexistsCommand(client *c);
void hscanCommand(client *c);
void hrandfieldCommand(client *c);
void configSetCommand(client *c);
void configGetCommand(client *c);
void configResetStatCommand(client *c);
void configRewriteCommand(client *c);
void configHelpCommand(client *c);
void hincrbyCommand(client *c);
void hincrbyfloatCommand(client *c);
void subscribeCommand(client *c);
void unsubscribeCommand(client *c);
void psubscribeCommand(client *c);
void punsubscribeCommand(client *c);
void publishCommand(client *c);
void pubsubCommand(client *c);
void spublishCommand(client *c);
void ssubscribeCommand(client *c);
void sunsubscribeCommand(client *c);
void watchCommand(client *c);
void unwatchCommand(client *c);
void clusterCommand(client *c);
void restoreCommand(client *c);
void migrateCommand(client *c);
void askingCommand(client *c);
void readonlyCommand(client *c);
void readwriteCommand(client *c);
int verifyDumpPayload(unsigned char *p, size_t len, uint16_t *rdbver_ptr);
void dumpCommand(client *c);
void objectCommand(client *c);
void memoryCommand(client *c);
void clientCommand(client *c);
void helloCommand(client *c);
void evalCommand(client *c);
void evalRoCommand(client *c);
void evalShaCommand(client *c);
void evalShaRoCommand(client *c);
void scriptCommand(client *c);
void fcallCommand(client *c);
void fcallroCommand(client *c);
void functionLoadCommand(client *c);
void functionDeleteCommand(client *c);
void functionKillCommand(client *c);
void functionStatsCommand(client *c);
void functionListCommand(client *c);
void functionHelpCommand(client *c);
void functionFlushCommand(client *c);
void functionRestoreCommand(client *c);
void functionDumpCommand(client *c);
void timeCommand(client *c);
void bitopCommand(client *c);
void bitcountCommand(client *c);
void bitposCommand(client *c);
void replconfCommand(client *c);
void waitCommand(client *c);
void georadiusbymemberCommand(client *c);
void georadiusbymemberroCommand(client *c);
void georadiusCommand(client *c);
void georadiusroCommand(client *c);
void geoaddCommand(client *c);
void geohashCommand(client *c);
void geoposCommand(client *c);
void geodistCommand(client *c);
void geosearchCommand(client *c);
void geosearchstoreCommand(client *c);
void pfselftestCommand(client *c);
void pfaddCommand(client *c);
void pfcountCommand(client *c);
void pfmergeCommand(client *c);
void pfdebugCommand(client *c);
void latencyCommand(client *c);
void moduleCommand(client *c);
void securityWarningCommand(client *c);
void xaddCommand(client *c);
void xrangeCommand(client *c);
void xrevrangeCommand(client *c);
void xlenCommand(client *c);
void xreadCommand(client *c);
void xgroupCommand(client *c);
void xsetidCommand(client *c);
void xackCommand(client *c);
void xpendingCommand(client *c);
void xclaimCommand(client *c);
void xautoclaimCommand(client *c);
void xinfoCommand(client *c);
void xdelCommand(client *c);
void xtrimCommand(client *c);
void lolwutCommand(client *c);
void aclCommand(client *c);
void lcsCommand(client *c);
void quitCommand(client *c);
void resetCommand(client *c);
void failoverCommand(client *c);

#if defined(__GNUC__)
void *calloc(size_t count, size_t size) __attribute__ ((deprecated));
void free(void *ptr) __attribute__ ((deprecated));
void *malloc(size_t size) __attribute__ ((deprecated));
void *realloc(void *ptr, size_t size) __attribute__ ((deprecated));
#endif

/* Debugging stuff */
void _serverAssertWithInfo(const client *c, const robj *o, const char *estr, const char *file, int line);
void _serverAssert(const char *estr, const char *file, int line);
#ifdef __GNUC__
void _serverPanic(const char *file, int line, const char *msg, ...)
    __attribute__ ((format (printf, 3, 4)));
#else
void _serverPanic(const char *file, int line, const char *msg, ...);
#endif
void serverLogObjectDebugInfo(const robj *o);
void sigsegvHandler(int sig, siginfo_t *info, void *secret);
const char *getSafeInfoString(const char *s, size_t len, char **tmp);
dict *genInfoSectionDict(robj **argv, int argc, char **defaults, int *out_all, int *out_everything);
void releaseInfoSectionDict(dict *sec);
sds genRedisInfoString(dict *section_dict, int all_sections, int everything);
sds genModulesInfoString(sds info);
void applyWatchdogPeriod();
void watchdogScheduleSignal(int period);
void serverLogHexDump(int level, char *descr, void *value, size_t len);
int memtest_preserving_test(unsigned long *m, size_t bytes, int passes);
void mixDigest(unsigned char *digest, const void *ptr, size_t len);
void xorDigest(unsigned char *digest, const void *ptr, size_t len);
sds catSubCommandFullname(const char *parent_name, const char *sub_name);
void commandAddSubcommand(struct redisCommand *parent, struct redisCommand *subcommand, const char *declared_name);
void debugDelay(int usec);
void killIOThreads(void);
void killThreads(void);
void makeThreadKillable(void);
void swapMainDbWithTempDb(redisDb *tempDb);

/* Use macro for checking log level to avoid evaluating arguments in cases log
 * should be ignored due to low level. */
#define serverLog(level, ...) do {\
        if (((level)&0xff) < server.verbosity) break;\
        _serverLog(level, __VA_ARGS__);\
    } while(0)

#define redisDebug(fmt, ...) \
    printf("DEBUG %s:%d > " fmt "\n", __FILE__, __LINE__, __VA_ARGS__)
#define redisDebugMark() \
    printf("-- MARK %s:%d --\n", __FILE__, __LINE__)

int iAmMaster(void);

#define STRINGIFY_(x) #x
#define STRINGIFY(x) STRINGIFY_(x)

#endif<|MERGE_RESOLUTION|>--- conflicted
+++ resolved
@@ -2587,14 +2587,10 @@
 void listTypeDelRange(robj *o, long start, long stop);
 void unblockClientWaitingData(client *c);
 void popGenericCommand(client *c, int where);
-<<<<<<< HEAD
-void listElementsRemoved(client *c, robj *key, int where, robj *o, long count, int *deleted);
+void listElementsRemoved(client *c, robj *key, int where, robj *o, long count, int signal, int *deleted);
 void listTypeConvertListpack(robj *o, int enc);
 void listTypeTryConvertQuicklist(robj *o);
 void listTypeTryConvertListpack(robj *o, robj **argv, int start, int end);
-=======
-void listElementsRemoved(client *c, robj *key, int where, robj *o, long count, int signal, int *deleted);
->>>>>>> f106beeb
 
 /* MULTI/EXEC/WATCH... */
 void unwatchAllKeys(client *c);
