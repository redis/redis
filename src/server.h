/*
 * Copyright (c) 2009-2012, Salvatore Sanfilippo <antirez at gmail dot com>
 * All rights reserved.
 *
 * Redistribution and use in source and binary forms, with or without
 * modification, are permitted provided that the following conditions are met:
 *
 *   * Redistributions of source code must retain the above copyright notice,
 *     this list of conditions and the following disclaimer.
 *   * Redistributions in binary form must reproduce the above copyright
 *     notice, this list of conditions and the following disclaimer in the
 *     documentation and/or other materials provided with the distribution.
 *   * Neither the name of Redis nor the names of its contributors may be used
 *     to endorse or promote products derived from this software without
 *     specific prior written permission.
 *
 * THIS SOFTWARE IS PROVIDED BY THE COPYRIGHT HOLDERS AND CONTRIBUTORS "AS IS"
 * AND ANY EXPRESS OR IMPLIED WARRANTIES, INCLUDING, BUT NOT LIMITED TO, THE
 * IMPLIED WARRANTIES OF MERCHANTABILITY AND FITNESS FOR A PARTICULAR PURPOSE
 * ARE DISCLAIMED. IN NO EVENT SHALL THE COPYRIGHT OWNER OR CONTRIBUTORS BE
 * LIABLE FOR ANY DIRECT, INDIRECT, INCIDENTAL, SPECIAL, EXEMPLARY, OR
 * CONSEQUENTIAL DAMAGES (INCLUDING, BUT NOT LIMITED TO, PROCUREMENT OF
 * SUBSTITUTE GOODS OR SERVICES; LOSS OF USE, DATA, OR PROFITS; OR BUSINESS
 * INTERRUPTION) HOWEVER CAUSED AND ON ANY THEORY OF LIABILITY, WHETHER IN
 * CONTRACT, STRICT LIABILITY, OR TORT (INCLUDING NEGLIGENCE OR OTHERWISE)
 * ARISING IN ANY WAY OUT OF THE USE OF THIS SOFTWARE, EVEN IF ADVISED OF THE
 * POSSIBILITY OF SUCH DAMAGE.
 */

#ifndef __REDIS_H
#define __REDIS_H

#include "fmacros.h"
#include "config.h"
#include "solarisfixes.h"
#include "rio.h"

#include <stdio.h>
#include <stdlib.h>
#include <string.h>
#include <time.h>
#include <limits.h>
#include <unistd.h>
#include <errno.h>
#include <inttypes.h>
#include <pthread.h>
#include <syslog.h>
#include <netinet/in.h>
#include <lua.h>
#include <signal.h>

typedef long long mstime_t; /* millisecond time type. */

#include "ae.h"      /* Event driven programming library */
#include "sds.h"     /* Dynamic safe strings */
#include "dict.h"    /* Hash tables */
#include "adlist.h"  /* Linked lists */
#include "zmalloc.h" /* total memory usage aware version of malloc/free */
#include "anet.h"    /* Networking the easy way */
#include "ziplist.h" /* Compact list data structure */
#include "intset.h"  /* Compact integer set structure */
#include "version.h" /* Version macro */
#include "util.h"    /* Misc functions useful in many places */
#include "latency.h" /* Latency monitor API */
#include "sparkline.h" /* ASCII graphs API */
#include "quicklist.h"  /* Lists are encoded as linked lists of
                           N-elements flat arrays */
#include "rax.h"     /* Radix tree */

/* Following includes allow test functions to be called from Redis main() */
#include "zipmap.h"
#include "sha1.h"
#include "endianconv.h"
#include "crc64.h"

/* Error codes */
#define C_OK                    0
#define C_ERR                   -1

/* Static server configuration */
#define CONFIG_DEFAULT_HZ        10      /* Time interrupt calls/sec. */
#define CONFIG_MIN_HZ            1
#define CONFIG_MAX_HZ            500
#define CONFIG_DEFAULT_SERVER_PORT        6379    /* TCP port */
#define CONFIG_DEFAULT_TCP_BACKLOG       511     /* TCP listen backlog */
#define CONFIG_DEFAULT_CLIENT_TIMEOUT       0       /* default client timeout: infinite */
#define CONFIG_DEFAULT_DBNUM     16
#define CONFIG_MAX_LINE    1024
#define CRON_DBS_PER_CALL 16
#define NET_MAX_WRITES_PER_EVENT (1024*64)
#define PROTO_SHARED_SELECT_CMDS 10
#define OBJ_SHARED_INTEGERS 10000
#define OBJ_SHARED_BULKHDR_LEN 32
#define LOG_MAX_LEN    1024 /* Default maximum length of syslog messages */
#define AOF_REWRITE_PERC  100
#define AOF_REWRITE_MIN_SIZE (64*1024*1024)
#define AOF_REWRITE_ITEMS_PER_CMD 64
#define AOF_READ_DIFF_INTERVAL_BYTES (1024*10)
#define CONFIG_DEFAULT_SLOWLOG_LOG_SLOWER_THAN 10000
#define CONFIG_DEFAULT_SLOWLOG_MAX_LEN 128
#define CONFIG_DEFAULT_MAX_CLIENTS 10000
#define CONFIG_AUTHPASS_MAX_LEN 512
#define CONFIG_DEFAULT_SLAVE_PRIORITY 100
#define CONFIG_DEFAULT_REPL_TIMEOUT 60
#define CONFIG_DEFAULT_REPL_PING_SLAVE_PERIOD 10
#define CONFIG_RUN_ID_SIZE 40
#define RDB_EOF_MARK_SIZE 40
#define CONFIG_DEFAULT_REPL_BACKLOG_SIZE (1024*1024)    /* 1mb */
#define CONFIG_DEFAULT_REPL_BACKLOG_TIME_LIMIT (60*60)  /* 1 hour */
#define CONFIG_REPL_BACKLOG_MIN_SIZE (1024*16)          /* 16k */
#define CONFIG_BGSAVE_RETRY_DELAY 5 /* Wait a few secs before trying again. */
#define CONFIG_DEFAULT_PID_FILE "/var/run/redis.pid"
#define CONFIG_DEFAULT_SYSLOG_IDENT "redis"
#define CONFIG_DEFAULT_CLUSTER_CONFIG_FILE "nodes.conf"
#define CONFIG_DEFAULT_CLUSTER_ANNOUNCE_IP NULL         /* Auto detect. */
#define CONFIG_DEFAULT_CLUSTER_ANNOUNCE_PORT 0          /* Use server.port */
#define CONFIG_DEFAULT_CLUSTER_ANNOUNCE_BUS_PORT 0      /* Use +10000 offset. */
#define CONFIG_DEFAULT_DAEMONIZE 0
#define CONFIG_DEFAULT_UNIX_SOCKET_PERM 0
#define CONFIG_DEFAULT_TCP_KEEPALIVE 300
#define CONFIG_DEFAULT_PROTECTED_MODE 1
#define CONFIG_DEFAULT_LOGFILE ""
#define CONFIG_DEFAULT_SYSLOG_ENABLED 0
#define CONFIG_DEFAULT_STOP_WRITES_ON_BGSAVE_ERROR 1
#define CONFIG_DEFAULT_RDB_COMPRESSION 1
#define CONFIG_DEFAULT_RDB_CHECKSUM 1
#define CONFIG_DEFAULT_RDB_FILENAME "dump.rdb"
#define CONFIG_DEFAULT_REPL_DISKLESS_SYNC 0
#define CONFIG_DEFAULT_REPL_DISKLESS_SYNC_DELAY 5
#define CONFIG_DEFAULT_SLAVE_SERVE_STALE_DATA 1
#define CONFIG_DEFAULT_SLAVE_READ_ONLY 1
#define CONFIG_DEFAULT_SLAVE_ANNOUNCE_IP NULL
#define CONFIG_DEFAULT_SLAVE_ANNOUNCE_PORT 0
#define CONFIG_DEFAULT_REPL_DISABLE_TCP_NODELAY 0
#define CONFIG_DEFAULT_MAXMEMORY 0
#define CONFIG_DEFAULT_MAXMEMORY_SAMPLES 5
#define CONFIG_DEFAULT_LFU_LOG_FACTOR 10
#define CONFIG_DEFAULT_LFU_DECAY_TIME 1
#define CONFIG_DEFAULT_AOF_FILENAME "appendonly.aof"
#define CONFIG_DEFAULT_AOF_NO_FSYNC_ON_REWRITE 0
#define CONFIG_DEFAULT_AOF_LOAD_TRUNCATED 1
#define CONFIG_DEFAULT_AOF_USE_RDB_PREAMBLE 0
#define CONFIG_DEFAULT_ACTIVE_REHASHING 1
#define CONFIG_DEFAULT_AOF_REWRITE_INCREMENTAL_FSYNC 1
#define CONFIG_DEFAULT_MIN_SLAVES_TO_WRITE 0
#define CONFIG_DEFAULT_MIN_SLAVES_MAX_LAG 10
#define NET_IP_STR_LEN 46 /* INET6_ADDRSTRLEN is 46, but we need to be sure */
#define NET_PEER_ID_LEN (NET_IP_STR_LEN+32) /* Must be enough for ip:port */
#define CONFIG_BINDADDR_MAX 16
#define CONFIG_MIN_RESERVED_FDS 32
#define CONFIG_DEFAULT_LATENCY_MONITOR_THRESHOLD 0
#define CONFIG_DEFAULT_SLAVE_LAZY_FLUSH 0
#define CONFIG_DEFAULT_LAZYFREE_LAZY_EVICTION 0
#define CONFIG_DEFAULT_LAZYFREE_LAZY_EXPIRE 0
#define CONFIG_DEFAULT_LAZYFREE_LAZY_SERVER_DEL 0
#define CONFIG_DEFAULT_ALWAYS_SHOW_LOGO 0
#define CONFIG_DEFAULT_ACTIVE_DEFRAG 0
#define CONFIG_DEFAULT_DEFRAG_THRESHOLD_LOWER 10 /* don't defrag when fragmentation is below 10% */
#define CONFIG_DEFAULT_DEFRAG_THRESHOLD_UPPER 100 /* maximum defrag force at 100% fragmentation */
#define CONFIG_DEFAULT_DEFRAG_IGNORE_BYTES (100<<20) /* don't defrag if frag overhead is below 100mb */
#define CONFIG_DEFAULT_DEFRAG_CYCLE_MIN 25 /* 25% CPU min (at lower threshold) */
#define CONFIG_DEFAULT_DEFRAG_CYCLE_MAX 75 /* 75% CPU max (at upper threshold) */
#define CONFIG_DEFAULT_PROTO_MAX_BULK_LEN (512ll*1024*1024) /* Bulk request max size */

#define ACTIVE_EXPIRE_CYCLE_LOOKUPS_PER_LOOP 20 /* Loopkups per loop. */
#define ACTIVE_EXPIRE_CYCLE_FAST_DURATION 1000 /* Microseconds */
#define ACTIVE_EXPIRE_CYCLE_SLOW_TIME_PERC 25 /* CPU max % for keys collection */
#define ACTIVE_EXPIRE_CYCLE_SLOW 0
#define ACTIVE_EXPIRE_CYCLE_FAST 1

/* Instantaneous metrics tracking. */
#define STATS_METRIC_SAMPLES 16     /* Number of samples per metric. */
#define STATS_METRIC_COMMAND 0      /* Number of commands executed. */
#define STATS_METRIC_NET_INPUT 1    /* Bytes read to network .*/
#define STATS_METRIC_NET_OUTPUT 2   /* Bytes written to network. */
#define STATS_METRIC_COUNT 3

/* Protocol and I/O related defines */
#define PROTO_MAX_QUERYBUF_LEN  (1024*1024*1024) /* 1GB max query buffer. */
#define PROTO_IOBUF_LEN         (1024*16)  /* Generic I/O buffer size */
#define PROTO_REPLY_CHUNK_BYTES (16*1024) /* 16k output buffer */
#define PROTO_INLINE_MAX_SIZE   (1024*64) /* Max size of inline reads */
#define PROTO_MBULK_BIG_ARG     (1024*32)
#define LONG_STR_SIZE      21          /* Bytes needed for long -> str + '\0' */
#define AOF_AUTOSYNC_BYTES (1024*1024*32) /* fdatasync every 32MB */

/* When configuring the server eventloop, we setup it so that the total number
 * of file descriptors we can handle are server.maxclients + RESERVED_FDS +
 * a few more to stay safe. Since RESERVED_FDS defaults to 32, we add 96
 * in order to make sure of not over provisioning more than 128 fds. */
#define CONFIG_FDSET_INCR (CONFIG_MIN_RESERVED_FDS+96)

/* Hash table parameters */
#define HASHTABLE_MIN_FILL        10      /* Minimal hash table fill 10% */

/* Command flags. Please check the command table defined in the redis.c file
 * for more information about the meaning of every flag. */
#define CMD_WRITE (1<<0)            /* "w" flag */
#define CMD_READONLY (1<<1)         /* "r" flag */
#define CMD_DENYOOM (1<<2)          /* "m" flag */
#define CMD_MODULE (1<<3)           /* Command exported by module. */
#define CMD_ADMIN (1<<4)            /* "a" flag */
#define CMD_PUBSUB (1<<5)           /* "p" flag */
#define CMD_NOSCRIPT (1<<6)         /* "s" flag */
#define CMD_RANDOM (1<<7)           /* "R" flag */
#define CMD_SORT_FOR_SCRIPT (1<<8)  /* "S" flag */
#define CMD_LOADING (1<<9)          /* "l" flag */
#define CMD_STALE (1<<10)           /* "t" flag */
#define CMD_SKIP_MONITOR (1<<11)    /* "M" flag */
#define CMD_ASKING (1<<12)          /* "k" flag */
#define CMD_FAST (1<<13)            /* "F" flag */
#define CMD_MODULE_GETKEYS (1<<14)  /* Use the modules getkeys interface. */
#define CMD_MODULE_NO_CLUSTER (1<<15) /* Deny on Redis Cluster. */

/* AOF states */
#define AOF_OFF 0             /* AOF is off */
#define AOF_ON 1              /* AOF is on */
#define AOF_WAIT_REWRITE 2    /* AOF waits rewrite to start appending */

/* Client flags */
#define CLIENT_SLAVE (1<<0)   /* This client is a slave server */
#define CLIENT_MASTER (1<<1)  /* This client is a master server */
#define CLIENT_MONITOR (1<<2) /* This client is a slave monitor, see MONITOR */
#define CLIENT_MULTI (1<<3)   /* This client is in a MULTI context */
#define CLIENT_BLOCKED (1<<4) /* The client is waiting in a blocking operation */
#define CLIENT_DIRTY_CAS (1<<5) /* Watched keys modified. EXEC will fail. */
#define CLIENT_CLOSE_AFTER_REPLY (1<<6) /* Close after writing entire reply. */
#define CLIENT_UNBLOCKED (1<<7) /* This client was unblocked and is stored in
                                  server.unblocked_clients */
#define CLIENT_LUA (1<<8) /* This is a non connected client used by Lua */
#define CLIENT_ASKING (1<<9)     /* Client issued the ASKING command */
#define CLIENT_CLOSE_ASAP (1<<10)/* Close this client ASAP */
#define CLIENT_UNIX_SOCKET (1<<11) /* Client connected via Unix domain socket */
#define CLIENT_DIRTY_EXEC (1<<12)  /* EXEC will fail for errors while queueing */
#define CLIENT_MASTER_FORCE_REPLY (1<<13)  /* Queue replies even if is master */
#define CLIENT_FORCE_AOF (1<<14)   /* Force AOF propagation of current cmd. */
#define CLIENT_FORCE_REPL (1<<15)  /* Force replication of current cmd. */
#define CLIENT_PRE_PSYNC (1<<16)   /* Instance don't understand PSYNC. */
#define CLIENT_READONLY (1<<17)    /* Cluster client is in read-only state. */
#define CLIENT_PUBSUB (1<<18)      /* Client is in Pub/Sub mode. */
#define CLIENT_PREVENT_AOF_PROP (1<<19)  /* Don't propagate to AOF. */
#define CLIENT_PREVENT_REPL_PROP (1<<20)  /* Don't propagate to slaves. */
#define CLIENT_PREVENT_PROP (CLIENT_PREVENT_AOF_PROP|CLIENT_PREVENT_REPL_PROP)
#define CLIENT_PENDING_WRITE (1<<21) /* Client has output to send but a write
                                        handler is yet not installed. */
#define CLIENT_REPLY_OFF (1<<22)   /* Don't send replies to client. */
#define CLIENT_REPLY_SKIP_NEXT (1<<23)  /* Set CLIENT_REPLY_SKIP for next cmd */
#define CLIENT_REPLY_SKIP (1<<24)  /* Don't send just this reply. */
#define CLIENT_LUA_DEBUG (1<<25)  /* Run EVAL in debug mode. */
#define CLIENT_LUA_DEBUG_SYNC (1<<26)  /* EVAL debugging without fork() */
#define CLIENT_MODULE (1<<27) /* Non connected client used by some module. */

/* Client block type (btype field in client structure)
 * if CLIENT_BLOCKED flag is set. */
#define BLOCKED_NONE 0    /* Not blocked, no CLIENT_BLOCKED flag set. */
#define BLOCKED_LIST 1    /* BLPOP & co. */
#define BLOCKED_WAIT 2    /* WAIT for synchronous replication. */
#define BLOCKED_MODULE 3  /* Blocked by a loadable module. */
#define BLOCKED_STREAM 4  /* XREAD. */
#define BLOCKED_NUM 5     /* Number of blocked states. */

/* Client request types */
#define PROTO_REQ_INLINE 1
#define PROTO_REQ_MULTIBULK 2

/* Client classes for client limits, currently used only for
 * the max-client-output-buffer limit implementation. */
#define CLIENT_TYPE_NORMAL 0 /* Normal req-reply clients + MONITORs */
#define CLIENT_TYPE_SLAVE 1  /* Slaves. */
#define CLIENT_TYPE_PUBSUB 2 /* Clients subscribed to PubSub channels. */
#define CLIENT_TYPE_MASTER 3 /* Master. */
#define CLIENT_TYPE_OBUF_COUNT 3 /* Number of clients to expose to output
                                    buffer configuration. Just the first
                                    three: normal, slave, pubsub. */

/* Slave replication state. Used in server.repl_state for slaves to remember
 * what to do next. */
#define REPL_STATE_NONE 0 /* No active replication */
#define REPL_STATE_CONNECT 1 /* Must connect to master */
#define REPL_STATE_CONNECTING 2 /* Connecting to master */
/* --- Handshake states, must be ordered --- */
#define REPL_STATE_RECEIVE_PONG 3 /* Wait for PING reply */
#define REPL_STATE_SEND_AUTH 4 /* Send AUTH to master */
#define REPL_STATE_RECEIVE_AUTH 5 /* Wait for AUTH reply */
#define REPL_STATE_SEND_PORT 6 /* Send REPLCONF listening-port */
#define REPL_STATE_RECEIVE_PORT 7 /* Wait for REPLCONF reply */
#define REPL_STATE_SEND_IP 8 /* Send REPLCONF ip-address */
#define REPL_STATE_RECEIVE_IP 9 /* Wait for REPLCONF reply */
#define REPL_STATE_SEND_CAPA 10 /* Send REPLCONF capa */
#define REPL_STATE_RECEIVE_CAPA 11 /* Wait for REPLCONF reply */
#define REPL_STATE_SEND_PSYNC 12 /* Send PSYNC */
#define REPL_STATE_RECEIVE_PSYNC 13 /* Wait for PSYNC reply */
/* --- End of handshake states --- */
#define REPL_STATE_TRANSFER 14 /* Receiving .rdb from master */
#define REPL_STATE_CONNECTED 15 /* Connected to master */

/* State of slaves from the POV of the master. Used in client->replstate.
 * In SEND_BULK and ONLINE state the slave receives new updates
 * in its output queue. In the WAIT_BGSAVE states instead the server is waiting
 * to start the next background saving in order to send updates to it. */
#define SLAVE_STATE_WAIT_BGSAVE_START 6 /* We need to produce a new RDB file. */
#define SLAVE_STATE_WAIT_BGSAVE_END 7 /* Waiting RDB file creation to finish. */
#define SLAVE_STATE_SEND_BULK 8 /* Sending RDB file to slave. */
#define SLAVE_STATE_ONLINE 9 /* RDB file transmitted, sending just updates. */

/* Slave capabilities. */
#define SLAVE_CAPA_NONE 0
#define SLAVE_CAPA_EOF (1<<0)    /* Can parse the RDB EOF streaming format. */
#define SLAVE_CAPA_PSYNC2 (1<<1) /* Supports PSYNC2 protocol. */

/* Synchronous read timeout - slave side */
#define CONFIG_REPL_SYNCIO_TIMEOUT 5

/* List related stuff */
#define LIST_HEAD 0
#define LIST_TAIL 1

/* Sort operations */
#define SORT_OP_GET 0

/* Log levels */
#define LL_DEBUG 0
#define LL_VERBOSE 1
#define LL_NOTICE 2
#define LL_WARNING 3
#define LL_RAW (1<<10) /* Modifier to log without timestamp */
#define CONFIG_DEFAULT_VERBOSITY LL_NOTICE

/* Supervision options */
#define SUPERVISED_NONE 0
#define SUPERVISED_AUTODETECT 1
#define SUPERVISED_SYSTEMD 2
#define SUPERVISED_UPSTART 3

/* Anti-warning macro... */
#define UNUSED(V) ((void) V)

#define ZSKIPLIST_MAXLEVEL 32 /* Should be enough for 2^32 elements */
#define ZSKIPLIST_P 0.25      /* Skiplist P = 1/4 */

/* Append only defines */
#define AOF_FSYNC_NO 0
#define AOF_FSYNC_ALWAYS 1
#define AOF_FSYNC_EVERYSEC 2
#define CONFIG_DEFAULT_AOF_FSYNC AOF_FSYNC_EVERYSEC

/* Zip structure related defaults */
#define OBJ_HASH_MAX_ZIPLIST_ENTRIES 512
#define OBJ_HASH_MAX_ZIPLIST_VALUE 64
#define OBJ_SET_MAX_INTSET_ENTRIES 512
#define OBJ_ZSET_MAX_ZIPLIST_ENTRIES 128
#define OBJ_ZSET_MAX_ZIPLIST_VALUE 64

/* List defaults */
#define OBJ_LIST_MAX_ZIPLIST_SIZE -2
#define OBJ_LIST_COMPRESS_DEPTH 0

/* HyperLogLog defines */
#define CONFIG_DEFAULT_HLL_SPARSE_MAX_BYTES 3000

/* Sets operations codes */
#define SET_OP_UNION 0
#define SET_OP_DIFF 1
#define SET_OP_INTER 2

/* Redis maxmemory strategies. Instead of using just incremental number
 * for this defines, we use a set of flags so that testing for certain
 * properties common to multiple policies is faster. */
#define MAXMEMORY_FLAG_LRU (1<<0)
#define MAXMEMORY_FLAG_LFU (1<<1)
#define MAXMEMORY_FLAG_ALLKEYS (1<<2)
#define MAXMEMORY_FLAG_NO_SHARED_INTEGERS \
    (MAXMEMORY_FLAG_LRU|MAXMEMORY_FLAG_LFU)

#define MAXMEMORY_VOLATILE_LRU ((0<<8)|MAXMEMORY_FLAG_LRU)
#define MAXMEMORY_VOLATILE_LFU ((1<<8)|MAXMEMORY_FLAG_LFU)
#define MAXMEMORY_VOLATILE_TTL (2<<8)
#define MAXMEMORY_VOLATILE_RANDOM (3<<8)
#define MAXMEMORY_ALLKEYS_LRU ((4<<8)|MAXMEMORY_FLAG_LRU|MAXMEMORY_FLAG_ALLKEYS)
#define MAXMEMORY_ALLKEYS_LFU ((5<<8)|MAXMEMORY_FLAG_LFU|MAXMEMORY_FLAG_ALLKEYS)
#define MAXMEMORY_ALLKEYS_RANDOM ((6<<8)|MAXMEMORY_FLAG_ALLKEYS)
#define MAXMEMORY_NO_EVICTION (7<<8)

#define CONFIG_DEFAULT_MAXMEMORY_POLICY MAXMEMORY_NO_EVICTION

/* Scripting */
#define LUA_SCRIPT_TIME_LIMIT 5000 /* milliseconds */

/* Units */
#define UNIT_SECONDS 0
#define UNIT_MILLISECONDS 1

/* SHUTDOWN flags */
#define SHUTDOWN_NOFLAGS 0      /* No flags. */
#define SHUTDOWN_SAVE 1         /* Force SAVE on SHUTDOWN even if no save
                                   points are configured. */
#define SHUTDOWN_NOSAVE 2       /* Don't SAVE on SHUTDOWN. */

/* Command call flags, see call() function */
#define CMD_CALL_NONE 0
#define CMD_CALL_SLOWLOG (1<<0)
#define CMD_CALL_STATS (1<<1)
#define CMD_CALL_PROPAGATE_AOF (1<<2)
#define CMD_CALL_PROPAGATE_REPL (1<<3)
#define CMD_CALL_PROPAGATE (CMD_CALL_PROPAGATE_AOF|CMD_CALL_PROPAGATE_REPL)
#define CMD_CALL_FULL (CMD_CALL_SLOWLOG | CMD_CALL_STATS | CMD_CALL_PROPAGATE)

/* Command propagation flags, see propagate() function */
#define PROPAGATE_NONE 0
#define PROPAGATE_AOF 1
#define PROPAGATE_REPL 2

/* RDB active child save type. */
#define RDB_CHILD_TYPE_NONE 0
#define RDB_CHILD_TYPE_DISK 1     /* RDB is written to disk. */
#define RDB_CHILD_TYPE_SOCKET 2   /* RDB is written to slave socket. */

/* Keyspace changes notification classes. Every class is associated with a
 * character for configuration purposes. */
#define NOTIFY_KEYSPACE (1<<0)    /* K */
#define NOTIFY_KEYEVENT (1<<1)    /* E */
#define NOTIFY_GENERIC (1<<2)     /* g */
#define NOTIFY_STRING (1<<3)      /* $ */
#define NOTIFY_LIST (1<<4)        /* l */
#define NOTIFY_SET (1<<5)         /* s */
#define NOTIFY_HASH (1<<6)        /* h */
#define NOTIFY_ZSET (1<<7)        /* z */
#define NOTIFY_EXPIRED (1<<8)     /* x */
#define NOTIFY_EVICTED (1<<9)     /* e */
#define NOTIFY_STREAM (1<<10)     /* t */
#define NOTIFY_ALL (NOTIFY_GENERIC | NOTIFY_STRING | NOTIFY_LIST | NOTIFY_SET | NOTIFY_HASH | NOTIFY_ZSET | NOTIFY_EXPIRED | NOTIFY_EVICTED | NOTIFY_STREAM) /* A flag */

/* Get the first bind addr or NULL */
#define NET_FIRST_BIND_ADDR (server.bindaddr_count ? server.bindaddr[0] : NULL)

/* Using the following macro you can run code inside serverCron() with the
 * specified period, specified in milliseconds.
 * The actual resolution depends on server.hz. */
#define run_with_period(_ms_) if ((_ms_ <= 1000/server.hz) || !(server.cronloops%((_ms_)/(1000/server.hz))))

/* We can print the stacktrace, so our assert is defined this way: */
#define serverAssertWithInfo(_c,_o,_e) ((_e)?(void)0 : (_serverAssertWithInfo(_c,_o,#_e,__FILE__,__LINE__),_exit(1)))
#define serverAssert(_e) ((_e)?(void)0 : (_serverAssert(#_e,__FILE__,__LINE__),_exit(1)))
#define serverPanic(...) _serverPanic(__FILE__,__LINE__,__VA_ARGS__),_exit(1)

/*-----------------------------------------------------------------------------
 * Data types
 *----------------------------------------------------------------------------*/

/* A redis object, that is a type able to hold a string / list / set */

/* The actual Redis Object */
#define OBJ_STRING 0    /* String object. */
#define OBJ_LIST 1      /* List object. */
#define OBJ_SET 2       /* Set object. */
#define OBJ_ZSET 3      /* Sorted set object. */
#define OBJ_HASH 4      /* Hash object. */

/* The "module" object type is a special one that signals that the object
 * is one directly managed by a Redis module. In this case the value points
 * to a moduleValue struct, which contains the object value (which is only
 * handled by the module itself) and the RedisModuleType struct which lists
 * function pointers in order to serialize, deserialize, AOF-rewrite and
 * free the object.
 *
 * Inside the RDB file, module types are encoded as OBJ_MODULE followed
 * by a 64 bit module type ID, which has a 54 bits module-specific signature
 * in order to dispatch the loading to the right module, plus a 10 bits
 * encoding version. */
#define OBJ_MODULE 5    /* Module object. */
#define OBJ_STREAM 6    /* Stream object. */

/* Extract encver / signature from a module type ID. */
#define REDISMODULE_TYPE_ENCVER_BITS 10
#define REDISMODULE_TYPE_ENCVER_MASK ((1<<REDISMODULE_TYPE_ENCVER_BITS)-1)
#define REDISMODULE_TYPE_ENCVER(id) (id & REDISMODULE_TYPE_ENCVER_MASK)
#define REDISMODULE_TYPE_SIGN(id) ((id & ~((uint64_t)REDISMODULE_TYPE_ENCVER_MASK)) >>REDISMODULE_TYPE_ENCVER_BITS)

struct RedisModule;
struct RedisModuleIO;
struct RedisModuleDigest;
struct RedisModuleCtx;
struct redisObject;

/* Each module type implementation should export a set of methods in order
 * to serialize and deserialize the value in the RDB file, rewrite the AOF
 * log, create the digest for "DEBUG DIGEST", and free the value when a key
 * is deleted. */
typedef void *(*moduleTypeLoadFunc)(struct RedisModuleIO *io, int encver);
typedef void (*moduleTypeSaveFunc)(struct RedisModuleIO *io, void *value);
typedef void (*moduleTypeRewriteFunc)(struct RedisModuleIO *io, struct redisObject *key, void *value);
typedef void (*moduleTypeDigestFunc)(struct RedisModuleDigest *digest, void *value);
typedef size_t (*moduleTypeMemUsageFunc)(const void *value);
typedef void (*moduleTypeFreeFunc)(void *value);

/* The module type, which is referenced in each value of a given type, defines
 * the methods and links to the module exporting the type. */
typedef struct RedisModuleType {
    uint64_t id; /* Higher 54 bits of type ID + 10 lower bits of encoding ver. */
    struct RedisModule *module;
    moduleTypeLoadFunc rdb_load;
    moduleTypeSaveFunc rdb_save;
    moduleTypeRewriteFunc aof_rewrite;
    moduleTypeMemUsageFunc mem_usage;
    moduleTypeDigestFunc digest;
    moduleTypeFreeFunc free;
    char name[10]; /* 9 bytes name + null term. Charset: A-Z a-z 0-9 _- */
} moduleType;

/* In Redis objects 'robj' structures of type OBJ_MODULE, the value pointer
 * is set to the following structure, referencing the moduleType structure
 * in order to work with the value, and at the same time providing a raw
 * pointer to the value, as created by the module commands operating with
 * the module type.
 *
 * So for example in order to free such a value, it is possible to use
 * the following code:
 *
 *  if (robj->type == OBJ_MODULE) {
 *      moduleValue *mt = robj->ptr;
 *      mt->type->free(mt->value);
 *      zfree(mt); // We need to release this in-the-middle struct as well.
 *  }
 */
typedef struct moduleValue {
    moduleType *type;
    void *value;
} moduleValue;

/* This is a wrapper for the 'rio' streams used inside rdb.c in Redis, so that
 * the user does not have to take the total count of the written bytes nor
 * to care about error conditions. */
typedef struct RedisModuleIO {
    size_t bytes;       /* Bytes read / written so far. */
    rio *rio;           /* Rio stream. */
    moduleType *type;   /* Module type doing the operation. */
    int error;          /* True if error condition happened. */
    int ver;            /* Module serialization version: 1 (old),
                         * 2 (current version with opcodes annotation). */
    struct RedisModuleCtx *ctx; /* Optional context, see RM_GetContextFromIO()*/
} RedisModuleIO;

/* Macro to initialize an IO context. Note that the 'ver' field is populated
 * inside rdb.c according to the version of the value to load. */
#define moduleInitIOContext(iovar,mtype,rioptr) do { \
    iovar.rio = rioptr; \
    iovar.type = mtype; \
    iovar.bytes = 0; \
    iovar.error = 0; \
    iovar.ver = 0; \
    iovar.ctx = NULL; \
} while(0);

/* This is a structure used to export DEBUG DIGEST capabilities to Redis
 * modules. We want to capture both the ordered and unordered elements of
 * a data structure, so that a digest can be created in a way that correctly
 * reflects the values. See the DEBUG DIGEST command implementation for more
 * background. */
typedef struct RedisModuleDigest {
    unsigned char o[20];    /* Ordered elements. */
    unsigned char x[20];    /* Xored elements. */
} RedisModuleDigest;

/* Just start with a digest composed of all zero bytes. */
#define moduleInitDigestContext(mdvar) do { \
    memset(mdvar.o,0,sizeof(mdvar.o)); \
    memset(mdvar.x,0,sizeof(mdvar.x)); \
} while(0);

/* Objects encoding. Some kind of objects like Strings and Hashes can be
 * internally represented in multiple ways. The 'encoding' field of the object
 * is set to one of this fields for this object. */
#define OBJ_ENCODING_RAW 0     /* Raw representation */
#define OBJ_ENCODING_INT 1     /* Encoded as integer */
#define OBJ_ENCODING_HT 2      /* Encoded as hash table */
#define OBJ_ENCODING_ZIPMAP 3  /* Encoded as zipmap */
#define OBJ_ENCODING_LINKEDLIST 4 /* No longer used: old list encoding. */
#define OBJ_ENCODING_ZIPLIST 5 /* Encoded as ziplist */
#define OBJ_ENCODING_INTSET 6  /* Encoded as intset */
#define OBJ_ENCODING_SKIPLIST 7  /* Encoded as skiplist */
#define OBJ_ENCODING_EMBSTR 8  /* Embedded sds string encoding */
#define OBJ_ENCODING_QUICKLIST 9 /* Encoded as linked list of ziplists */
#define OBJ_ENCODING_STREAM 10 /* Encoded as a radix tree of listpacks */

#define LRU_BITS 24
#define LRU_CLOCK_MAX ((1<<LRU_BITS)-1) /* Max value of obj->lru */
#define LRU_CLOCK_RESOLUTION 1000 /* LRU clock resolution in ms */

#define OBJ_SHARED_REFCOUNT INT_MAX
typedef struct redisObject {
    unsigned type:4;
    unsigned encoding:4;
    unsigned lru:LRU_BITS; /* LRU time (relative to global lru_clock) or
                            * LFU data (least significant 8 bits frequency
                            * and most significant 16 bits access time). */
    int refcount;
    void *ptr;
} robj;

/* Macro used to initialize a Redis object allocated on the stack.
 * Note that this macro is taken near the structure definition to make sure
 * we'll update it when the structure is changed, to avoid bugs like
 * bug #85 introduced exactly in this way. */
#define initStaticStringObject(_var,_ptr) do { \
    _var.refcount = 1; \
    _var.type = OBJ_STRING; \
    _var.encoding = OBJ_ENCODING_RAW; \
    _var.ptr = _ptr; \
} while(0)

struct evictionPoolEntry; /* Defined in evict.c */

/* Redis database representation. There are multiple databases identified
 * by integers from 0 (the default database) up to the max configured
 * database. The database number is the 'id' field in the structure. */
typedef struct redisDb {
    dict *dict;                 /* The keyspace for this DB */
    dict *expires;              /* Timeout of keys with a timeout set */
    dict *blocking_keys;        /* Keys with clients waiting for data (BLPOP)*/
    dict *ready_keys;           /* Blocked keys that received a PUSH */
    dict *watched_keys;         /* WATCHED keys for MULTI/EXEC CAS */
    int id;                     /* Database ID */
    long long avg_ttl;          /* Average TTL, just for stats */
} redisDb;

/* Client MULTI/EXEC state */
typedef struct multiCmd {
    robj **argv;
    int argc;
    struct redisCommand *cmd;
} multiCmd;

typedef struct multiState {
    multiCmd *commands;     /* Array of MULTI commands */
    int count;              /* Total number of MULTI commands */
    int minreplicas;        /* MINREPLICAS for synchronous replication */
    time_t minreplicas_timeout; /* MINREPLICAS timeout as unixtime. */
} multiState;

/* This structure holds the blocking operation state for a client.
 * The fields used depend on client->btype. */
typedef struct blockingState {
    /* Generic fields. */
    mstime_t timeout;       /* Blocking operation timeout. If UNIX current time
                             * is > timeout then the operation timed out. */

    /* BLOCKED_LIST and BLOCKED_STREAM */
    dict *keys;             /* The keys we are waiting to terminate a blocking
                             * operation such as BLPOP or XREAD. Or NULL. */
    robj *target;           /* The key that should receive the element,
                             * for BRPOPLPUSH. */

    /* BLOCK_STREAM */
    size_t xread_count;     /* XREAD COUNT option. */
    robj *xread_group;      /* XREADGROUP group name. */
    robj *xread_consumer;   /* XREADGROUP consumer name. */
    mstime_t xread_retry_time, xread_retry_ttl;

    /* BLOCKED_WAIT */
    int numreplicas;        /* Number of replicas we are waiting for ACK. */
    long long reploffset;   /* Replication offset to reach. */

    /* BLOCKED_MODULE */
    void *module_blocked_handle; /* RedisModuleBlockedClient structure.
                                    which is opaque for the Redis core, only
                                    handled in module.c. */
} blockingState;

/* The following structure represents a node in the server.ready_keys list,
 * where we accumulate all the keys that had clients blocked with a blocking
 * operation such as B[LR]POP, but received new data in the context of the
 * last executed command.
 *
 * After the execution of every command or script, we run this list to check
 * if as a result we should serve data to clients blocked, unblocking them.
 * Note that server.ready_keys will not have duplicates as there dictionary
 * also called ready_keys in every structure representing a Redis database,
 * where we make sure to remember if a given key was already added in the
 * server.ready_keys list. */
typedef struct readyList {
    redisDb *db;
    robj *key;
} readyList;

/* With multiplexing we need to take per-client state.
 * Clients are taken in a linked list. */
typedef struct client {
    uint64_t id;            /* Client incremental unique ID. */
    int fd;                 /* Client socket. */
    redisDb *db;            /* Pointer to currently SELECTed DB. */
    robj *name;             /* As set by CLIENT SETNAME. */
    sds querybuf;           /* Buffer we use to accumulate client queries. */
    sds pending_querybuf;   /* If this is a master, this buffer represents the
                               yet not applied replication stream that we
                               are receiving from the master. */
    size_t querybuf_peak;   /* Recent (100ms or more) peak of querybuf size. */
    int argc;               /* Num of arguments of current command. */
    robj **argv;            /* Arguments of current command. */
    struct redisCommand *cmd, *lastcmd;  /* Last command executed. */
    int reqtype;            /* Request protocol type: PROTO_REQ_* */
    int multibulklen;       /* Number of multi bulk arguments left to read. */
    long bulklen;           /* Length of bulk argument in multi bulk request. */
    list *reply;            /* List of reply objects to send to the client. */
    unsigned long long reply_bytes; /* Tot bytes of objects in reply list. */
    size_t sentlen;         /* Amount of bytes already sent in the current
                               buffer or object being sent. */
    time_t ctime;           /* Client creation time. */
    time_t lastinteraction; /* Time of the last interaction, used for timeout */
    time_t obuf_soft_limit_reached_time;
    int flags;              /* Client flags: CLIENT_* macros. */
    int authenticated;      /* When requirepass is non-NULL. */
    int replstate;          /* Replication state if this is a slave. */
    int repl_put_online_on_ack; /* Install slave write handler on ACK. */
    int repldbfd;           /* Replication DB file descriptor. */
    off_t repldboff;        /* Replication DB file offset. */
    off_t repldbsize;       /* Replication DB file size. */
    sds replpreamble;       /* Replication DB preamble. */
    long long read_reploff; /* Read replication offset if this is a master. */
    long long reploff;      /* Applied replication offset if this is a master. */
    long long repl_ack_off; /* Replication ack offset, if this is a slave. */
    long long repl_ack_time;/* Replication ack time, if this is a slave. */
    long long psync_initial_offset; /* FULLRESYNC reply offset other slaves
                                       copying this slave output buffer
                                       should use. */
    char replid[CONFIG_RUN_ID_SIZE+1]; /* Master replication ID (if master). */
    int slave_listening_port; /* As configured with: SLAVECONF listening-port */
    char slave_ip[NET_IP_STR_LEN]; /* Optionally given by REPLCONF ip-address */
    int slave_capa;         /* Slave capabilities: SLAVE_CAPA_* bitwise OR. */
    multiState mstate;      /* MULTI/EXEC state */
    int btype;              /* Type of blocking op if CLIENT_BLOCKED. */
    blockingState bpop;     /* blocking state */
    long long woff;         /* Last write global replication offset. */
    list *watched_keys;     /* Keys WATCHED for MULTI/EXEC CAS */
    dict *pubsub_channels;  /* channels a client is interested in (SUBSCRIBE) */
    list *pubsub_patterns;  /* patterns a client is interested in (SUBSCRIBE) */
    sds peerid;             /* Cached peer ID. */
    listNode *client_list_node; /* list node in client list */

    /* Response buffer */
    int bufpos;
    char buf[PROTO_REPLY_CHUNK_BYTES];
} client;

struct saveparam {
    time_t seconds;
    int changes;
};

struct moduleLoadQueueEntry {
    sds path;
    int argc;
    robj **argv;
};

struct sharedObjectsStruct {
    robj *crlf, *ok, *err, *emptybulk, *czero, *cone, *cnegone, *pong, *space,
    *colon, *nullbulk, *nullmultibulk, *queued,
    *emptymultibulk, *wrongtypeerr, *nokeyerr, *syntaxerr, *sameobjecterr,
    *outofrangeerr, *noscripterr, *loadingerr, *slowscripterr, *bgsaveerr,
    *masterdownerr, *roslaveerr, *execaborterr, *noautherr, *noreplicaserr,
    *busykeyerr, *oomerr, *plus, *messagebulk, *pmessagebulk, *subscribebulk,
    *unsubscribebulk, *psubscribebulk, *punsubscribebulk, *del, *unlink,
    *rpop, *lpop, *lpush, *emptyscan,
    *select[PROTO_SHARED_SELECT_CMDS],
    *integers[OBJ_SHARED_INTEGERS],
    *mbulkhdr[OBJ_SHARED_BULKHDR_LEN], /* "*<value>\r\n" */
    *bulkhdr[OBJ_SHARED_BULKHDR_LEN];  /* "$<value>\r\n" */
    sds minstring, maxstring;
};

/* ZSETs use a specialized version of Skiplists */
typedef struct zskiplistNode {
    sds ele;
    double score;
    struct zskiplistNode *backward;
    struct zskiplistLevel {
        struct zskiplistNode *forward;
        unsigned int span;
    } level[];
} zskiplistNode;

typedef struct zskiplist {
    struct zskiplistNode *header, *tail;
    unsigned long length;
    int level;
} zskiplist;

typedef struct zset {
    dict *dict;
    zskiplist *zsl;
} zset;

typedef struct clientBufferLimitsConfig {
    unsigned long long hard_limit_bytes;
    unsigned long long soft_limit_bytes;
    time_t soft_limit_seconds;
} clientBufferLimitsConfig;

extern clientBufferLimitsConfig clientBufferLimitsDefaults[CLIENT_TYPE_OBUF_COUNT];

/* The redisOp structure defines a Redis Operation, that is an instance of
 * a command with an argument vector, database ID, propagation target
 * (PROPAGATE_*), and command pointer.
 *
 * Currently only used to additionally propagate more commands to AOF/Replication
 * after the propagation of the executed command. */
typedef struct redisOp {
    robj **argv;
    int argc, dbid, target;
    struct redisCommand *cmd;
} redisOp;

/* Defines an array of Redis operations. There is an API to add to this
 * structure in a easy way.
 *
 * redisOpArrayInit();
 * redisOpArrayAppend();
 * redisOpArrayFree();
 */
typedef struct redisOpArray {
    redisOp *ops;
    int numops;
} redisOpArray;

/* This structure is returned by the getMemoryOverheadData() function in
 * order to return memory overhead information. */
struct redisMemOverhead {
    size_t peak_allocated;
    size_t total_allocated;
    size_t startup_allocated;
    size_t repl_backlog;
    size_t clients_slaves;
    size_t clients_normal;
    size_t aof_buffer;
    size_t overhead_total;
    size_t dataset;
    size_t total_keys;
    size_t bytes_per_key;
    float dataset_perc;
    float peak_perc;
    float fragmentation;
    size_t num_dbs;
    struct {
        size_t dbid;
        size_t overhead_ht_main;
        size_t overhead_ht_expires;
    } *db;
};

/* This structure can be optionally passed to RDB save/load functions in
 * order to implement additional functionalities, by storing and loading
 * metadata to the RDB file.
 *
 * Currently the only use is to select a DB at load time, useful in
 * replication in order to make sure that chained slaves (slaves of slaves)
 * select the correct DB and are able to accept the stream coming from the
 * top-level master. */
typedef struct rdbSaveInfo {
    /* Used saving and loading. */
    int repl_stream_db;  /* DB to select in server.master client. */

    /* Used only loading. */
    int repl_id_is_set;  /* True if repl_id field is set. */
    char repl_id[CONFIG_RUN_ID_SIZE+1];     /* Replication ID. */
    long long repl_offset;                  /* Replication offset. */
} rdbSaveInfo;

#define RDB_SAVE_INFO_INIT {-1,0,"000000000000000000000000000000",-1}

/*-----------------------------------------------------------------------------
 * Global server state
 *----------------------------------------------------------------------------*/

struct clusterState;

/* AIX defines hz to __hz, we don't use this define and in order to allow
 * Redis build on AIX we need to undef it. */
#ifdef _AIX
#undef hz
#endif

#define CHILD_INFO_MAGIC 0xC17DDA7A12345678LL
#define CHILD_INFO_TYPE_RDB 0
#define CHILD_INFO_TYPE_AOF 1

struct redisServer {
    /* General */
    pid_t pid;                  /* Main process pid. */
    char *configfile;           /* Absolute config file path, or NULL */
    char *executable;           /* Absolute executable file path. */
    char **exec_argv;           /* Executable argv vector (copy). */
    int hz;                     /* serverCron() calls frequency in hertz */
    redisDb *db;
    dict *commands;             /* Command table */
    dict *orig_commands;        /* Command table before command renaming. */
    aeEventLoop *el;
    unsigned int lruclock;      /* Clock for LRU eviction */
    int shutdown_asap;          /* SHUTDOWN needed ASAP */
    int activerehashing;        /* Incremental rehash in serverCron() */
    int active_defrag_running;  /* Active defragmentation running (holds current scan aggressiveness) */
    char *requirepass;          /* Pass for AUTH command, or NULL */
    char *pidfile;              /* PID file path */
    int arch_bits;              /* 32 or 64 depending on sizeof(long) */
    int cronloops;              /* Number of times the cron function run */
    char runid[CONFIG_RUN_ID_SIZE+1];  /* ID always different at every exec. */
    int sentinel_mode;          /* True if this instance is a Sentinel. */
    size_t initial_memory_usage; /* Bytes used after initialization. */
    int always_show_logo;       /* Show logo even for non-stdout logging. */
    /* Modules */
    dict *moduleapi;            /* Exported APIs dictionary for modules. */
    list *loadmodule_queue;     /* List of modules to load at startup. */
    int module_blocked_pipe[2]; /* Pipe used to awake the event loop if a
                                   client blocked on a module command needs
                                   to be processed. */
    /* Networking */
    int port;                   /* TCP listening port */
    int tcp_backlog;            /* TCP listen() backlog */
    char *bindaddr[CONFIG_BINDADDR_MAX]; /* Addresses we should bind to */
    int bindaddr_count;         /* Number of addresses in server.bindaddr[] */
    char *unixsocket;           /* UNIX socket path */
    mode_t unixsocketperm;      /* UNIX socket permission */
    int ipfd[CONFIG_BINDADDR_MAX]; /* TCP socket file descriptors */
    int ipfd_count;             /* Used slots in ipfd[] */
    int sofd;                   /* Unix socket file descriptor */
    int cfd[CONFIG_BINDADDR_MAX];/* Cluster bus listening socket */
    int cfd_count;              /* Used slots in cfd[] */
    list *clients;              /* List of active clients */
    list *clients_to_close;     /* Clients to close asynchronously */
    list *clients_pending_write; /* There is to write or install handler. */
    list *slaves, *monitors;    /* List of slaves and MONITORs */
    client *current_client; /* Current client, only used on crash report */
    int clients_paused;         /* True if clients are currently paused */
    mstime_t clients_pause_end_time; /* Time when we undo clients_paused */
    char neterr[ANET_ERR_LEN];   /* Error buffer for anet.c */
    dict *migrate_cached_sockets;/* MIGRATE cached sockets */
    uint64_t next_client_id;    /* Next client unique ID. Incremental. */
    int protected_mode;         /* Don't accept external connections. */
    /* RDB / AOF loading information */
    int loading;                /* We are loading data from disk if true */
    off_t loading_total_bytes;
    off_t loading_loaded_bytes;
    time_t loading_start_time;
    off_t loading_process_events_interval_bytes;
    /* Fast pointers to often looked up command */
    struct redisCommand *delCommand, *multiCommand, *lpushCommand, *lpopCommand,
<<<<<<< HEAD
                        *rpopCommand, *sremCommand, *execCommand, *expireCommand,
                        *pexpireCommand, *scriptCommand;
=======
                        *rpopCommand, *sremCommand, *execCommand,
                        *expireCommand, *pexpireCommand, *xclaimCommand;
>>>>>>> 0b58ad30
    /* Fields used only for stats */
    time_t stat_starttime;          /* Server start time */
    long long stat_numcommands;     /* Number of processed commands */
    long long stat_numconnections;  /* Number of connections received */
    long long stat_expiredkeys;     /* Number of expired keys */
    double stat_expired_stale_perc; /* Percentage of keys probably expired */
    long long stat_expired_time_cap_reached_count; /* Early expire cylce stops.*/
    long long stat_evictedkeys;     /* Number of evicted keys (maxmemory) */
    long long stat_keyspace_hits;   /* Number of successful lookups of keys */
    long long stat_keyspace_misses; /* Number of failed lookups of keys */
    long long stat_active_defrag_hits;      /* number of allocations moved */
    long long stat_active_defrag_misses;    /* number of allocations scanned but not moved */
    long long stat_active_defrag_key_hits;  /* number of keys with moved allocations */
    long long stat_active_defrag_key_misses;/* number of keys scanned and not moved */
    size_t stat_peak_memory;        /* Max used memory record */
    long long stat_fork_time;       /* Time needed to perform latest fork() */
    double stat_fork_rate;          /* Fork rate in GB/sec. */
    long long stat_rejected_conn;   /* Clients rejected because of maxclients */
    long long stat_sync_full;       /* Number of full resyncs with slaves. */
    long long stat_sync_partial_ok; /* Number of accepted PSYNC requests. */
    long long stat_sync_partial_err;/* Number of unaccepted PSYNC requests. */
    list *slowlog;                  /* SLOWLOG list of commands */
    long long slowlog_entry_id;     /* SLOWLOG current entry ID */
    long long slowlog_log_slower_than; /* SLOWLOG time limit (to get logged) */
    unsigned long slowlog_max_len;     /* SLOWLOG max number of items logged */
    size_t resident_set_size;       /* RSS sampled in serverCron(). */
    long long stat_net_input_bytes; /* Bytes read from network. */
    long long stat_net_output_bytes; /* Bytes written to network. */
    size_t stat_rdb_cow_bytes;      /* Copy on write bytes during RDB saving. */
    size_t stat_aof_cow_bytes;      /* Copy on write bytes during AOF rewrite. */
    /* The following two are used to track instantaneous metrics, like
     * number of operations per second, network traffic. */
    struct {
        long long last_sample_time; /* Timestamp of last sample in ms */
        long long last_sample_count;/* Count in last sample */
        long long samples[STATS_METRIC_SAMPLES];
        int idx;
    } inst_metric[STATS_METRIC_COUNT];
    /* Configuration */
    int verbosity;                  /* Loglevel in redis.conf */
    int maxidletime;                /* Client timeout in seconds */
    int tcpkeepalive;               /* Set SO_KEEPALIVE if non-zero. */
    int active_expire_enabled;      /* Can be disabled for testing purposes. */
    int active_defrag_enabled;
    size_t active_defrag_ignore_bytes; /* minimum amount of fragmentation waste to start active defrag */
    int active_defrag_threshold_lower; /* minimum percentage of fragmentation to start active defrag */
    int active_defrag_threshold_upper; /* maximum percentage of fragmentation at which we use maximum effort */
    int active_defrag_cycle_min;       /* minimal effort for defrag in CPU percentage */
    int active_defrag_cycle_max;       /* maximal effort for defrag in CPU percentage */
    size_t client_max_querybuf_len; /* Limit for client query buffer length */
    int dbnum;                      /* Total number of configured DBs */
    int supervised;                 /* 1 if supervised, 0 otherwise. */
    int supervised_mode;            /* See SUPERVISED_* */
    int daemonize;                  /* True if running as a daemon */
    clientBufferLimitsConfig client_obuf_limits[CLIENT_TYPE_OBUF_COUNT];
    /* AOF persistence */
    int aof_state;                  /* AOF_(ON|OFF|WAIT_REWRITE) */
    int aof_fsync;                  /* Kind of fsync() policy */
    char *aof_filename;             /* Name of the AOF file */
    int aof_no_fsync_on_rewrite;    /* Don't fsync if a rewrite is in prog. */
    int aof_rewrite_perc;           /* Rewrite AOF if % growth is > M and... */
    off_t aof_rewrite_min_size;     /* the AOF file is at least N bytes. */
    off_t aof_rewrite_base_size;    /* AOF size on latest startup or rewrite. */
    off_t aof_current_size;         /* AOF current size. */
    int aof_rewrite_scheduled;      /* Rewrite once BGSAVE terminates. */
    pid_t aof_child_pid;            /* PID if rewriting process */
    list *aof_rewrite_buf_blocks;   /* Hold changes during an AOF rewrite. */
    sds aof_buf;      /* AOF buffer, written before entering the event loop */
    int aof_fd;       /* File descriptor of currently selected AOF file */
    int aof_selected_db; /* Currently selected DB in AOF */
    time_t aof_flush_postponed_start; /* UNIX time of postponed AOF flush */
    time_t aof_last_fsync;            /* UNIX time of last fsync() */
    time_t aof_rewrite_time_last;   /* Time used by last AOF rewrite run. */
    time_t aof_rewrite_time_start;  /* Current AOF rewrite start time. */
    int aof_lastbgrewrite_status;   /* C_OK or C_ERR */
    unsigned long aof_delayed_fsync;  /* delayed AOF fsync() counter */
    int aof_rewrite_incremental_fsync;/* fsync incrementally while rewriting? */
    int aof_last_write_status;      /* C_OK or C_ERR */
    int aof_last_write_errno;       /* Valid if aof_last_write_status is ERR */
    int aof_load_truncated;         /* Don't stop on unexpected AOF EOF. */
    int aof_use_rdb_preamble;       /* Use RDB preamble on AOF rewrites. */
    /* AOF pipes used to communicate between parent and child during rewrite. */
    int aof_pipe_write_data_to_child;
    int aof_pipe_read_data_from_parent;
    int aof_pipe_write_ack_to_parent;
    int aof_pipe_read_ack_from_child;
    int aof_pipe_write_ack_to_child;
    int aof_pipe_read_ack_from_parent;
    int aof_stop_sending_diff;     /* If true stop sending accumulated diffs
                                      to child process. */
    sds aof_child_diff;             /* AOF diff accumulator child side. */
    /* RDB persistence */
    long long dirty;                /* Changes to DB from the last save */
    long long dirty_before_bgsave;  /* Used to restore dirty on failed BGSAVE */
    pid_t rdb_child_pid;            /* PID of RDB saving child */
    struct saveparam *saveparams;   /* Save points array for RDB */
    int saveparamslen;              /* Number of saving points */
    char *rdb_filename;             /* Name of RDB file */
    int rdb_compression;            /* Use compression in RDB? */
    int rdb_checksum;               /* Use RDB checksum? */
    time_t lastsave;                /* Unix time of last successful save */
    time_t lastbgsave_try;          /* Unix time of last attempted bgsave */
    time_t rdb_save_time_last;      /* Time used by last RDB save run. */
    time_t rdb_save_time_start;     /* Current RDB save start time. */
    int rdb_bgsave_scheduled;       /* BGSAVE when possible if true. */
    int rdb_child_type;             /* Type of save by active child. */
    int lastbgsave_status;          /* C_OK or C_ERR */
    int stop_writes_on_bgsave_err;  /* Don't allow writes if can't BGSAVE */
    int rdb_pipe_write_result_to_parent; /* RDB pipes used to return the state */
    int rdb_pipe_read_result_from_child; /* of each slave in diskless SYNC. */
    /* Pipe and data structures for child -> parent info sharing. */
    int child_info_pipe[2];         /* Pipe used to write the child_info_data. */
    struct {
        int process_type;           /* AOF or RDB child? */
        size_t cow_size;            /* Copy on write size. */
        unsigned long long magic;   /* Magic value to make sure data is valid. */
    } child_info_data;
    /* Propagation of commands in AOF / replication */
    redisOpArray also_propagate;    /* Additional command to propagate. */
    /* Logging */
    char *logfile;                  /* Path of log file */
    int syslog_enabled;             /* Is syslog enabled? */
    char *syslog_ident;             /* Syslog ident */
    int syslog_facility;            /* Syslog facility */
    /* Replication (master) */
    char replid[CONFIG_RUN_ID_SIZE+1];  /* My current replication ID. */
    char replid2[CONFIG_RUN_ID_SIZE+1]; /* replid inherited from master*/
    long long master_repl_offset;   /* My current replication offset */
    long long second_replid_offset; /* Accept offsets up to this for replid2. */
    int slaveseldb;                 /* Last SELECTed DB in replication output */
    int repl_ping_slave_period;     /* Master pings the slave every N seconds */
    char *repl_backlog;             /* Replication backlog for partial syncs */
    long long repl_backlog_size;    /* Backlog circular buffer size */
    long long repl_backlog_histlen; /* Backlog actual data length */
    long long repl_backlog_idx;     /* Backlog circular buffer current offset,
                                       that is the next byte will'll write to.*/
    long long repl_backlog_off;     /* Replication "master offset" of first
                                       byte in the replication backlog buffer.*/
    time_t repl_backlog_time_limit; /* Time without slaves after the backlog
                                       gets released. */
    time_t repl_no_slaves_since;    /* We have no slaves since that time.
                                       Only valid if server.slaves len is 0. */
    int repl_min_slaves_to_write;   /* Min number of slaves to write. */
    int repl_min_slaves_max_lag;    /* Max lag of <count> slaves to write. */
    int repl_good_slaves_count;     /* Number of slaves with lag <= max_lag. */
    int repl_diskless_sync;         /* Send RDB to slaves sockets directly. */
    int repl_diskless_sync_delay;   /* Delay to start a diskless repl BGSAVE. */
    /* Replication (slave) */
    char *masterauth;               /* AUTH with this password with master */
    char *masterhost;               /* Hostname of master */
    int masterport;                 /* Port of master */
    int repl_timeout;               /* Timeout after N seconds of master idle */
    client *master;     /* Client that is master for this slave */
    client *cached_master; /* Cached master to be reused for PSYNC. */
    int repl_syncio_timeout; /* Timeout for synchronous I/O calls */
    int repl_state;          /* Replication status if the instance is a slave */
    off_t repl_transfer_size; /* Size of RDB to read from master during sync. */
    off_t repl_transfer_read; /* Amount of RDB read from master during sync. */
    off_t repl_transfer_last_fsync_off; /* Offset when we fsync-ed last time. */
    int repl_transfer_s;     /* Slave -> Master SYNC socket */
    int repl_transfer_fd;    /* Slave -> Master SYNC temp file descriptor */
    char *repl_transfer_tmpfile; /* Slave-> master SYNC temp file name */
    time_t repl_transfer_lastio; /* Unix time of the latest read, for timeout */
    int repl_serve_stale_data; /* Serve stale data when link is down? */
    int repl_slave_ro;          /* Slave is read only? */
    time_t repl_down_since; /* Unix time at which link with master went down */
    int repl_disable_tcp_nodelay;   /* Disable TCP_NODELAY after SYNC? */
    int slave_priority;             /* Reported in INFO and used by Sentinel. */
    int slave_announce_port;        /* Give the master this listening port. */
    char *slave_announce_ip;        /* Give the master this ip address. */
    /* The following two fields is where we store master PSYNC replid/offset
     * while the PSYNC is in progress. At the end we'll copy the fields into
     * the server->master client structure. */
    char master_replid[CONFIG_RUN_ID_SIZE+1];  /* Master PSYNC runid. */
    long long master_initial_offset;           /* Master PSYNC offset. */
    int repl_slave_lazy_flush;          /* Lazy FLUSHALL before loading DB? */
    /* Synchronous replication. */
    list *clients_waiting_acks;         /* Clients waiting in WAIT command. */
    int get_ack_from_slaves;            /* If true we send REPLCONF GETACK. */
    /* Limits */
    unsigned int maxclients;            /* Max number of simultaneous clients */
    unsigned long long maxmemory;   /* Max number of memory bytes to use */
    int maxmemory_policy;           /* Policy for key eviction */
    int maxmemory_samples;          /* Pricision of random sampling */
    int lfu_log_factor;             /* LFU logarithmic counter factor. */
    int lfu_decay_time;             /* LFU counter decay factor. */
    long long proto_max_bulk_len;   /* Protocol bulk length maximum size. */
    /* Blocked clients */
    unsigned int blocked_clients;   /* # of clients executing a blocking cmd.*/
    unsigned int blocked_clients_by_type[BLOCKED_NUM];
    list *unblocked_clients; /* list of clients to unblock before next loop */
    list *ready_keys;        /* List of readyList structures for BLPOP & co */
    /* Sort parameters - qsort_r() is only available under BSD so we
     * have to take this state global, in order to pass it to sortCompare() */
    int sort_desc;
    int sort_alpha;
    int sort_bypattern;
    int sort_store;
    /* Zip structure config, see redis.conf for more information  */
    size_t hash_max_ziplist_entries;
    size_t hash_max_ziplist_value;
    size_t set_max_intset_entries;
    size_t zset_max_ziplist_entries;
    size_t zset_max_ziplist_value;
    size_t hll_sparse_max_bytes;
    /* List parameters */
    int list_max_ziplist_size;
    int list_compress_depth;
    /* time cache */
    time_t unixtime;    /* Unix time sampled every cron cycle. */
    long long mstime;   /* Like 'unixtime' but with milliseconds resolution. */
    /* Pubsub */
    dict *pubsub_channels;  /* Map channels to list of subscribed clients */
    list *pubsub_patterns;  /* A list of pubsub_patterns */
    int notify_keyspace_events; /* Events to propagate via Pub/Sub. This is an
                                   xor of NOTIFY_... flags. */
    /* Cluster */
    int cluster_enabled;      /* Is cluster enabled? */
    mstime_t cluster_node_timeout; /* Cluster node timeout. */
    char *cluster_configfile; /* Cluster auto-generated config file name. */
    struct clusterState *cluster;  /* State of the cluster */
    int cluster_migration_barrier; /* Cluster replicas migration barrier. */
    int cluster_slave_validity_factor; /* Slave max data age for failover. */
    int cluster_require_full_coverage; /* If true, put the cluster down if
                                          there is at least an uncovered slot.*/
    int cluster_slave_no_failover;  /* Prevent slave from starting a failover
                                       if the master is in failure state. */
    char *cluster_announce_ip;  /* IP address to announce on cluster bus. */
    int cluster_announce_port;     /* base port to announce on cluster bus. */
    int cluster_announce_bus_port; /* bus port to announce on cluster bus. */
    /* Scripting */
    lua_State *lua; /* The Lua interpreter. We use just one for all clients */
    client *lua_client;   /* The "fake client" to query Redis from Lua */
    client *lua_caller;   /* The client running EVAL right now, or NULL */
    dict *lua_scripts;         /* A dictionary of SHA1 -> Lua scripts */
    mstime_t lua_time_limit;  /* Script timeout in milliseconds */
    mstime_t lua_time_start;  /* Start time of script, milliseconds time */
    int lua_write_dirty;  /* True if a write command was called during the
                             execution of the current script. */
    int lua_random_dirty; /* True if a random command was called during the
                             execution of the current script. */
    int lua_replicate_commands; /* True if we are doing single commands repl. */
    int lua_multi_emitted;/* True if we already proagated MULTI. */
    int lua_repl;         /* Script replication flags for redis.set_repl(). */
    int lua_timedout;     /* True if we reached the time limit for script
                             execution. */
    int lua_kill;         /* Kill the script if true. */
    int lua_always_replicate_commands; /* Default replication type. */
    /* Lazy free */
    int lazyfree_lazy_eviction;
    int lazyfree_lazy_expire;
    int lazyfree_lazy_server_del;
    /* Latency monitor */
    long long latency_monitor_threshold;
    dict *latency_events;
    /* Assert & bug reporting */
    const char *assert_failed;
    const char *assert_file;
    int assert_line;
    int bug_report_start; /* True if bug report header was already logged. */
    int watchdog_period;  /* Software watchdog period in ms. 0 = off */
    /* System hardware info */
    size_t system_memory_size;  /* Total memory in system as reported by OS */

    /* Mutexes used to protect atomic variables when atomic builtins are
     * not available. */
    pthread_mutex_t lruclock_mutex;
    pthread_mutex_t next_client_id_mutex;
    pthread_mutex_t unixtime_mutex;
};

typedef struct pubsubPattern {
    client *client;
    robj *pattern;
} pubsubPattern;

typedef void redisCommandProc(client *c);
typedef int *redisGetKeysProc(struct redisCommand *cmd, robj **argv, int argc, int *numkeys);
struct redisCommand {
    char *name;
    redisCommandProc *proc;
    int arity;
    char *sflags; /* Flags as string representation, one char per flag. */
    int flags;    /* The actual flags, obtained from the 'sflags' field. */
    /* Use a function to determine keys arguments in a command line.
     * Used for Redis Cluster redirect. */
    redisGetKeysProc *getkeys_proc;
    /* What keys should be loaded in background when calling this command? */
    int firstkey; /* The first argument that's a key (0 = no keys) */
    int lastkey;  /* The last argument that's a key */
    int keystep;  /* The step between first and last key */
    long long microseconds, calls;
};

struct redisFunctionSym {
    char *name;
    unsigned long pointer;
};

typedef struct _redisSortObject {
    robj *obj;
    union {
        double score;
        robj *cmpobj;
    } u;
} redisSortObject;

typedef struct _redisSortOperation {
    int type;
    robj *pattern;
} redisSortOperation;

/* Structure to hold list iteration abstraction. */
typedef struct {
    robj *subject;
    unsigned char encoding;
    unsigned char direction; /* Iteration direction */
    quicklistIter *iter;
} listTypeIterator;

/* Structure for an entry while iterating over a list. */
typedef struct {
    listTypeIterator *li;
    quicklistEntry entry; /* Entry in quicklist */
} listTypeEntry;

/* Structure to hold set iteration abstraction. */
typedef struct {
    robj *subject;
    int encoding;
    int ii; /* intset iterator */
    dictIterator *di;
} setTypeIterator;

/* Structure to hold hash iteration abstraction. Note that iteration over
 * hashes involves both fields and values. Because it is possible that
 * not both are required, store pointers in the iterator to avoid
 * unnecessary memory allocation for fields/values. */
typedef struct {
    robj *subject;
    int encoding;

    unsigned char *fptr, *vptr;

    dictIterator *di;
    dictEntry *de;
} hashTypeIterator;

#include "stream.h"  /* Stream data type header file. */

#define OBJ_HASH_KEY 1
#define OBJ_HASH_VALUE 2

/*-----------------------------------------------------------------------------
 * Extern declarations
 *----------------------------------------------------------------------------*/

extern struct redisServer server;
extern struct sharedObjectsStruct shared;
extern dictType objectKeyPointerValueDictType;
extern dictType objectKeyHeapPointerValueDictType;
extern dictType setDictType;
extern dictType zsetDictType;
extern dictType clusterNodesDictType;
extern dictType clusterNodesBlackListDictType;
extern dictType dbDictType;
extern dictType shaScriptObjectDictType;
extern double R_Zero, R_PosInf, R_NegInf, R_Nan;
extern dictType hashDictType;
extern dictType replScriptCacheDictType;
extern dictType keyptrDictType;
extern dictType modulesDictType;

/*-----------------------------------------------------------------------------
 * Functions prototypes
 *----------------------------------------------------------------------------*/

/* Modules */
void moduleInitModulesSystem(void);
int moduleLoad(const char *path, void **argv, int argc);
void moduleLoadFromQueue(void);
int *moduleGetCommandKeysViaAPI(struct redisCommand *cmd, robj **argv, int argc, int *numkeys);
moduleType *moduleTypeLookupModuleByID(uint64_t id);
void moduleTypeNameByID(char *name, uint64_t moduleid);
void moduleFreeContext(struct RedisModuleCtx *ctx);
void unblockClientFromModule(client *c);
void moduleHandleBlockedClients(void);
void moduleBlockedClientTimedOut(client *c);
void moduleBlockedClientPipeReadable(aeEventLoop *el, int fd, void *privdata, int mask);
size_t moduleCount(void);
void moduleAcquireGIL(void);
void moduleReleaseGIL(void);
void moduleNotifyKeyspaceEvent(int type, const char *event, robj *key, int dbid);


/* Utils */
long long ustime(void);
long long mstime(void);
void getRandomHexChars(char *p, unsigned int len);
uint64_t crc64(uint64_t crc, const unsigned char *s, uint64_t l);
void exitFromChild(int retcode);
size_t redisPopcount(void *s, long count);
void redisSetProcTitle(char *title);

/* networking.c -- Networking and Client related operations */
client *createClient(int fd);
void closeTimedoutClients(void);
void freeClient(client *c);
void freeClientAsync(client *c);
void resetClient(client *c);
void sendReplyToClient(aeEventLoop *el, int fd, void *privdata, int mask);
void *addDeferredMultiBulkLength(client *c);
void setDeferredMultiBulkLength(client *c, void *node, long length);
void processInputBuffer(client *c);
void acceptHandler(aeEventLoop *el, int fd, void *privdata, int mask);
void acceptTcpHandler(aeEventLoop *el, int fd, void *privdata, int mask);
void acceptUnixHandler(aeEventLoop *el, int fd, void *privdata, int mask);
void readQueryFromClient(aeEventLoop *el, int fd, void *privdata, int mask);
void addReplyString(client *c, const char *s, size_t len);
void addReplyBulk(client *c, robj *obj);
void addReplyBulkCString(client *c, const char *s);
void addReplyBulkCBuffer(client *c, const void *p, size_t len);
void addReplyBulkLongLong(client *c, long long ll);
void addReply(client *c, robj *obj);
void addReplySds(client *c, sds s);
void addReplyBulkSds(client *c, sds s);
void addReplyError(client *c, const char *err);
void addReplyStatus(client *c, const char *status);
void addReplyDouble(client *c, double d);
void addReplyHumanLongDouble(client *c, long double d);
void addReplyLongLong(client *c, long long ll);
void addReplyMultiBulkLen(client *c, long length);
void addReplyHelp(client *c, const char **help);
void copyClientOutputBuffer(client *dst, client *src);
size_t sdsZmallocSize(sds s);
size_t getStringObjectSdsUsedMemory(robj *o);
void *dupClientReplyValue(void *o);
void getClientsMaxBuffers(unsigned long *longest_output_list,
                          unsigned long *biggest_input_buffer);
char *getClientPeerId(client *client);
sds catClientInfoString(sds s, client *client);
sds getAllClientsInfoString(void);
void rewriteClientCommandVector(client *c, int argc, ...);
void rewriteClientCommandArgument(client *c, int i, robj *newval);
void replaceClientCommandVector(client *c, int argc, robj **argv);
unsigned long getClientOutputBufferMemoryUsage(client *c);
void freeClientsInAsyncFreeQueue(void);
void asyncCloseClientOnOutputBufferLimitReached(client *c);
int getClientType(client *c);
int getClientTypeByName(char *name);
char *getClientTypeName(int class);
void flushSlavesOutputBuffers(void);
void disconnectSlaves(void);
int listenToPort(int port, int *fds, int *count);
void pauseClients(mstime_t duration);
int clientsArePaused(void);
int processEventsWhileBlocked(void);
int handleClientsWithPendingWrites(void);
int clientHasPendingReplies(client *c);
void unlinkClient(client *c);
int writeToClient(int fd, client *c, int handler_installed);
void linkClient(client *c);

#ifdef __GNUC__
void addReplyErrorFormat(client *c, const char *fmt, ...)
    __attribute__((format(printf, 2, 3)));
void addReplyStatusFormat(client *c, const char *fmt, ...)
    __attribute__((format(printf, 2, 3)));
#else
void addReplyErrorFormat(client *c, const char *fmt, ...);
void addReplyStatusFormat(client *c, const char *fmt, ...);
#endif

/* List data type */
void listTypeTryConversion(robj *subject, robj *value);
void listTypePush(robj *subject, robj *value, int where);
robj *listTypePop(robj *subject, int where);
unsigned long listTypeLength(const robj *subject);
listTypeIterator *listTypeInitIterator(robj *subject, long index, unsigned char direction);
void listTypeReleaseIterator(listTypeIterator *li);
int listTypeNext(listTypeIterator *li, listTypeEntry *entry);
robj *listTypeGet(listTypeEntry *entry);
void listTypeInsert(listTypeEntry *entry, robj *value, int where);
int listTypeEqual(listTypeEntry *entry, robj *o);
void listTypeDelete(listTypeIterator *iter, listTypeEntry *entry);
void listTypeConvert(robj *subject, int enc);
void unblockClientWaitingData(client *c);
void popGenericCommand(client *c, int where);

/* MULTI/EXEC/WATCH... */
void unwatchAllKeys(client *c);
void initClientMultiState(client *c);
void freeClientMultiState(client *c);
void queueMultiCommand(client *c);
void touchWatchedKey(redisDb *db, robj *key);
void touchWatchedKeysOnFlush(int dbid);
void discardTransaction(client *c);
void flagTransaction(client *c);
void execCommandPropagateMulti(client *c);

/* Redis object implementation */
void decrRefCount(robj *o);
void decrRefCountVoid(void *o);
void incrRefCount(robj *o);
robj *makeObjectShared(robj *o);
robj *resetRefCount(robj *obj);
void freeStringObject(robj *o);
void freeListObject(robj *o);
void freeSetObject(robj *o);
void freeZsetObject(robj *o);
void freeHashObject(robj *o);
robj *createObject(int type, void *ptr);
robj *createStringObject(const char *ptr, size_t len);
robj *createRawStringObject(const char *ptr, size_t len);
robj *createEmbeddedStringObject(const char *ptr, size_t len);
robj *dupStringObject(const robj *o);
int isSdsRepresentableAsLongLong(sds s, long long *llval);
int isObjectRepresentableAsLongLong(robj *o, long long *llongval);
robj *tryObjectEncoding(robj *o);
robj *getDecodedObject(robj *o);
size_t stringObjectLen(robj *o);
robj *createStringObjectFromLongLong(long long value);
robj *createStringObjectFromLongDouble(long double value, int humanfriendly);
robj *createQuicklistObject(void);
robj *createZiplistObject(void);
robj *createSetObject(void);
robj *createIntsetObject(void);
robj *createHashObject(void);
robj *createZsetObject(void);
robj *createZsetZiplistObject(void);
robj *createStreamObject(void);
robj *createModuleObject(moduleType *mt, void *value);
int getLongFromObjectOrReply(client *c, robj *o, long *target, const char *msg);
int checkType(client *c, robj *o, int type);
int getLongLongFromObjectOrReply(client *c, robj *o, long long *target, const char *msg);
int getDoubleFromObjectOrReply(client *c, robj *o, double *target, const char *msg);
int getDoubleFromObject(const robj *o, double *target);
int getLongLongFromObject(robj *o, long long *target);
int getLongDoubleFromObject(robj *o, long double *target);
int getLongDoubleFromObjectOrReply(client *c, robj *o, long double *target, const char *msg);
char *strEncoding(int encoding);
int compareStringObjects(robj *a, robj *b);
int collateStringObjects(robj *a, robj *b);
int equalStringObjects(robj *a, robj *b);
unsigned long long estimateObjectIdleTime(robj *o);
#define sdsEncodedObject(objptr) (objptr->encoding == OBJ_ENCODING_RAW || objptr->encoding == OBJ_ENCODING_EMBSTR)

/* Synchronous I/O with timeout */
ssize_t syncWrite(int fd, char *ptr, ssize_t size, long long timeout);
ssize_t syncRead(int fd, char *ptr, ssize_t size, long long timeout);
ssize_t syncReadLine(int fd, char *ptr, ssize_t size, long long timeout);

/* Replication */
void replicationFeedSlaves(list *slaves, int dictid, robj **argv, int argc);
void replicationFeedSlavesFromMasterStream(list *slaves, char *buf, size_t buflen);
void replicationFeedMonitors(client *c, list *monitors, int dictid, robj **argv, int argc);
void updateSlavesWaitingBgsave(int bgsaveerr, int type);
void replicationCron(void);
void replicationHandleMasterDisconnection(void);
void replicationCacheMaster(client *c);
void resizeReplicationBacklog(long long newsize);
void replicationSetMaster(char *ip, int port);
void replicationUnsetMaster(void);
void refreshGoodSlavesCount(void);
void processClientsWaitingReplicas(void);
void unblockClientWaitingReplicas(client *c);
int replicationCountAcksByOffset(long long offset);
void replicationSendNewlineToMaster(void);
long long replicationGetSlaveOffset(void);
char *replicationGetSlaveName(client *c);
long long getPsyncInitialOffset(void);
int replicationSetupSlaveForFullResync(client *slave, long long offset);
void changeReplicationId(void);
void clearReplicationId2(void);
void chopReplicationBacklog(void);
void replicationCacheMasterUsingMyself(void);
void feedReplicationBacklog(void *ptr, size_t len);

/* Generic persistence functions */
void startLoading(FILE *fp);
void loadingProgress(off_t pos);
void stopLoading(void);

/* RDB persistence */
#include "rdb.h"
int rdbSaveRio(rio *rdb, int *error, int flags, rdbSaveInfo *rsi);

/* AOF persistence */
void flushAppendOnlyFile(int force);
void feedAppendOnlyFile(struct redisCommand *cmd, int dictid, robj **argv, int argc);
void aofRemoveTempFile(pid_t childpid);
int rewriteAppendOnlyFileBackground(void);
int loadAppendOnlyFile(char *filename);
void stopAppendOnly(void);
int startAppendOnly(void);
void backgroundRewriteDoneHandler(int exitcode, int bysignal);
void aofRewriteBufferReset(void);
unsigned long aofRewriteBufferSize(void);
ssize_t aofReadDiffFromParent(void);

/* Child info */
void openChildInfoPipe(void);
void closeChildInfoPipe(void);
void sendChildInfo(int process_type);
void receiveChildInfo(void);

/* Sorted sets data type */

/* Input flags. */
#define ZADD_NONE 0
#define ZADD_INCR (1<<0)    /* Increment the score instead of setting it. */
#define ZADD_NX (1<<1)      /* Don't touch elements not already existing. */
#define ZADD_XX (1<<2)      /* Only touch elements already exisitng. */

/* Output flags. */
#define ZADD_NOP (1<<3)     /* Operation not performed because of conditionals.*/
#define ZADD_NAN (1<<4)     /* Only touch elements already exisitng. */
#define ZADD_ADDED (1<<5)   /* The element was new and was added. */
#define ZADD_UPDATED (1<<6) /* The element already existed, score updated. */

/* Flags only used by the ZADD command but not by zsetAdd() API: */
#define ZADD_CH (1<<16)      /* Return num of elements added or updated. */

/* Struct to hold a inclusive/exclusive range spec by score comparison. */
typedef struct {
    double min, max;
    int minex, maxex; /* are min or max exclusive? */
} zrangespec;

/* Struct to hold an inclusive/exclusive range spec by lexicographic comparison. */
typedef struct {
    sds min, max;     /* May be set to shared.(minstring|maxstring) */
    int minex, maxex; /* are min or max exclusive? */
} zlexrangespec;

zskiplist *zslCreate(void);
void zslFree(zskiplist *zsl);
zskiplistNode *zslInsert(zskiplist *zsl, double score, sds ele);
unsigned char *zzlInsert(unsigned char *zl, sds ele, double score);
int zslDelete(zskiplist *zsl, double score, sds ele, zskiplistNode **node);
zskiplistNode *zslFirstInRange(zskiplist *zsl, zrangespec *range);
zskiplistNode *zslLastInRange(zskiplist *zsl, zrangespec *range);
double zzlGetScore(unsigned char *sptr);
void zzlNext(unsigned char *zl, unsigned char **eptr, unsigned char **sptr);
void zzlPrev(unsigned char *zl, unsigned char **eptr, unsigned char **sptr);
unsigned char *zzlFirstInRange(unsigned char *zl, zrangespec *range);
unsigned char *zzlLastInRange(unsigned char *zl, zrangespec *range);
unsigned int zsetLength(const robj *zobj);
void zsetConvert(robj *zobj, int encoding);
void zsetConvertToZiplistIfNeeded(robj *zobj, size_t maxelelen);
int zsetScore(robj *zobj, sds member, double *score);
unsigned long zslGetRank(zskiplist *zsl, double score, sds o);
int zsetAdd(robj *zobj, double score, sds ele, int *flags, double *newscore);
long zsetRank(robj *zobj, sds ele, int reverse);
int zsetDel(robj *zobj, sds ele);
sds ziplistGetObject(unsigned char *sptr);
int zslValueGteMin(double value, zrangespec *spec);
int zslValueLteMax(double value, zrangespec *spec);
void zslFreeLexRange(zlexrangespec *spec);
int zslParseLexRange(robj *min, robj *max, zlexrangespec *spec);
unsigned char *zzlFirstInLexRange(unsigned char *zl, zlexrangespec *range);
unsigned char *zzlLastInLexRange(unsigned char *zl, zlexrangespec *range);
zskiplistNode *zslFirstInLexRange(zskiplist *zsl, zlexrangespec *range);
zskiplistNode *zslLastInLexRange(zskiplist *zsl, zlexrangespec *range);
int zzlLexValueGteMin(unsigned char *p, zlexrangespec *spec);
int zzlLexValueLteMax(unsigned char *p, zlexrangespec *spec);
int zslLexValueGteMin(sds value, zlexrangespec *spec);
int zslLexValueLteMax(sds value, zlexrangespec *spec);

/* Core functions */
int freeMemoryIfNeeded(void);
int processCommand(client *c);
void setupSignalHandlers(void);
struct redisCommand *lookupCommand(sds name);
struct redisCommand *lookupCommandByCString(char *s);
struct redisCommand *lookupCommandOrOriginal(sds name);
void call(client *c, int flags);
void propagate(struct redisCommand *cmd, int dbid, robj **argv, int argc, int flags);
void alsoPropagate(struct redisCommand *cmd, int dbid, robj **argv, int argc, int target);
void forceCommandPropagation(client *c, int flags);
void preventCommandPropagation(client *c);
void preventCommandAOF(client *c);
void preventCommandReplication(client *c);
int prepareForShutdown();
#ifdef __GNUC__
void serverLog(int level, const char *fmt, ...)
    __attribute__((format(printf, 2, 3)));
#else
void serverLog(int level, const char *fmt, ...);
#endif
void serverLogRaw(int level, const char *msg);
void serverLogFromHandler(int level, const char *msg);
void usage(void);
void updateDictResizePolicy(void);
int htNeedsResize(dict *dict);
void populateCommandTable(void);
void resetCommandTableStats(void);
void adjustOpenFilesLimit(void);
void closeListeningSockets(int unlink_unix_socket);
void updateCachedTime(void);
void resetServerStats(void);
void activeDefragCycle(void);
unsigned int getLRUClock(void);
unsigned int LRU_CLOCK(void);
const char *evictPolicyToString(void);
struct redisMemOverhead *getMemoryOverheadData(void);
void freeMemoryOverheadData(struct redisMemOverhead *mh);

#define RESTART_SERVER_NONE 0
#define RESTART_SERVER_GRACEFULLY (1<<0)     /* Do proper shutdown. */
#define RESTART_SERVER_CONFIG_REWRITE (1<<1) /* CONFIG REWRITE before restart.*/
int restartServer(int flags, mstime_t delay);

/* Set data type */
robj *setTypeCreate(sds value);
int setTypeAdd(robj *subject, sds value);
int setTypeRemove(robj *subject, sds value);
int setTypeIsMember(robj *subject, sds value);
setTypeIterator *setTypeInitIterator(robj *subject);
void setTypeReleaseIterator(setTypeIterator *si);
int setTypeNext(setTypeIterator *si, sds *sdsele, int64_t *llele);
sds setTypeNextObject(setTypeIterator *si);
int setTypeRandomElement(robj *setobj, sds *sdsele, int64_t *llele);
unsigned long setTypeRandomElements(robj *set, unsigned long count, robj *aux_set);
unsigned long setTypeSize(const robj *subject);
void setTypeConvert(robj *subject, int enc);

/* Hash data type */
#define HASH_SET_TAKE_FIELD (1<<0)
#define HASH_SET_TAKE_VALUE (1<<1)
#define HASH_SET_COPY 0

void hashTypeConvert(robj *o, int enc);
void hashTypeTryConversion(robj *subject, robj **argv, int start, int end);
void hashTypeTryObjectEncoding(robj *subject, robj **o1, robj **o2);
int hashTypeExists(robj *o, sds key);
int hashTypeDelete(robj *o, sds key);
unsigned long hashTypeLength(const robj *o);
hashTypeIterator *hashTypeInitIterator(robj *subject);
void hashTypeReleaseIterator(hashTypeIterator *hi);
int hashTypeNext(hashTypeIterator *hi);
void hashTypeCurrentFromZiplist(hashTypeIterator *hi, int what,
                                unsigned char **vstr,
                                unsigned int *vlen,
                                long long *vll);
sds hashTypeCurrentFromHashTable(hashTypeIterator *hi, int what);
void hashTypeCurrentObject(hashTypeIterator *hi, int what, unsigned char **vstr, unsigned int *vlen, long long *vll);
sds hashTypeCurrentObjectNewSds(hashTypeIterator *hi, int what);
robj *hashTypeLookupWriteOrCreate(client *c, robj *key);
robj *hashTypeGetValueObject(robj *o, sds field);
int hashTypeSet(robj *o, sds field, sds value, int flags);

/* Pub / Sub */
int pubsubUnsubscribeAllChannels(client *c, int notify);
int pubsubUnsubscribeAllPatterns(client *c, int notify);
void freePubsubPattern(void *p);
int listMatchPubsubPattern(void *a, void *b);
int pubsubPublishMessage(robj *channel, robj *message);

/* Keyspace events notification */
void notifyKeyspaceEvent(int type, char *event, robj *key, int dbid);
int keyspaceEventsStringToFlags(char *classes);
sds keyspaceEventsFlagsToString(int flags);

/* Configuration */
void loadServerConfig(char *filename, char *options);
void appendServerSaveParams(time_t seconds, int changes);
void resetServerSaveParams(void);
struct rewriteConfigState; /* Forward declaration to export API. */
void rewriteConfigRewriteLine(struct rewriteConfigState *state, const char *option, sds line, int force);
int rewriteConfig(char *path);

/* db.c -- Keyspace access API */
int removeExpire(redisDb *db, robj *key);
void propagateExpire(redisDb *db, robj *key, int lazy);
int expireIfNeeded(redisDb *db, robj *key);
long long getExpire(redisDb *db, robj *key);
void setExpire(client *c, redisDb *db, robj *key, long long when);
robj *lookupKey(redisDb *db, robj *key, int flags);
robj *lookupKeyRead(redisDb *db, robj *key);
robj *lookupKeyWrite(redisDb *db, robj *key);
robj *lookupKeyReadOrReply(client *c, robj *key, robj *reply);
robj *lookupKeyWriteOrReply(client *c, robj *key, robj *reply);
robj *lookupKeyReadWithFlags(redisDb *db, robj *key, int flags);
robj *objectCommandLookup(client *c, robj *key);
robj *objectCommandLookupOrReply(client *c, robj *key, robj *reply);
#define LOOKUP_NONE 0
#define LOOKUP_NOTOUCH (1<<0)
void dbAdd(redisDb *db, robj *key, robj *val);
void dbOverwrite(redisDb *db, robj *key, robj *val);
void setKey(redisDb *db, robj *key, robj *val);
int dbExists(redisDb *db, robj *key);
robj *dbRandomKey(redisDb *db);
int dbSyncDelete(redisDb *db, robj *key);
int dbDelete(redisDb *db, robj *key);
robj *dbUnshareStringValue(redisDb *db, robj *key, robj *o);

#define EMPTYDB_NO_FLAGS 0      /* No flags. */
#define EMPTYDB_ASYNC (1<<0)    /* Reclaim memory in another thread. */
long long emptyDb(int dbnum, int flags, void(callback)(void*));

int selectDb(client *c, int id);
void signalModifiedKey(redisDb *db, robj *key);
void signalFlushedDb(int dbid);
unsigned int getKeysInSlot(unsigned int hashslot, robj **keys, unsigned int count);
unsigned int countKeysInSlot(unsigned int hashslot);
unsigned int delKeysInSlot(unsigned int hashslot);
int verifyClusterConfigWithData(void);
void scanGenericCommand(client *c, robj *o, unsigned long cursor);
int parseScanCursorOrReply(client *c, robj *o, unsigned long *cursor);
void slotToKeyAdd(robj *key);
void slotToKeyDel(robj *key);
void slotToKeyFlush(void);
int dbAsyncDelete(redisDb *db, robj *key);
void emptyDbAsync(redisDb *db);
void slotToKeyFlushAsync(void);
size_t lazyfreeGetPendingObjectsCount(void);

/* API to get key arguments from commands */
int *getKeysFromCommand(struct redisCommand *cmd, robj **argv, int argc, int *numkeys);
void getKeysFreeResult(int *result);
int *zunionInterGetKeys(struct redisCommand *cmd,robj **argv, int argc, int *numkeys);
int *evalGetKeys(struct redisCommand *cmd, robj **argv, int argc, int *numkeys);
int *sortGetKeys(struct redisCommand *cmd, robj **argv, int argc, int *numkeys);
int *migrateGetKeys(struct redisCommand *cmd, robj **argv, int argc, int *numkeys);
int *georadiusGetKeys(struct redisCommand *cmd, robj **argv, int argc, int *numkeys);
int *xreadGetKeys(struct redisCommand *cmd, robj **argv, int argc, int *numkeys);

/* Cluster */
void clusterInit(void);
unsigned short crc16(const char *buf, int len);
unsigned int keyHashSlot(char *key, int keylen);
void clusterCron(void);
void clusterPropagatePublish(robj *channel, robj *message);
void migrateCloseTimedoutSockets(void);
void clusterBeforeSleep(void);

/* Sentinel */
void initSentinelConfig(void);
void initSentinel(void);
void sentinelTimer(void);
char *sentinelHandleConfiguration(char **argv, int argc);
void sentinelIsRunning(void);

/* redis-check-rdb & aof */
int redis_check_rdb(char *rdbfilename, FILE *fp);
int redis_check_rdb_main(int argc, char **argv, FILE *fp);
int redis_check_aof_main(int argc, char **argv);

/* Scripting */
void scriptingInit(int setup);
int ldbRemoveChild(pid_t pid);
void ldbKillForkedSessions(void);
int ldbPendingChildren(void);
sds luaCreateFunction(client *c, lua_State *lua, robj *body);

/* Blocked clients */
void processUnblockedClients(void);
void blockClient(client *c, int btype);
void unblockClient(client *c);
void replyToBlockedClientTimedOut(client *c);
int getTimeoutFromObjectOrReply(client *c, robj *object, mstime_t *timeout, int unit);
void disconnectAllBlockedClients(void);
void handleClientsBlockedOnKeys(void);
void signalKeyAsReady(redisDb *db, robj *key);
void blockForKeys(client *c, int btype, robj **keys, int numkeys, mstime_t timeout, robj *target, streamID *ids);

/* expire.c -- Handling of expired keys */
void activeExpireCycle(int type);
void expireSlaveKeys(void);
void rememberSlaveKeyWithExpire(redisDb *db, robj *key);
void flushSlaveKeysWithExpireList(void);
size_t getSlaveKeyWithExpireCount(void);

/* evict.c -- maxmemory handling and LRU eviction. */
void evictionPoolAlloc(void);
#define LFU_INIT_VAL 5
unsigned long LFUGetTimeInMinutes(void);
uint8_t LFULogIncr(uint8_t value);
unsigned long LFUDecrAndReturn(robj *o);

/* Keys hashing / comparison functions for dict.c hash tables. */
uint64_t dictSdsHash(const void *key);
int dictSdsKeyCompare(void *privdata, const void *key1, const void *key2);
void dictSdsDestructor(void *privdata, void *val);

/* Git SHA1 */
char *redisGitSHA1(void);
char *redisGitDirty(void);
uint64_t redisBuildId(void);

/* Commands prototypes */
void authCommand(client *c);
void pingCommand(client *c);
void echoCommand(client *c);
void commandCommand(client *c);
void setCommand(client *c);
void setnxCommand(client *c);
void setexCommand(client *c);
void psetexCommand(client *c);
void getCommand(client *c);
void delCommand(client *c);
void unlinkCommand(client *c);
void existsCommand(client *c);
void setbitCommand(client *c);
void getbitCommand(client *c);
void bitfieldCommand(client *c);
void setrangeCommand(client *c);
void getrangeCommand(client *c);
void incrCommand(client *c);
void decrCommand(client *c);
void incrbyCommand(client *c);
void decrbyCommand(client *c);
void incrbyfloatCommand(client *c);
void selectCommand(client *c);
void swapdbCommand(client *c);
void randomkeyCommand(client *c);
void keysCommand(client *c);
void scanCommand(client *c);
void dbsizeCommand(client *c);
void lastsaveCommand(client *c);
void saveCommand(client *c);
void bgsaveCommand(client *c);
void bgrewriteaofCommand(client *c);
void shutdownCommand(client *c);
void moveCommand(client *c);
void renameCommand(client *c);
void renamenxCommand(client *c);
void lpushCommand(client *c);
void rpushCommand(client *c);
void lpushxCommand(client *c);
void rpushxCommand(client *c);
void linsertCommand(client *c);
void lpopCommand(client *c);
void rpopCommand(client *c);
void llenCommand(client *c);
void lindexCommand(client *c);
void lrangeCommand(client *c);
void ltrimCommand(client *c);
void typeCommand(client *c);
void lsetCommand(client *c);
void saddCommand(client *c);
void sremCommand(client *c);
void smoveCommand(client *c);
void sismemberCommand(client *c);
void scardCommand(client *c);
void spopCommand(client *c);
void srandmemberCommand(client *c);
void sinterCommand(client *c);
void sinterstoreCommand(client *c);
void sunionCommand(client *c);
void sunionstoreCommand(client *c);
void sdiffCommand(client *c);
void sdiffstoreCommand(client *c);
void sscanCommand(client *c);
void syncCommand(client *c);
void flushdbCommand(client *c);
void flushallCommand(client *c);
void sortCommand(client *c);
void lremCommand(client *c);
void rpoplpushCommand(client *c);
void infoCommand(client *c);
void mgetCommand(client *c);
void monitorCommand(client *c);
void expireCommand(client *c);
void expireatCommand(client *c);
void pexpireCommand(client *c);
void pexpireatCommand(client *c);
void getsetCommand(client *c);
void ttlCommand(client *c);
void touchCommand(client *c);
void pttlCommand(client *c);
void persistCommand(client *c);
void slaveofCommand(client *c);
void roleCommand(client *c);
void debugCommand(client *c);
void msetCommand(client *c);
void msetnxCommand(client *c);
void zaddCommand(client *c);
void zincrbyCommand(client *c);
void zrangeCommand(client *c);
void zrangebyscoreCommand(client *c);
void zrevrangebyscoreCommand(client *c);
void zrangebylexCommand(client *c);
void zrevrangebylexCommand(client *c);
void zcountCommand(client *c);
void zlexcountCommand(client *c);
void zrevrangeCommand(client *c);
void zcardCommand(client *c);
void zremCommand(client *c);
void zscoreCommand(client *c);
void zremrangebyscoreCommand(client *c);
void zremrangebylexCommand(client *c);
void multiCommand(client *c);
void execCommand(client *c);
void discardCommand(client *c);
void blpopCommand(client *c);
void brpopCommand(client *c);
void brpoplpushCommand(client *c);
void appendCommand(client *c);
void strlenCommand(client *c);
void zrankCommand(client *c);
void zrevrankCommand(client *c);
void hsetCommand(client *c);
void hsetnxCommand(client *c);
void hgetCommand(client *c);
void hmsetCommand(client *c);
void hmgetCommand(client *c);
void hdelCommand(client *c);
void hlenCommand(client *c);
void hstrlenCommand(client *c);
void zremrangebyrankCommand(client *c);
void zunionstoreCommand(client *c);
void zinterstoreCommand(client *c);
void zscanCommand(client *c);
void hkeysCommand(client *c);
void hvalsCommand(client *c);
void hgetallCommand(client *c);
void hexistsCommand(client *c);
void hscanCommand(client *c);
void configCommand(client *c);
void hincrbyCommand(client *c);
void hincrbyfloatCommand(client *c);
void subscribeCommand(client *c);
void unsubscribeCommand(client *c);
void psubscribeCommand(client *c);
void punsubscribeCommand(client *c);
void publishCommand(client *c);
void pubsubCommand(client *c);
void watchCommand(client *c);
void unwatchCommand(client *c);
void clusterCommand(client *c);
void restoreCommand(client *c);
void migrateCommand(client *c);
void askingCommand(client *c);
void readonlyCommand(client *c);
void readwriteCommand(client *c);
void dumpCommand(client *c);
void objectCommand(client *c);
void memoryCommand(client *c);
void clientCommand(client *c);
void evalCommand(client *c);
void evalShaCommand(client *c);
void scriptCommand(client *c);
void timeCommand(client *c);
void bitopCommand(client *c);
void bitcountCommand(client *c);
void bitposCommand(client *c);
void replconfCommand(client *c);
void waitCommand(client *c);
void geoencodeCommand(client *c);
void geodecodeCommand(client *c);
void georadiusbymemberCommand(client *c);
void georadiusbymemberroCommand(client *c);
void georadiusCommand(client *c);
void georadiusroCommand(client *c);
void geoaddCommand(client *c);
void geohashCommand(client *c);
void geoposCommand(client *c);
void geodistCommand(client *c);
void pfselftestCommand(client *c);
void pfaddCommand(client *c);
void pfcountCommand(client *c);
void pfmergeCommand(client *c);
void pfdebugCommand(client *c);
void latencyCommand(client *c);
void moduleCommand(client *c);
void securityWarningCommand(client *c);
void xaddCommand(client *c);
void xrangeCommand(client *c);
void xrevrangeCommand(client *c);
void xlenCommand(client *c);
void xreadCommand(client *c);
void xgroupCommand(client *c);
void xackCommand(client *c);
void xpendingCommand(client *c);
void xclaimCommand(client *c);
void xinfoCommand(client *c);

#if defined(__GNUC__)
void *calloc(size_t count, size_t size) __attribute__ ((deprecated));
void free(void *ptr) __attribute__ ((deprecated));
void *malloc(size_t size) __attribute__ ((deprecated));
void *realloc(void *ptr, size_t size) __attribute__ ((deprecated));
#endif

/* Debugging stuff */
void _serverAssertWithInfo(const client *c, const robj *o, const char *estr, const char *file, int line);
void _serverAssert(const char *estr, const char *file, int line);
void _serverPanic(const char *file, int line, const char *msg, ...);
void bugReportStart(void);
void serverLogObjectDebugInfo(const robj *o);
void sigsegvHandler(int sig, siginfo_t *info, void *secret);
sds genRedisInfoString(char *section);
void enableWatchdog(int period);
void disableWatchdog(void);
void watchdogScheduleSignal(int period);
void serverLogHexDump(int level, char *descr, void *value, size_t len);
int memtest_preserving_test(unsigned long *m, size_t bytes, int passes);
void mixDigest(unsigned char *digest, void *ptr, size_t len);
void xorDigest(unsigned char *digest, void *ptr, size_t len);

#define redisDebug(fmt, ...) \
    printf("DEBUG %s:%d > " fmt "\n", __FILE__, __LINE__, __VA_ARGS__)
#define redisDebugMark() \
    printf("-- MARK %s:%d --\n", __FILE__, __LINE__)

#endif<|MERGE_RESOLUTION|>--- conflicted
+++ resolved
@@ -943,13 +943,9 @@
     off_t loading_process_events_interval_bytes;
     /* Fast pointers to often looked up command */
     struct redisCommand *delCommand, *multiCommand, *lpushCommand, *lpopCommand,
-<<<<<<< HEAD
-                        *rpopCommand, *sremCommand, *execCommand, *expireCommand,
-                        *pexpireCommand, *scriptCommand;
-=======
-                        *rpopCommand, *sremCommand, *execCommand,
+
+                        *rpopCommand, *sremCommand, *execCommand, *scriptCommand,
                         *expireCommand, *pexpireCommand, *xclaimCommand;
->>>>>>> 0b58ad30
     /* Fields used only for stats */
     time_t stat_starttime;          /* Server start time */
     long long stat_numcommands;     /* Number of processed commands */
