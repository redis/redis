/*
 * Copyright (c) 2009-2012, Salvatore Sanfilippo <antirez at gmail dot com>
 * All rights reserved.
 *
 * Redistribution and use in source and binary forms, with or without
 * modification, are permitted provided that the following conditions are met:
 *
 *   * Redistributions of source code must retain the above copyright notice,
 *     this list of conditions and the following disclaimer.
 *   * Redistributions in binary form must reproduce the above copyright
 *     notice, this list of conditions and the following disclaimer in the
 *     documentation and/or other materials provided with the distribution.
 *   * Neither the name of Redis nor the names of its contributors may be used
 *     to endorse or promote products derived from this software without
 *     specific prior written permission.
 *
 * THIS SOFTWARE IS PROVIDED BY THE COPYRIGHT HOLDERS AND CONTRIBUTORS "AS IS"
 * AND ANY EXPRESS OR IMPLIED WARRANTIES, INCLUDING, BUT NOT LIMITED TO, THE
 * IMPLIED WARRANTIES OF MERCHANTABILITY AND FITNESS FOR A PARTICULAR PURPOSE
 * ARE DISCLAIMED. IN NO EVENT SHALL THE COPYRIGHT OWNER OR CONTRIBUTORS BE
 * LIABLE FOR ANY DIRECT, INDIRECT, INCIDENTAL, SPECIAL, EXEMPLARY, OR
 * CONSEQUENTIAL DAMAGES (INCLUDING, BUT NOT LIMITED TO, PROCUREMENT OF
 * SUBSTITUTE GOODS OR SERVICES; LOSS OF USE, DATA, OR PROFITS; OR BUSINESS
 * INTERRUPTION) HOWEVER CAUSED AND ON ANY THEORY OF LIABILITY, WHETHER IN
 * CONTRACT, STRICT LIABILITY, OR TORT (INCLUDING NEGLIGENCE OR OTHERWISE)
 * ARISING IN ANY WAY OUT OF THE USE OF THIS SOFTWARE, EVEN IF ADVISED OF THE
 * POSSIBILITY OF SUCH DAMAGE.
 */

#ifndef __REDIS_H
#define __REDIS_H

#include "fmacros.h"
#include "config.h"
#include "solarisfixes.h"
#include "rio.h"
#include "atomicvar.h"
#include "commands.h"

#include <stdio.h>
#include <stdlib.h>
#include <stddef.h>
#include <string.h>
#include <time.h>
#include <limits.h>
#include <unistd.h>
#include <errno.h>
#include <inttypes.h>
#include <pthread.h>
#include <syslog.h>
#include <netinet/in.h>
#include <sys/socket.h>
#include <lua.h>
#include <signal.h>

#ifdef HAVE_LIBSYSTEMD
#include <systemd/sd-daemon.h>
#endif

#ifndef static_assert
#define static_assert(expr, lit) extern char __static_assert_failure[(expr) ? 1:-1]
#endif

typedef long long mstime_t; /* millisecond time type. */
typedef long long ustime_t; /* microsecond time type. */

#include "ae.h"      /* Event driven programming library */
#include "sds.h"     /* Dynamic safe strings */
#include "dict.h"    /* Hash tables */
#include "adlist.h"  /* Linked lists */
#include "zmalloc.h" /* total memory usage aware version of malloc/free */
#include "anet.h"    /* Networking the easy way */
#include "version.h" /* Version macro */
#include "util.h"    /* Misc functions useful in many places */
#include "latency.h" /* Latency monitor API */
#include "sparkline.h" /* ASCII graphs API */
#include "quicklist.h"  /* Lists are encoded as linked lists of
                           N-elements flat arrays */
#include "rax.h"     /* Radix tree */
#include "connection.h" /* Connection abstraction */

#define REDISMODULE_CORE 1
typedef struct redisObject robj;
#include "redismodule.h"    /* Redis modules API defines. */

/* Following includes allow test functions to be called from Redis main() */
#include "zipmap.h"
#include "ziplist.h" /* Compact list data structure */
#include "sha1.h"
#include "endianconv.h"
#include "crc64.h"

struct hdr_histogram;

/* helpers */
#define numElements(x) (sizeof(x)/sizeof((x)[0]))

/* min/max */
#undef min
#undef max
#define min(a, b) ((a) < (b) ? (a) : (b))
#define max(a, b) ((a) > (b) ? (a) : (b))

/* Get the pointer of the outer struct from a member address */
#define redis_member2struct(struct_name, member_name, member_addr) \
            ((struct_name *)((char*)member_addr - offsetof(struct_name, member_name)))

/* Error codes */
#define C_OK                    0
#define C_ERR                   -1

/* Static server configuration */
#define CONFIG_DEFAULT_HZ        10             /* Time interrupt calls/sec. */
#define CONFIG_MIN_HZ            1
#define CONFIG_MAX_HZ            500
#define MAX_CLIENTS_PER_CLOCK_TICK 200          /* HZ is adapted based on that. */
#define CRON_DBS_PER_CALL 16
#define NET_MAX_WRITES_PER_EVENT (1024*64)
#define PROTO_SHARED_SELECT_CMDS 10
#define OBJ_SHARED_INTEGERS 10000
#define OBJ_SHARED_BULKHDR_LEN 32
#define OBJ_SHARED_HDR_STRLEN(_len_) (((_len_) < 10) ? 4 : 5) /* see shared.mbulkhdr etc. */
#define LOG_MAX_LEN    1024 /* Default maximum length of syslog messages.*/
#define AOF_REWRITE_ITEMS_PER_CMD 64
#define AOF_ANNOTATION_LINE_MAX_LEN 1024
#define CONFIG_RUN_ID_SIZE 40
#define RDB_EOF_MARK_SIZE 40
#define CONFIG_REPL_BACKLOG_MIN_SIZE (1024*16)          /* 16k */
#define CONFIG_BGSAVE_RETRY_DELAY 5 /* Wait a few secs before trying again. */
#define CONFIG_DEFAULT_PID_FILE "/var/run/redis.pid"
#define CONFIG_DEFAULT_BINDADDR_COUNT 2
#define CONFIG_DEFAULT_BINDADDR { "*", "-::*" }
#define NET_HOST_STR_LEN 256 /* Longest valid hostname */
#define NET_IP_STR_LEN 46 /* INET6_ADDRSTRLEN is 46, but we need to be sure */
#define NET_ADDR_STR_LEN (NET_IP_STR_LEN+32) /* Must be enough for ip:port */
#define NET_HOST_PORT_STR_LEN (NET_HOST_STR_LEN+32) /* Must be enough for hostname:port */
#define CONFIG_BINDADDR_MAX 16
#define CONFIG_MIN_RESERVED_FDS 32
#define CONFIG_DEFAULT_PROC_TITLE_TEMPLATE "{title} {listen-addr} {server-mode}"
#define INCREMENTAL_REHASHING_THRESHOLD_MS 1

/* Bucket sizes for client eviction pools. Each bucket stores clients with
 * memory usage of up to twice the size of the bucket below it. */
#define CLIENT_MEM_USAGE_BUCKET_MIN_LOG 15 /* Bucket sizes start at up to 32KB (2^15) */
#define CLIENT_MEM_USAGE_BUCKET_MAX_LOG 33 /* Bucket for largest clients: sizes above 4GB (2^32) */
#define CLIENT_MEM_USAGE_BUCKETS (1+CLIENT_MEM_USAGE_BUCKET_MAX_LOG-CLIENT_MEM_USAGE_BUCKET_MIN_LOG)

#define ACTIVE_EXPIRE_CYCLE_SLOW 0
#define ACTIVE_EXPIRE_CYCLE_FAST 1

/* Children process will exit with this status code to signal that the
 * process terminated without an error: this is useful in order to kill
 * a saving child (RDB or AOF one), without triggering in the parent the
 * write protection that is normally turned on on write errors.
 * Usually children that are terminated with SIGUSR1 will exit with this
 * special code. */
#define SERVER_CHILD_NOERROR_RETVAL    255

/* Reading copy-on-write info is sometimes expensive and may slow down child
 * processes that report it continuously. We measure the cost of obtaining it
 * and hold back additional reading based on this factor. */
#define CHILD_COW_DUTY_CYCLE           100

/* Instantaneous metrics tracking. */
#define STATS_METRIC_SAMPLES 16     /* Number of samples per metric. */
#define STATS_METRIC_COMMAND 0      /* Number of commands executed. */
#define STATS_METRIC_NET_INPUT 1    /* Bytes read to network. */
#define STATS_METRIC_NET_OUTPUT 2   /* Bytes written to network. */
#define STATS_METRIC_NET_INPUT_REPLICATION 3   /* Bytes read to network during replication. */
#define STATS_METRIC_NET_OUTPUT_REPLICATION 4   /* Bytes written to network during replication. */
#define STATS_METRIC_EL_CYCLE 5     /* Number of eventloop cycled. */
#define STATS_METRIC_EL_DURATION 6  /* Eventloop duration. */
#define STATS_METRIC_COUNT 7

/* Protocol and I/O related defines */
#define PROTO_IOBUF_LEN         (1024*16)  /* Generic I/O buffer size */
#define PROTO_REPLY_CHUNK_BYTES (16*1024) /* 16k output buffer */
#define PROTO_INLINE_MAX_SIZE   (1024*64) /* Max size of inline reads */
#define PROTO_MBULK_BIG_ARG     (1024*32)
#define PROTO_RESIZE_THRESHOLD  (1024*32) /* Threshold for determining whether to resize query buffer */
#define PROTO_REPLY_MIN_BYTES   (1024) /* the lower limit on reply buffer size */
#define REDIS_AUTOSYNC_BYTES (1024*1024*4) /* Sync file every 4MB. */

#define REPLY_BUFFER_DEFAULT_PEAK_RESET_TIME 5000 /* 5 seconds */

/* When configuring the server eventloop, we setup it so that the total number
 * of file descriptors we can handle are server.maxclients + RESERVED_FDS +
 * a few more to stay safe. Since RESERVED_FDS defaults to 32, we add 96
 * in order to make sure of not over provisioning more than 128 fds. */
#define CONFIG_FDSET_INCR (CONFIG_MIN_RESERVED_FDS+96)

/* OOM Score Adjustment classes. */
#define CONFIG_OOM_MASTER 0
#define CONFIG_OOM_REPLICA 1
#define CONFIG_OOM_BGCHILD 2
#define CONFIG_OOM_COUNT 3

extern int configOOMScoreAdjValuesDefaults[CONFIG_OOM_COUNT];

/* Hash table parameters */
#define HASHTABLE_MIN_FILL        10      /* Minimal hash table fill 10% */
#define HASHTABLE_MAX_LOAD_FACTOR 1.618   /* Maximum hash table load factor. */

/* Command flags. Please check the definition of struct redisCommand in this file
 * for more information about the meaning of every flag. */
#define CMD_WRITE (1ULL<<0)
#define CMD_READONLY (1ULL<<1)
#define CMD_DENYOOM (1ULL<<2)
#define CMD_MODULE (1ULL<<3)           /* Command exported by module. */
#define CMD_ADMIN (1ULL<<4)
#define CMD_PUBSUB (1ULL<<5)
#define CMD_NOSCRIPT (1ULL<<6)
#define CMD_BLOCKING (1ULL<<8)       /* Has potential to block. */
#define CMD_LOADING (1ULL<<9)
#define CMD_STALE (1ULL<<10)
#define CMD_SKIP_MONITOR (1ULL<<11)
#define CMD_SKIP_SLOWLOG (1ULL<<12)
#define CMD_ASKING (1ULL<<13)
#define CMD_FAST (1ULL<<14)
#define CMD_NO_AUTH (1ULL<<15)
#define CMD_MAY_REPLICATE (1ULL<<16)
#define CMD_SENTINEL (1ULL<<17)
#define CMD_ONLY_SENTINEL (1ULL<<18)
#define CMD_NO_MANDATORY_KEYS (1ULL<<19)
#define CMD_PROTECTED (1ULL<<20)
#define CMD_MODULE_GETKEYS (1ULL<<21)  /* Use the modules getkeys interface. */
#define CMD_MODULE_NO_CLUSTER (1ULL<<22) /* Deny on Redis Cluster. */
#define CMD_NO_ASYNC_LOADING (1ULL<<23)
#define CMD_NO_MULTI (1ULL<<24)
#define CMD_MOVABLE_KEYS (1ULL<<25) /* The legacy range spec doesn't cover all keys.
                                     * Populated by populateCommandLegacyRangeSpec. */
#define CMD_ALLOW_BUSY ((1ULL<<26))
#define CMD_MODULE_GETCHANNELS (1ULL<<27)  /* Use the modules getchannels interface. */
#define CMD_TOUCHES_ARBITRARY_KEYS (1ULL<<28)

/* Command flags that describe ACLs categories. */
#define ACL_CATEGORY_KEYSPACE (1ULL<<0)
#define ACL_CATEGORY_READ (1ULL<<1)
#define ACL_CATEGORY_WRITE (1ULL<<2)
#define ACL_CATEGORY_SET (1ULL<<3)
#define ACL_CATEGORY_SORTEDSET (1ULL<<4)
#define ACL_CATEGORY_LIST (1ULL<<5)
#define ACL_CATEGORY_HASH (1ULL<<6)
#define ACL_CATEGORY_STRING (1ULL<<7)
#define ACL_CATEGORY_BITMAP (1ULL<<8)
#define ACL_CATEGORY_HYPERLOGLOG (1ULL<<9)
#define ACL_CATEGORY_GEO (1ULL<<10)
#define ACL_CATEGORY_STREAM (1ULL<<11)
#define ACL_CATEGORY_PUBSUB (1ULL<<12)
#define ACL_CATEGORY_ADMIN (1ULL<<13)
#define ACL_CATEGORY_FAST (1ULL<<14)
#define ACL_CATEGORY_SLOW (1ULL<<15)
#define ACL_CATEGORY_BLOCKING (1ULL<<16)
#define ACL_CATEGORY_DANGEROUS (1ULL<<17)
#define ACL_CATEGORY_CONNECTION (1ULL<<18)
#define ACL_CATEGORY_TRANSACTION (1ULL<<19)
#define ACL_CATEGORY_SCRIPTING (1ULL<<20)

/* Key-spec flags *
 * -------------- */
/* The following refer what the command actually does with the value or metadata
 * of the key, and not necessarily the user data or how it affects it.
 * Each key-spec may must have exactly one of these. Any operation that's not
 * distinctly deletion, overwrite or read-only would be marked as RW. */
#define CMD_KEY_RO (1ULL<<0)     /* Read-Only - Reads the value of the key, but
                                  * doesn't necessarily returns it. */
#define CMD_KEY_RW (1ULL<<1)     /* Read-Write - Modifies the data stored in the
                                  * value of the key or its metadata. */
#define CMD_KEY_OW (1ULL<<2)     /* Overwrite - Overwrites the data stored in
                                  * the value of the key. */
#define CMD_KEY_RM (1ULL<<3)     /* Deletes the key. */
/* The following refer to user data inside the value of the key, not the metadata
 * like LRU, type, cardinality. It refers to the logical operation on the user's
 * data (actual input strings / TTL), being used / returned / copied / changed,
 * It doesn't refer to modification or returning of metadata (like type, count,
 * presence of data). Any write that's not INSERT or DELETE, would be an UPDATE.
 * Each key-spec may have one of the writes with or without access, or none: */
#define CMD_KEY_ACCESS (1ULL<<4) /* Returns, copies or uses the user data from
                                  * the value of the key. */
#define CMD_KEY_UPDATE (1ULL<<5) /* Updates data to the value, new value may
                                  * depend on the old value. */
#define CMD_KEY_INSERT (1ULL<<6) /* Adds data to the value with no chance of
                                  * modification or deletion of existing data. */
#define CMD_KEY_DELETE (1ULL<<7) /* Explicitly deletes some content
                                  * from the value of the key. */
/* Other flags: */
#define CMD_KEY_NOT_KEY (1ULL<<8)     /* A 'fake' key that should be routed
                                       * like a key in cluster mode but is 
                                       * excluded from other key checks. */
#define CMD_KEY_INCOMPLETE (1ULL<<9)  /* Means that the keyspec might not point
                                       * out to all keys it should cover */
#define CMD_KEY_VARIABLE_FLAGS (1ULL<<10)  /* Means that some keys might have
                                            * different flags depending on arguments */

/* Key flags for when access type is unknown */
#define CMD_KEY_FULL_ACCESS (CMD_KEY_RW | CMD_KEY_ACCESS | CMD_KEY_UPDATE)

/* Key flags for how key is removed */
#define DB_FLAG_KEY_NONE 0
#define DB_FLAG_KEY_DELETED (1ULL<<0)
#define DB_FLAG_KEY_EXPIRED (1ULL<<1)
#define DB_FLAG_KEY_EVICTED (1ULL<<2)
#define DB_FLAG_KEY_OVERWRITE (1ULL<<3)

/* Channel flags share the same flag space as the key flags */
#define CMD_CHANNEL_PATTERN (1ULL<<11)     /* The argument is a channel pattern */
#define CMD_CHANNEL_SUBSCRIBE (1ULL<<12)   /* The command subscribes to channels */
#define CMD_CHANNEL_UNSUBSCRIBE (1ULL<<13) /* The command unsubscribes to channels */
#define CMD_CHANNEL_PUBLISH (1ULL<<14)     /* The command publishes to channels. */

/* AOF states */
#define AOF_OFF 0             /* AOF is off */
#define AOF_ON 1              /* AOF is on */
#define AOF_WAIT_REWRITE 2    /* AOF waits rewrite to start appending */

/* AOF return values for loadAppendOnlyFiles() and loadSingleAppendOnlyFile() */
#define AOF_OK 0
#define AOF_NOT_EXIST 1
#define AOF_EMPTY 2
#define AOF_OPEN_ERR 3
#define AOF_FAILED 4
#define AOF_TRUNCATED 5

/* RDB return values for rdbLoad. */
#define RDB_OK 0
#define RDB_NOT_EXIST 1 /* RDB file doesn't exist. */
#define RDB_FAILED 2 /* Failed to load the RDB file. */

/* Command doc flags */
#define CMD_DOC_NONE 0
#define CMD_DOC_DEPRECATED (1<<0) /* Command is deprecated */
#define CMD_DOC_SYSCMD (1<<1) /* System (internal) command */

/* Client flags */
#define CLIENT_SLAVE (1<<0)   /* This client is a replica */
#define CLIENT_MASTER (1<<1)  /* This client is a master */
#define CLIENT_MONITOR (1<<2) /* This client is a slave monitor, see MONITOR */
#define CLIENT_MULTI (1<<3)   /* This client is in a MULTI context */
#define CLIENT_BLOCKED (1<<4) /* The client is waiting in a blocking operation */
#define CLIENT_DIRTY_CAS (1<<5) /* Watched keys modified. EXEC will fail. */
#define CLIENT_CLOSE_AFTER_REPLY (1<<6) /* Close after writing entire reply. */
#define CLIENT_UNBLOCKED (1<<7) /* This client was unblocked and is stored in
                                  server.unblocked_clients */
#define CLIENT_SCRIPT (1<<8) /* This is a non connected client used by Lua */
#define CLIENT_ASKING (1<<9)     /* Client issued the ASKING command */
#define CLIENT_CLOSE_ASAP (1<<10)/* Close this client ASAP */
#define CLIENT_UNIX_SOCKET (1<<11) /* Client connected via Unix domain socket */
#define CLIENT_DIRTY_EXEC (1<<12)  /* EXEC will fail for errors while queueing */
#define CLIENT_MASTER_FORCE_REPLY (1<<13)  /* Queue replies even if is master */
#define CLIENT_FORCE_AOF (1<<14)   /* Force AOF propagation of current cmd. */
#define CLIENT_FORCE_REPL (1<<15)  /* Force replication of current cmd. */
#define CLIENT_PRE_PSYNC (1<<16)   /* Instance don't understand PSYNC. */
#define CLIENT_READONLY (1<<17)    /* Cluster client is in read-only state. */
#define CLIENT_PUBSUB (1<<18)      /* Client is in Pub/Sub mode. */
#define CLIENT_PREVENT_AOF_PROP (1<<19)  /* Don't propagate to AOF. */
#define CLIENT_PREVENT_REPL_PROP (1<<20)  /* Don't propagate to slaves. */
#define CLIENT_PREVENT_PROP (CLIENT_PREVENT_AOF_PROP|CLIENT_PREVENT_REPL_PROP)
#define CLIENT_PENDING_WRITE (1<<21) /* Client has output to send but a write
                                        handler is yet not installed. */
#define CLIENT_REPLY_OFF (1<<22)   /* Don't send replies to client. */
#define CLIENT_REPLY_SKIP_NEXT (1<<23)  /* Set CLIENT_REPLY_SKIP for next cmd */
#define CLIENT_REPLY_SKIP (1<<24)  /* Don't send just this reply. */
#define CLIENT_LUA_DEBUG (1<<25)  /* Run EVAL in debug mode. */
#define CLIENT_LUA_DEBUG_SYNC (1<<26)  /* EVAL debugging without fork() */
#define CLIENT_MODULE (1<<27) /* Non connected client used by some module. */
#define CLIENT_PROTECTED (1<<28) /* Client should not be freed for now. */
#define CLIENT_EXECUTING_COMMAND (1<<29) /* Indicates that the client is currently in the process of handling
                                          a command. usually this will be marked only during call()
                                          however, blocked clients might have this flag kept until they
                                          will try to reprocess the command. */

#define CLIENT_PENDING_COMMAND (1<<30) /* Indicates the client has a fully
                                        * parsed command ready for execution. */
#define CLIENT_TRACKING (1ULL<<31) /* Client enabled keys tracking in order to
                                   perform client side caching. */
#define CLIENT_TRACKING_BROKEN_REDIR (1ULL<<32) /* Target client is invalid. */
#define CLIENT_TRACKING_BCAST (1ULL<<33) /* Tracking in BCAST mode. */
#define CLIENT_TRACKING_OPTIN (1ULL<<34)  /* Tracking in opt-in mode. */
#define CLIENT_TRACKING_OPTOUT (1ULL<<35) /* Tracking in opt-out mode. */
#define CLIENT_TRACKING_CACHING (1ULL<<36) /* CACHING yes/no was given,
                                              depending on optin/optout mode. */
#define CLIENT_TRACKING_NOLOOP (1ULL<<37) /* Don't send invalidation messages
                                             about writes performed by myself.*/
#define CLIENT_IN_TO_TABLE (1ULL<<38) /* This client is in the timeout table. */
#define CLIENT_PROTOCOL_ERROR (1ULL<<39) /* Protocol error chatting with it. */
#define CLIENT_CLOSE_AFTER_COMMAND (1ULL<<40) /* Close after executing commands
                                               * and writing entire reply. */
#define CLIENT_DENY_BLOCKING (1ULL<<41) /* Indicate that the client should not be blocked.
                                           currently, turned on inside MULTI, Lua, RM_Call,
                                           and AOF client */
#define CLIENT_REPL_RDBONLY (1ULL<<42) /* This client is a replica that only wants
                                          RDB without replication buffer. */
#define CLIENT_NO_EVICT (1ULL<<43) /* This client is protected against client
                                      memory eviction. */
#define CLIENT_ALLOW_OOM (1ULL<<44) /* Client used by RM_Call is allowed to fully execute
                                       scripts even when in OOM */
#define CLIENT_NO_TOUCH (1ULL<<45) /* This client will not touch LFU/LRU stats. */
#define CLIENT_PUSHING (1ULL<<46) /* This client is pushing notifications. */
#define CLIENT_MODULE_AUTH_HAS_RESULT (1ULL<<47) /* Indicates a client in the middle of module based
                                                    auth had been authenticated from the Module. */
#define CLIENT_MODULE_PREVENT_AOF_PROP (1ULL<<48) /* Module client do not want to propagate to AOF */
#define CLIENT_MODULE_PREVENT_REPL_PROP (1ULL<<49) /* Module client do not want to propagate to replica */

/* Client block type (btype field in client structure)
 * if CLIENT_BLOCKED flag is set. */
typedef enum blocking_type {
    BLOCKED_NONE,    /* Not blocked, no CLIENT_BLOCKED flag set. */
    BLOCKED_LIST,    /* BLPOP & co. */
    BLOCKED_WAIT,    /* WAIT for synchronous replication. */
    BLOCKED_WAITAOF, /* WAITAOF for AOF file fsync. */
    BLOCKED_MODULE,  /* Blocked by a loadable module. */
    BLOCKED_STREAM,  /* XREAD. */
    BLOCKED_ZSET,    /* BZPOP et al. */
    BLOCKED_POSTPONE, /* Blocked by processCommand, re-try processing later. */
    BLOCKED_SHUTDOWN, /* SHUTDOWN. */
    BLOCKED_NUM,      /* Number of blocked states. */
    BLOCKED_END       /* End of enumeration */
} blocking_type;

/* Client request types */
#define PROTO_REQ_INLINE 1
#define PROTO_REQ_MULTIBULK 2

/* Client classes for client limits, currently used only for
 * the max-client-output-buffer limit implementation. */
#define CLIENT_TYPE_NORMAL 0 /* Normal req-reply clients + MONITORs */
#define CLIENT_TYPE_SLAVE 1  /* Slaves. */
#define CLIENT_TYPE_PUBSUB 2 /* Clients subscribed to PubSub channels. */
#define CLIENT_TYPE_MASTER 3 /* Master. */
#define CLIENT_TYPE_COUNT 4  /* Total number of client types. */
#define CLIENT_TYPE_OBUF_COUNT 3 /* Number of clients to expose to output
                                    buffer configuration. Just the first
                                    three: normal, slave, pubsub. */

/* Slave replication state. Used in server.repl_state for slaves to remember
 * what to do next. */
typedef enum {
    REPL_STATE_NONE = 0,            /* No active replication */
    REPL_STATE_CONNECT,             /* Must connect to master */
    REPL_STATE_CONNECTING,          /* Connecting to master */
    /* --- Handshake states, must be ordered --- */
    REPL_STATE_RECEIVE_PING_REPLY,  /* Wait for PING reply */
    REPL_STATE_SEND_HANDSHAKE,      /* Send handshake sequence to master */
    REPL_STATE_RECEIVE_AUTH_REPLY,  /* Wait for AUTH reply */
    REPL_STATE_RECEIVE_PORT_REPLY,  /* Wait for REPLCONF reply */
    REPL_STATE_RECEIVE_IP_REPLY,    /* Wait for REPLCONF reply */
    REPL_STATE_RECEIVE_CAPA_REPLY,  /* Wait for REPLCONF reply */
    REPL_STATE_SEND_PSYNC,          /* Send PSYNC */
    REPL_STATE_RECEIVE_PSYNC_REPLY, /* Wait for PSYNC reply */
    /* --- End of handshake states --- */
    REPL_STATE_TRANSFER,        /* Receiving .rdb from master */
    REPL_STATE_CONNECTED,       /* Connected to master */
} repl_state;

/* The state of an in progress coordinated failover */
typedef enum {
    NO_FAILOVER = 0,        /* No failover in progress */
    FAILOVER_WAIT_FOR_SYNC, /* Waiting for target replica to catch up */
    FAILOVER_IN_PROGRESS    /* Waiting for target replica to accept
                             * PSYNC FAILOVER request. */
} failover_state;

/* State of slaves from the POV of the master. Used in client->replstate.
 * In SEND_BULK and ONLINE state the slave receives new updates
 * in its output queue. In the WAIT_BGSAVE states instead the server is waiting
 * to start the next background saving in order to send updates to it. */
#define SLAVE_STATE_WAIT_BGSAVE_START 6 /* We need to produce a new RDB file. */
#define SLAVE_STATE_WAIT_BGSAVE_END 7 /* Waiting RDB file creation to finish. */
#define SLAVE_STATE_SEND_BULK 8 /* Sending RDB file to slave. */
#define SLAVE_STATE_ONLINE 9 /* RDB file transmitted, sending just updates. */
#define SLAVE_STATE_RDB_TRANSMITTED 10 /* RDB file transmitted - This state is used only for
                                        * a replica that only wants RDB without replication buffer  */

/* Slave capabilities. */
#define SLAVE_CAPA_NONE 0
#define SLAVE_CAPA_EOF (1<<0)    /* Can parse the RDB EOF streaming format. */
#define SLAVE_CAPA_PSYNC2 (1<<1) /* Supports PSYNC2 protocol. */

/* Slave requirements */
#define SLAVE_REQ_NONE 0
#define SLAVE_REQ_RDB_EXCLUDE_DATA (1 << 0)      /* Exclude data from RDB */
#define SLAVE_REQ_RDB_EXCLUDE_FUNCTIONS (1 << 1) /* Exclude functions from RDB */
/* Mask of all bits in the slave requirements bitfield that represent non-standard (filtered) RDB requirements */
#define SLAVE_REQ_RDB_MASK (SLAVE_REQ_RDB_EXCLUDE_DATA | SLAVE_REQ_RDB_EXCLUDE_FUNCTIONS)

/* Synchronous read timeout - slave side */
#define CONFIG_REPL_SYNCIO_TIMEOUT 5

/* The default number of replication backlog blocks to trim per call. */
#define REPL_BACKLOG_TRIM_BLOCKS_PER_CALL 64

/* In order to quickly find the requested offset for PSYNC requests,
 * we index some nodes in the replication buffer linked list into a rax. */
#define REPL_BACKLOG_INDEX_PER_BLOCKS 64

/* List related stuff */
#define LIST_HEAD 0
#define LIST_TAIL 1
#define ZSET_MIN 0
#define ZSET_MAX 1

/* Sort operations */
#define SORT_OP_GET 0

/* Log levels */
#define LL_DEBUG 0
#define LL_VERBOSE 1
#define LL_NOTICE 2
#define LL_WARNING 3
#define LL_NOTHING 4
#define LL_RAW (1<<10) /* Modifier to log without timestamp */

/* Supervision options */
#define SUPERVISED_NONE 0
#define SUPERVISED_AUTODETECT 1
#define SUPERVISED_SYSTEMD 2
#define SUPERVISED_UPSTART 3

/* Anti-warning macro... */
#define UNUSED(V) ((void) V)

#define ZSKIPLIST_MAXLEVEL 32 /* Should be enough for 2^64 elements */
#define ZSKIPLIST_P 0.25      /* Skiplist P = 1/4 */
#define ZSKIPLIST_MAX_SEARCH 10

/* Append only defines */
#define AOF_FSYNC_NO 0
#define AOF_FSYNC_ALWAYS 1
#define AOF_FSYNC_EVERYSEC 2

/* Replication diskless load defines */
#define REPL_DISKLESS_LOAD_DISABLED 0
#define REPL_DISKLESS_LOAD_WHEN_DB_EMPTY 1
#define REPL_DISKLESS_LOAD_SWAPDB 2

/* TLS Client Authentication */
#define TLS_CLIENT_AUTH_NO 0
#define TLS_CLIENT_AUTH_YES 1
#define TLS_CLIENT_AUTH_OPTIONAL 2

/* Sanitize dump payload */
#define SANITIZE_DUMP_NO 0
#define SANITIZE_DUMP_YES 1
#define SANITIZE_DUMP_CLIENTS 2

/* Enable protected config/command */
#define PROTECTED_ACTION_ALLOWED_NO 0
#define PROTECTED_ACTION_ALLOWED_YES 1
#define PROTECTED_ACTION_ALLOWED_LOCAL 2

/* Sets operations codes */
#define SET_OP_UNION 0
#define SET_OP_DIFF 1
#define SET_OP_INTER 2

/* oom-score-adj defines */
#define OOM_SCORE_ADJ_NO 0
#define OOM_SCORE_RELATIVE 1
#define OOM_SCORE_ADJ_ABSOLUTE 2

/* Redis maxmemory strategies. Instead of using just incremental number
 * for this defines, we use a set of flags so that testing for certain
 * properties common to multiple policies is faster. */
#define MAXMEMORY_FLAG_LRU (1<<0)
#define MAXMEMORY_FLAG_LFU (1<<1)
#define MAXMEMORY_FLAG_ALLKEYS (1<<2)
#define MAXMEMORY_FLAG_NO_SHARED_INTEGERS \
    (MAXMEMORY_FLAG_LRU|MAXMEMORY_FLAG_LFU)

#define MAXMEMORY_VOLATILE_LRU ((0<<8)|MAXMEMORY_FLAG_LRU)
#define MAXMEMORY_VOLATILE_LFU ((1<<8)|MAXMEMORY_FLAG_LFU)
#define MAXMEMORY_VOLATILE_TTL (2<<8)
#define MAXMEMORY_VOLATILE_RANDOM (3<<8)
#define MAXMEMORY_ALLKEYS_LRU ((4<<8)|MAXMEMORY_FLAG_LRU|MAXMEMORY_FLAG_ALLKEYS)
#define MAXMEMORY_ALLKEYS_LFU ((5<<8)|MAXMEMORY_FLAG_LFU|MAXMEMORY_FLAG_ALLKEYS)
#define MAXMEMORY_ALLKEYS_RANDOM ((6<<8)|MAXMEMORY_FLAG_ALLKEYS)
#define MAXMEMORY_NO_EVICTION (7<<8)

/* Units */
#define UNIT_SECONDS 0
#define UNIT_MILLISECONDS 1

/* SHUTDOWN flags */
#define SHUTDOWN_NOFLAGS 0      /* No flags. */
#define SHUTDOWN_SAVE 1         /* Force SAVE on SHUTDOWN even if no save
                                   points are configured. */
#define SHUTDOWN_NOSAVE 2       /* Don't SAVE on SHUTDOWN. */
#define SHUTDOWN_NOW 4          /* Don't wait for replicas to catch up. */
#define SHUTDOWN_FORCE 8        /* Don't let errors prevent shutdown. */

/* Command call flags, see call() function */
#define CMD_CALL_NONE 0
#define CMD_CALL_PROPAGATE_AOF (1<<0)
#define CMD_CALL_PROPAGATE_REPL (1<<1)
#define CMD_CALL_REPROCESSING (1<<2)
#define CMD_CALL_FROM_MODULE (1<<3)  /* From RM_Call */
#define CMD_CALL_PROPAGATE (CMD_CALL_PROPAGATE_AOF|CMD_CALL_PROPAGATE_REPL)
#define CMD_CALL_FULL (CMD_CALL_PROPAGATE)

/* Command propagation flags, see propagateNow() function */
#define PROPAGATE_NONE 0
#define PROPAGATE_AOF 1
#define PROPAGATE_REPL 2

/* Actions pause types */
#define PAUSE_ACTION_CLIENT_WRITE     (1<<0)
#define PAUSE_ACTION_CLIENT_ALL       (1<<1) /* must be bigger than PAUSE_ACTION_CLIENT_WRITE */
#define PAUSE_ACTION_EXPIRE           (1<<2)
#define PAUSE_ACTION_EVICT            (1<<3)
#define PAUSE_ACTION_REPLICA          (1<<4) /* pause replica traffic */

/* common sets of actions to pause/unpause */
#define PAUSE_ACTIONS_CLIENT_WRITE_SET (PAUSE_ACTION_CLIENT_WRITE|\
                                        PAUSE_ACTION_EXPIRE|\
                                        PAUSE_ACTION_EVICT|\
                                        PAUSE_ACTION_REPLICA)
#define PAUSE_ACTIONS_CLIENT_ALL_SET   (PAUSE_ACTION_CLIENT_ALL|\
                                        PAUSE_ACTION_EXPIRE|\
                                        PAUSE_ACTION_EVICT|\
                                        PAUSE_ACTION_REPLICA)

/* Client pause purposes. Each purpose has its own end time and pause type. */
typedef enum {
    PAUSE_BY_CLIENT_COMMAND = 0,
    PAUSE_DURING_SHUTDOWN,
    PAUSE_DURING_FAILOVER,
    NUM_PAUSE_PURPOSES /* This value is the number of purposes above. */
} pause_purpose;

typedef struct {
    uint32_t paused_actions; /* Bitmask of actions */
    mstime_t end;
} pause_event;

/* Ways that a clusters endpoint can be described */
typedef enum {
    CLUSTER_ENDPOINT_TYPE_IP = 0,          /* Show IP address */
    CLUSTER_ENDPOINT_TYPE_HOSTNAME,        /* Show hostname */
    CLUSTER_ENDPOINT_TYPE_UNKNOWN_ENDPOINT /* Show NULL or empty */
} cluster_endpoint_type;

/* RDB active child save type. */
#define RDB_CHILD_TYPE_NONE 0
#define RDB_CHILD_TYPE_DISK 1     /* RDB is written to disk. */
#define RDB_CHILD_TYPE_SOCKET 2   /* RDB is written to slave socket. */

/* Keyspace changes notification classes. Every class is associated with a
 * character for configuration purposes. */
#define NOTIFY_KEYSPACE (1<<0)    /* K */
#define NOTIFY_KEYEVENT (1<<1)    /* E */
#define NOTIFY_GENERIC (1<<2)     /* g */
#define NOTIFY_STRING (1<<3)      /* $ */
#define NOTIFY_LIST (1<<4)        /* l */
#define NOTIFY_SET (1<<5)         /* s */
#define NOTIFY_HASH (1<<6)        /* h */
#define NOTIFY_ZSET (1<<7)        /* z */
#define NOTIFY_EXPIRED (1<<8)     /* x */
#define NOTIFY_EVICTED (1<<9)     /* e */
#define NOTIFY_STREAM (1<<10)     /* t */
#define NOTIFY_KEY_MISS (1<<11)   /* m (Note: This one is excluded from NOTIFY_ALL on purpose) */
#define NOTIFY_LOADED (1<<12)     /* module only key space notification, indicate a key loaded from rdb */
#define NOTIFY_MODULE (1<<13)     /* d, module key space notification */
#define NOTIFY_NEW (1<<14)        /* n, new key notification */
#define NOTIFY_ALL (NOTIFY_GENERIC | NOTIFY_STRING | NOTIFY_LIST | NOTIFY_SET | NOTIFY_HASH | NOTIFY_ZSET | NOTIFY_EXPIRED | NOTIFY_EVICTED | NOTIFY_STREAM | NOTIFY_MODULE) /* A flag */

/* Using the following macro you can run code inside serverCron() with the
 * specified period, specified in milliseconds.
 * The actual resolution depends on server.hz. */
#define run_with_period(_ms_) if (((_ms_) <= 1000/server.hz) || !(server.cronloops%((_ms_)/(1000/server.hz))))

/* We can print the stacktrace, so our assert is defined this way: */
#define serverAssertWithInfo(_c,_o,_e) (likely(_e)?(void)0 : (_serverAssertWithInfo(_c,_o,#_e,__FILE__,__LINE__),redis_unreachable()))
#define serverAssert(_e) (likely(_e)?(void)0 : (_serverAssert(#_e,__FILE__,__LINE__),redis_unreachable()))
#define serverPanic(...) _serverPanic(__FILE__,__LINE__,__VA_ARGS__),redis_unreachable()

/* The following macros provide assertions that are only executed during test builds and should be used to add 
 * assertions that are too computationally expensive or dangerous to run during normal operations.  */
#ifdef DEBUG_ASSERTIONS
#define debugServerAssertWithInfo(...) serverAssertWithInfo(__VA_ARGS__)
#else
#define debugServerAssertWithInfo(...)
#endif

/* latency histogram per command init settings */
#define LATENCY_HISTOGRAM_MIN_VALUE 1L        /* >= 1 nanosec */
#define LATENCY_HISTOGRAM_MAX_VALUE 1000000000L  /* <= 1 secs */
#define LATENCY_HISTOGRAM_PRECISION 2  /* Maintain a value precision of 2 significant digits across LATENCY_HISTOGRAM_MIN_VALUE and LATENCY_HISTOGRAM_MAX_VALUE range.
                                        * Value quantization within the range will thus be no larger than 1/100th (or 1%) of any value.
                                        * The total size per histogram should sit around 40 KiB Bytes. */

/* Busy module flags, see busy_module_yield_flags */
#define BUSY_MODULE_YIELD_NONE (0)
#define BUSY_MODULE_YIELD_EVENTS (1<<0)
#define BUSY_MODULE_YIELD_CLIENTS (1<<1)

/*-----------------------------------------------------------------------------
 * Data types
 *----------------------------------------------------------------------------*/

/* A redis object, that is a type able to hold a string / list / set */

/* The actual Redis Object */
#define OBJ_STRING 0    /* String object. */
#define OBJ_LIST 1      /* List object. */
#define OBJ_SET 2       /* Set object. */
#define OBJ_ZSET 3      /* Sorted set object. */
#define OBJ_HASH 4      /* Hash object. */

/* The "module" object type is a special one that signals that the object
 * is one directly managed by a Redis module. In this case the value points
 * to a moduleValue struct, which contains the object value (which is only
 * handled by the module itself) and the RedisModuleType struct which lists
 * function pointers in order to serialize, deserialize, AOF-rewrite and
 * free the object.
 *
 * Inside the RDB file, module types are encoded as OBJ_MODULE followed
 * by a 64 bit module type ID, which has a 54 bits module-specific signature
 * in order to dispatch the loading to the right module, plus a 10 bits
 * encoding version. */
#define OBJ_MODULE 5    /* Module object. */
#define OBJ_STREAM 6    /* Stream object. */
#define OBJ_TYPE_MAX 7  /* Maximum number of object types */

/* Extract encver / signature from a module type ID. */
#define REDISMODULE_TYPE_ENCVER_BITS 10
#define REDISMODULE_TYPE_ENCVER_MASK ((1<<REDISMODULE_TYPE_ENCVER_BITS)-1)
#define REDISMODULE_TYPE_ENCVER(id) ((id) & REDISMODULE_TYPE_ENCVER_MASK)
#define REDISMODULE_TYPE_SIGN(id) (((id) & ~((uint64_t)REDISMODULE_TYPE_ENCVER_MASK)) >>REDISMODULE_TYPE_ENCVER_BITS)

/* Bit flags for moduleTypeAuxSaveFunc */
#define REDISMODULE_AUX_BEFORE_RDB (1<<0)
#define REDISMODULE_AUX_AFTER_RDB (1<<1)

struct RedisModule;
struct RedisModuleIO;
struct RedisModuleDigest;
struct RedisModuleCtx;
struct moduleLoadQueueEntry;
struct RedisModuleKeyOptCtx;
struct RedisModuleCommand;
struct clusterState;

/* Each module type implementation should export a set of methods in order
 * to serialize and deserialize the value in the RDB file, rewrite the AOF
 * log, create the digest for "DEBUG DIGEST", and free the value when a key
 * is deleted. */
typedef void *(*moduleTypeLoadFunc)(struct RedisModuleIO *io, int encver);
typedef void (*moduleTypeSaveFunc)(struct RedisModuleIO *io, void *value);
typedef int (*moduleTypeAuxLoadFunc)(struct RedisModuleIO *rdb, int encver, int when);
typedef void (*moduleTypeAuxSaveFunc)(struct RedisModuleIO *rdb, int when);
typedef void (*moduleTypeRewriteFunc)(struct RedisModuleIO *io, struct redisObject *key, void *value);
typedef void (*moduleTypeDigestFunc)(struct RedisModuleDigest *digest, void *value);
typedef size_t (*moduleTypeMemUsageFunc)(const void *value);
typedef void (*moduleTypeFreeFunc)(void *value);
typedef size_t (*moduleTypeFreeEffortFunc)(struct redisObject *key, const void *value);
typedef void (*moduleTypeUnlinkFunc)(struct redisObject *key, void *value);
typedef void *(*moduleTypeCopyFunc)(struct redisObject *fromkey, struct redisObject *tokey, const void *value);
typedef int (*moduleTypeDefragFunc)(struct RedisModuleDefragCtx *ctx, struct redisObject *key, void **value);
typedef size_t (*moduleTypeMemUsageFunc2)(struct RedisModuleKeyOptCtx *ctx, const void *value, size_t sample_size);
typedef void (*moduleTypeFreeFunc2)(struct RedisModuleKeyOptCtx *ctx, void *value);
typedef size_t (*moduleTypeFreeEffortFunc2)(struct RedisModuleKeyOptCtx *ctx, const void *value);
typedef void (*moduleTypeUnlinkFunc2)(struct RedisModuleKeyOptCtx *ctx, void *value);
typedef void *(*moduleTypeCopyFunc2)(struct RedisModuleKeyOptCtx *ctx, const void *value);
typedef int (*moduleTypeAuthCallback)(struct RedisModuleCtx *ctx, void *username, void *password, const char **err);


/* The module type, which is referenced in each value of a given type, defines
 * the methods and links to the module exporting the type. */
typedef struct RedisModuleType {
    uint64_t id; /* Higher 54 bits of type ID + 10 lower bits of encoding ver. */
    struct RedisModule *module;
    moduleTypeLoadFunc rdb_load;
    moduleTypeSaveFunc rdb_save;
    moduleTypeRewriteFunc aof_rewrite;
    moduleTypeMemUsageFunc mem_usage;
    moduleTypeDigestFunc digest;
    moduleTypeFreeFunc free;
    moduleTypeFreeEffortFunc free_effort;
    moduleTypeUnlinkFunc unlink;
    moduleTypeCopyFunc copy;
    moduleTypeDefragFunc defrag;
    moduleTypeAuxLoadFunc aux_load;
    moduleTypeAuxSaveFunc aux_save;
    moduleTypeMemUsageFunc2 mem_usage2;
    moduleTypeFreeEffortFunc2 free_effort2;
    moduleTypeUnlinkFunc2 unlink2;
    moduleTypeCopyFunc2 copy2;
    moduleTypeAuxSaveFunc aux_save2;
    int aux_save_triggers;
    char name[10]; /* 9 bytes name + null term. Charset: A-Z a-z 0-9 _- */
} moduleType;

/* In Redis objects 'robj' structures of type OBJ_MODULE, the value pointer
 * is set to the following structure, referencing the moduleType structure
 * in order to work with the value, and at the same time providing a raw
 * pointer to the value, as created by the module commands operating with
 * the module type.
 *
 * So for example in order to free such a value, it is possible to use
 * the following code:
 *
 *  if (robj->type == OBJ_MODULE) {
 *      moduleValue *mt = robj->ptr;
 *      mt->type->free(mt->value);
 *      zfree(mt); // We need to release this in-the-middle struct as well.
 *  }
 */
typedef struct moduleValue {
    moduleType *type;
    void *value;
} moduleValue;

/* This structure represents a module inside the system. */
struct RedisModule {
    void *handle;   /* Module dlopen() handle. */
    char *name;     /* Module name. */
    int ver;        /* Module version. We use just progressive integers. */
    int apiver;     /* Module API version as requested during initialization.*/
    list *types;    /* Module data types. */
    list *usedby;   /* List of modules using APIs from this one. */
    list *using;    /* List of modules we use some APIs of. */
    list *filters;  /* List of filters the module has registered. */
    list *module_configs; /* List of configurations the module has registered */
    int configs_initialized; /* Have the module configurations been initialized? */
    int in_call;    /* RM_Call() nesting level */
    int in_hook;    /* Hooks callback nesting level for this module (0 or 1). */
    int options;    /* Module options and capabilities. */
    int blocked_clients;         /* Count of RedisModuleBlockedClient in this module. */
    RedisModuleInfoFunc info_cb; /* Callback for module to add INFO fields. */
    RedisModuleDefragFunc defrag_cb;    /* Callback for global data defrag. */
    struct moduleLoadQueueEntry *loadmod; /* Module load arguments for config rewrite. */
    int num_commands_with_acl_categories; /* Number of commands in this module included in acl categories */
    int onload;     /* Flag to identify if the call is being made from Onload (0 or 1) */
    size_t num_acl_categories_added; /* Number of acl categories added by this module. */
};
typedef struct RedisModule RedisModule;

/* This is a wrapper for the 'rio' streams used inside rdb.c in Redis, so that
 * the user does not have to take the total count of the written bytes nor
 * to care about error conditions. */
struct RedisModuleIO {
    size_t bytes;       /* Bytes read / written so far. */
    rio *rio;           /* Rio stream. */
    moduleType *type;   /* Module type doing the operation. */
    int error;          /* True if error condition happened. */
    struct RedisModuleCtx *ctx; /* Optional context, see RM_GetContextFromIO()*/
    struct redisObject *key;    /* Optional name of key processed */
    int dbid;            /* The dbid of the key being processed, -1 when unknown. */
    sds pre_flush_buffer; /* A buffer that should be flushed before next write operation
                           * See rdbSaveSingleModuleAux for more details */
};

/* Macro to initialize an IO context. Note that the 'ver' field is populated
 * inside rdb.c according to the version of the value to load. */
#define moduleInitIOContext(iovar,mtype,rioptr,keyptr,db) do { \
    iovar.rio = rioptr; \
    iovar.type = mtype; \
    iovar.bytes = 0; \
    iovar.error = 0; \
    iovar.key = keyptr; \
    iovar.dbid = db; \
    iovar.ctx = NULL; \
    iovar.pre_flush_buffer = NULL; \
} while(0)

/* This is a structure used to export DEBUG DIGEST capabilities to Redis
 * modules. We want to capture both the ordered and unordered elements of
 * a data structure, so that a digest can be created in a way that correctly
 * reflects the values. See the DEBUG DIGEST command implementation for more
 * background. */
struct RedisModuleDigest {
    unsigned char o[20];    /* Ordered elements. */
    unsigned char x[20];    /* Xored elements. */
    struct redisObject *key; /* Optional name of key processed */
    int dbid;                /* The dbid of the key being processed */
};

/* Just start with a digest composed of all zero bytes. */
#define moduleInitDigestContext(mdvar) do { \
    memset(mdvar.o,0,sizeof(mdvar.o)); \
    memset(mdvar.x,0,sizeof(mdvar.x)); \
} while(0)

/* Macro to check if the client is in the middle of module based authentication. */
#define clientHasModuleAuthInProgress(c) ((c)->module_auth_ctx != NULL)

/* Objects encoding. Some kind of objects like Strings and Hashes can be
 * internally represented in multiple ways. The 'encoding' field of the object
 * is set to one of this fields for this object. */
#define OBJ_ENCODING_RAW 0     /* Raw representation */
#define OBJ_ENCODING_INT 1     /* Encoded as integer */
#define OBJ_ENCODING_HT 2      /* Encoded as hash table */
#define OBJ_ENCODING_ZIPMAP 3  /* No longer used: old hash encoding. */
#define OBJ_ENCODING_LINKEDLIST 4 /* No longer used: old list encoding. */
#define OBJ_ENCODING_ZIPLIST 5 /* No longer used: old list/hash/zset encoding. */
#define OBJ_ENCODING_INTSET 6  /* Encoded as intset */
#define OBJ_ENCODING_SKIPLIST 7  /* Encoded as skiplist */
#define OBJ_ENCODING_EMBSTR 8  /* Embedded sds string encoding */
#define OBJ_ENCODING_QUICKLIST 9 /* Encoded as linked list of listpacks */
#define OBJ_ENCODING_STREAM 10 /* Encoded as a radix tree of listpacks */
#define OBJ_ENCODING_LISTPACK 11 /* Encoded as a listpack */

#define LRU_BITS 24
#define LRU_CLOCK_MAX ((1<<LRU_BITS)-1) /* Max value of obj->lru */
#define LRU_CLOCK_RESOLUTION 1000 /* LRU clock resolution in ms */

#define OBJ_SHARED_REFCOUNT INT_MAX     /* Global object never destroyed. */
#define OBJ_STATIC_REFCOUNT (INT_MAX-1) /* Object allocated in the stack. */
#define OBJ_FIRST_SPECIAL_REFCOUNT OBJ_STATIC_REFCOUNT
struct redisObject {
    unsigned type:4;
    unsigned encoding:4;
    unsigned lru:LRU_BITS; /* LRU time (relative to global lru_clock) or
                            * LFU data (least significant 8 bits frequency
                            * and most significant 16 bits access time). */
    int refcount;
    void *ptr;
};

/* The string name for an object's type as listed above
 * Native types are checked against the OBJ_STRING, OBJ_LIST, OBJ_* defines,
 * and Module types have their registered name returned. */
char *getObjectTypeName(robj*);

/* Macro used to initialize a Redis object allocated on the stack.
 * Note that this macro is taken near the structure definition to make sure
 * we'll update it when the structure is changed, to avoid bugs like
 * bug #85 introduced exactly in this way. */
#define initStaticStringObject(_var,_ptr) do { \
    _var.refcount = OBJ_STATIC_REFCOUNT; \
    _var.type = OBJ_STRING; \
    _var.encoding = OBJ_ENCODING_RAW; \
    _var.ptr = _ptr; \
} while(0)

struct evictionPoolEntry; /* Defined in evict.c */

/* This structure is used in order to represent the output buffer of a client,
 * which is actually a linked list of blocks like that, that is: client->reply. */
typedef struct clientReplyBlock {
    size_t size, used;
    char buf[];
} clientReplyBlock;

/* Replication buffer blocks is the list of replBufBlock.
 *
 * +--------------+       +--------------+       +--------------+
 * | refcount = 1 |  ...  | refcount = 0 |  ...  | refcount = 2 |
 * +--------------+       +--------------+       +--------------+
 *      |                                            /       \
 *      |                                           /         \
 *      |                                          /           \
 *  Repl Backlog                               Replica_A    Replica_B
 *
 * Each replica or replication backlog increments only the refcount of the
 * 'ref_repl_buf_node' which it points to. So when replica walks to the next
 * node, it should first increase the next node's refcount, and when we trim
 * the replication buffer nodes, we remove node always from the head node which
 * refcount is 0. If the refcount of the head node is not 0, we must stop
 * trimming and never iterate the next node. */

/* Similar with 'clientReplyBlock', it is used for shared buffers between
 * all replica clients and replication backlog. */
typedef struct replBufBlock {
    int refcount;           /* Number of replicas or repl backlog using. */
    long long id;           /* The unique incremental number. */
    long long repl_offset;  /* Start replication offset of the block. */
    size_t size, used;
    char buf[];
} replBufBlock;

/* When adding fields, please check the swap db related logic. */
typedef struct dbDictState {
    list *rehashing;                       /* List of dictionaries in this DB that are currently rehashing. */
    int resize_cursor;                     /* Cron job uses this cursor to gradually resize dictionaries (only used for cluster-enabled). */
    int non_empty_slots;                   /* The number of non-empty slots. */
    unsigned long long key_count;          /* Total number of keys in this DB. */
    unsigned long long bucket_count;       /* Total number of buckets in this DB across dictionaries (only used for cluster-enabled). */
    unsigned long long *slot_size_index;   /* Binary indexed tree (BIT) that describes cumulative key frequencies up until given slot. */
} dbDictState;

typedef enum dbKeyType {
    DB_MAIN,
    DB_EXPIRES
} dbKeyType;

/* Redis database representation. There are multiple databases identified
 * by integers from 0 (the default database) up to the max configured
 * database. The database number is the 'id' field in the structure. */
typedef struct redisDb {
    dict **dict;                /* The keyspace for this DB */
    dict **expires;             /* Timeout of keys with a timeout set */
    dict *blocking_keys;        /* Keys with clients waiting for data (BLPOP)*/
    dict *blocking_keys_unblock_on_nokey;   /* Keys with clients waiting for
                                             * data, and should be unblocked if key is deleted (XREADEDGROUP).
                                             * This is a subset of blocking_keys*/
    dict *ready_keys;           /* Blocked keys that received a PUSH */
    dict *watched_keys;         /* WATCHED keys for MULTI/EXEC CAS */
    int id;                     /* Database ID */
    long long avg_ttl;          /* Average TTL, just for stats */
    unsigned long expires_cursor; /* Cursor of the active expire cycle. */
    list *defrag_later;         /* List of key names to attempt to defrag one by one, gradually. */
    int dict_count;             /* Indicates total number of dictionaries owned by this DB, 1 dict per slot in cluster mode. */
    dbDictState sub_dict[2];  /* Metadata for main and expires dictionaries */
} redisDb;

/* forward declaration for functions ctx */
typedef struct functionsLibCtx functionsLibCtx;

/* Holding object that need to be populated during
 * rdb loading. On loading end it is possible to decide
 * whether not to set those objects on their rightful place.
 * For example: dbarray need to be set as main database on
 *              successful loading and dropped on failure. */
typedef struct rdbLoadingCtx {
    redisDb* dbarray;
    functionsLibCtx* functions_lib_ctx;
}rdbLoadingCtx;

/* Client MULTI/EXEC state */
typedef struct multiCmd {
    robj **argv;
    int argv_len;
    int argc;
    struct redisCommand *cmd;
} multiCmd;

typedef struct multiState {
    multiCmd *commands;     /* Array of MULTI commands */
    int count;              /* Total number of MULTI commands */
    int cmd_flags;          /* The accumulated command flags OR-ed together.
                               So if at least a command has a given flag, it
                               will be set in this field. */
    int cmd_inv_flags;      /* Same as cmd_flags, OR-ing the ~flags. so that it
                               is possible to know if all the commands have a
                               certain flag. */
    size_t argv_len_sums;    /* mem used by all commands arguments */
    int alloc_count;         /* total number of multiCmd struct memory reserved. */
} multiState;

/* This structure holds the blocking operation state for a client.
 * The fields used depend on client->btype. */
typedef struct blockingState {
    /* Generic fields. */
    blocking_type btype;                  /* Type of blocking op if CLIENT_BLOCKED. */
    mstime_t timeout;           /* Blocking operation timeout. If UNIX current time
                                 * is > timeout then the operation timed out. */
    int unblock_on_nokey;       /* Whether to unblock the client when at least one of the keys
                                   is deleted or does not exist anymore */
    /* BLOCKED_LIST, BLOCKED_ZSET and BLOCKED_STREAM or any other Keys related blocking */
    dict *keys;                 /* The keys we are blocked on */

    /* BLOCKED_WAIT and BLOCKED_WAITAOF */
    int numreplicas;        /* Number of replicas we are waiting for ACK. */
    int numlocal;           /* Indication if WAITAOF is waiting for local fsync. */
    long long reploffset;   /* Replication offset to reach. */

    /* BLOCKED_MODULE */
    void *module_blocked_handle; /* RedisModuleBlockedClient structure.
                                    which is opaque for the Redis core, only
                                    handled in module.c. */

    void *async_rm_call_handle; /* RedisModuleAsyncRMCallPromise structure.
                                   which is opaque for the Redis core, only
                                   handled in module.c. */
} blockingState;

/* The following structure represents a node in the server.ready_keys list,
 * where we accumulate all the keys that had clients blocked with a blocking
 * operation such as B[LR]POP, but received new data in the context of the
 * last executed command.
 *
 * After the execution of every command or script, we iterate over this list to check
 * if as a result we should serve data to clients blocked, unblocking them.
 * Note that server.ready_keys will not have duplicates as there dictionary
 * also called ready_keys in every structure representing a Redis database,
 * where we make sure to remember if a given key was already added in the
 * server.ready_keys list. */
typedef struct readyList {
    redisDb *db;
    robj *key;
} readyList;

/* This structure represents a Redis user. This is useful for ACLs, the
 * user is associated to the connection after the connection is authenticated.
 * If there is no associated user, the connection uses the default user. */
#define USER_COMMAND_BITS_COUNT 1024    /* The total number of command bits
                                           in the user structure. The last valid
                                           command ID we can set in the user
                                           is USER_COMMAND_BITS_COUNT-1. */
#define USER_FLAG_ENABLED (1<<0)        /* The user is active. */
#define USER_FLAG_DISABLED (1<<1)       /* The user is disabled. */
#define USER_FLAG_NOPASS (1<<2)         /* The user requires no password, any
                                           provided password will work. For the
                                           default user, this also means that
                                           no AUTH is needed, and every
                                           connection is immediately
                                           authenticated. */
#define USER_FLAG_SANITIZE_PAYLOAD (1<<3)       /* The user require a deep RESTORE
                                                 * payload sanitization. */
#define USER_FLAG_SANITIZE_PAYLOAD_SKIP (1<<4)  /* The user should skip the
                                                 * deep sanitization of RESTORE
                                                 * payload. */

#define SELECTOR_FLAG_ROOT (1<<0)           /* This is the root user permission
                                             * selector. */
#define SELECTOR_FLAG_ALLKEYS (1<<1)        /* The user can mention any key. */
#define SELECTOR_FLAG_ALLCOMMANDS (1<<2)    /* The user can run all commands. */
#define SELECTOR_FLAG_ALLCHANNELS (1<<3)    /* The user can mention any Pub/Sub
                                               channel. */

typedef struct {
    sds name;       /* The username as an SDS string. */
    uint32_t flags; /* See USER_FLAG_* */
    list *passwords; /* A list of SDS valid passwords for this user. */
    list *selectors; /* A list of selectors this user validates commands
                        against. This list will always contain at least
                        one selector for backwards compatibility. */
    robj *acl_string; /* cached string represent of ACLs */
} user;

/* With multiplexing we need to take per-client state.
 * Clients are taken in a linked list. */

#define CLIENT_ID_AOF (UINT64_MAX) /* Reserved ID for the AOF client. If you
                                      need more reserved IDs use UINT64_MAX-1,
                                      -2, ... and so forth. */

/* Replication backlog is not a separate memory, it just is one consumer of
 * the global replication buffer. This structure records the reference of
 * replication buffers. Since the replication buffer block list may be very long,
 * it would cost much time to search replication offset on partial resync, so
 * we use one rax tree to index some blocks every REPL_BACKLOG_INDEX_PER_BLOCKS
 * to make searching offset from replication buffer blocks list faster. */
typedef struct replBacklog {
    listNode *ref_repl_buf_node; /* Referenced node of replication buffer blocks,
                                  * see the definition of replBufBlock. */
    size_t unindexed_count;      /* The count from last creating index block. */
    rax *blocks_index;           /* The index of recorded blocks of replication
                                  * buffer for quickly searching replication
                                  * offset on partial resynchronization. */
    long long histlen;           /* Backlog actual data length */
    long long offset;            /* Replication "master offset" of first
                                  * byte in the replication backlog buffer.*/
} replBacklog;

typedef struct {
    list *clients;
    size_t mem_usage_sum;
} clientMemUsageBucket;

#ifdef LOG_REQ_RES
/* Structure used to log client's requests and their
 * responses (see logreqres.c) */
typedef struct {
    /* General */
    int argv_logged; /* 1 if the command was logged */
    /* Vars for log buffer */
    unsigned char *buf; /* Buffer holding the data (request and response) */
    size_t used;
    size_t capacity;
    /* Vars for offsets within the client's reply */
    struct {
        /* General */
        int saved; /* 1 if we already saved the offset (first time we call addReply*) */
        /* Offset within the static reply buffer */
        int bufpos;
        /* Offset within the reply block list */
        struct {
            int index;
            size_t used;
        } last_node;
    } offset;
} clientReqResInfo;
#endif

typedef struct client {
    uint64_t id;            /* Client incremental unique ID. */
    uint64_t flags;         /* Client flags: CLIENT_* macros. */
    connection *conn;
    int resp;               /* RESP protocol version. Can be 2 or 3. */
    redisDb *db;            /* Pointer to currently SELECTed DB. */
    robj *name;             /* As set by CLIENT SETNAME. */
    robj *lib_name;         /* The client library name as set by CLIENT SETINFO. */
    robj *lib_ver;          /* The client library version as set by CLIENT SETINFO. */
    sds querybuf;           /* Buffer we use to accumulate client queries. */
    size_t qb_pos;          /* The position we have read in querybuf. */
    size_t querybuf_peak;   /* Recent (100ms or more) peak of querybuf size. */
    int argc;               /* Num of arguments of current command. */
    robj **argv;            /* Arguments of current command. */
    int argv_len;           /* Size of argv array (may be more than argc) */
    int original_argc;      /* Num of arguments of original command if arguments were rewritten. */
    robj **original_argv;   /* Arguments of original command if arguments were rewritten. */
    size_t argv_len_sum;    /* Sum of lengths of objects in argv list. */
    struct redisCommand *cmd, *lastcmd;  /* Last command executed. */
    struct redisCommand *realcmd; /* The original command that was executed by the client,
                                     Used to update error stats in case the c->cmd was modified
                                     during the command invocation (like on GEOADD for example). */
    user *user;             /* User associated with this connection. If the
                               user is set to NULL the connection can do
                               anything (admin). */
    int reqtype;            /* Request protocol type: PROTO_REQ_* */
    int multibulklen;       /* Number of multi bulk arguments left to read. */
    long bulklen;           /* Length of bulk argument in multi bulk request. */
    list *reply;            /* List of reply objects to send to the client. */
    unsigned long long reply_bytes; /* Tot bytes of objects in reply list. */
    list *deferred_reply_errors;    /* Used for module thread safe contexts. */
    size_t sentlen;         /* Amount of bytes already sent in the current
                               buffer or object being sent. */
    time_t ctime;           /* Client creation time. */
    long duration;          /* Current command duration. Used for measuring latency of blocking/non-blocking cmds */
    int slot;               /* The slot the client is executing against. Set to -1 if no slot is being used */
    dictEntry *cur_script;  /* Cached pointer to the dictEntry of the script being executed. */
    time_t lastinteraction; /* Time of the last interaction, used for timeout */
    time_t obuf_soft_limit_reached_time;
    int authenticated;      /* Needed when the default user requires auth. */
    int replstate;          /* Replication state if this is a slave. */
    int repl_start_cmd_stream_on_ack; /* Install slave write handler on first ACK. */
    int repldbfd;           /* Replication DB file descriptor. */
    off_t repldboff;        /* Replication DB file offset. */
    off_t repldbsize;       /* Replication DB file size. */
    sds replpreamble;       /* Replication DB preamble. */
    long long read_reploff; /* Read replication offset if this is a master. */
    long long reploff;      /* Applied replication offset if this is a master. */
    long long repl_applied; /* Applied replication data count in querybuf, if this is a replica. */
    long long repl_ack_off; /* Replication ack offset, if this is a slave. */
    long long repl_aof_off; /* Replication AOF fsync ack offset, if this is a slave. */
    long long repl_ack_time;/* Replication ack time, if this is a slave. */
    long long repl_last_partial_write; /* The last time the server did a partial write from the RDB child pipe to this replica  */
    long long psync_initial_offset; /* FULLRESYNC reply offset other slaves
                                       copying this slave output buffer
                                       should use. */
    char replid[CONFIG_RUN_ID_SIZE+1]; /* Master replication ID (if master). */
    int slave_listening_port; /* As configured with: REPLCONF listening-port */
    char *slave_addr;       /* Optionally given by REPLCONF ip-address */
    int slave_capa;         /* Slave capabilities: SLAVE_CAPA_* bitwise OR. */
    int slave_req;          /* Slave requirements: SLAVE_REQ_* */
    multiState mstate;      /* MULTI/EXEC state */
    blockingState bstate;     /* blocking state */
    long long woff;         /* Last write global replication offset. */
    list *watched_keys;     /* Keys WATCHED for MULTI/EXEC CAS */
    dict *pubsub_channels;  /* channels a client is interested in (SUBSCRIBE) */
    dict *pubsub_patterns;  /* patterns a client is interested in (PSUBSCRIBE) */
    dict *pubsubshard_channels;  /* shard level channels a client is interested in (SSUBSCRIBE) */
    sds peerid;             /* Cached peer ID. */
    sds sockname;           /* Cached connection target address. */
    listNode *client_list_node; /* list node in client list */
    listNode *postponed_list_node; /* list node within the postponed list */
    listNode *pending_read_list_node; /* list node in clients pending read list */
    void *module_blocked_client; /* Pointer to the RedisModuleBlockedClient associated with this
                                  * client. This is set in case of module authentication before the
                                  * unblocked client is reprocessed to handle reply callbacks. */
    void *module_auth_ctx; /* Ongoing / attempted module based auth callback's ctx.
                            * This is only tracked within the context of the command attempting
                            * authentication. If not NULL, it means module auth is in progress. */
    RedisModuleUserChangedFunc auth_callback; /* Module callback to execute
                                               * when the authenticated user
                                               * changes. */
    void *auth_callback_privdata; /* Private data that is passed when the auth
                                   * changed callback is executed. Opaque for
                                   * Redis Core. */
    void *auth_module;      /* The module that owns the callback, which is used
                             * to disconnect the client if the module is
                             * unloaded for cleanup. Opaque for Redis Core.*/

    /* If this client is in tracking mode and this field is non zero,
     * invalidation messages for keys fetched by this client will be sent to
     * the specified client ID. */
    uint64_t client_tracking_redirection;
    rax *client_tracking_prefixes; /* A dictionary of prefixes we are already
                                      subscribed to in BCAST mode, in the
                                      context of client side caching. */
    /* In updateClientMemoryUsage() we track the memory usage of
     * each client and add it to the sum of all the clients of a given type,
     * however we need to remember what was the old contribution of each
     * client, and in which category the client was, in order to remove it
     * before adding it the new value. */
    size_t last_memory_usage;
    int last_memory_type;

    listNode *mem_usage_bucket_node;
    clientMemUsageBucket *mem_usage_bucket;

    listNode *ref_repl_buf_node; /* Referenced node of replication buffer blocks,
                                  * see the definition of replBufBlock. */
    size_t ref_block_pos;        /* Access position of referenced buffer block,
                                  * i.e. the next offset to send. */

    /* list node in clients_pending_write list */
    listNode clients_pending_write_node;
    /* Response buffer */
    size_t buf_peak; /* Peak used size of buffer in last 5 sec interval. */
    mstime_t buf_peak_last_reset_time; /* keeps the last time the buffer peak value was reset */
    int bufpos;
    size_t buf_usable_size; /* Usable size of buffer. */
    char *buf;
#ifdef LOG_REQ_RES
    clientReqResInfo reqres;
#endif
} client;

/* ACL information */
typedef struct aclInfo {
    long long user_auth_failures; /* Auth failure counts on user level */
    long long invalid_cmd_accesses; /* Invalid command accesses that user doesn't have permission to */
    long long invalid_key_accesses; /* Invalid key accesses that user doesn't have permission to */
    long long invalid_channel_accesses; /* Invalid channel accesses that user doesn't have permission to */
} aclInfo;

struct saveparam {
    time_t seconds;
    int changes;
};

struct moduleLoadQueueEntry {
    sds path;
    int argc;
    robj **argv;
};

struct sentinelLoadQueueEntry {
    int argc;
    sds *argv;
    int linenum;
    sds line;
};

struct sentinelConfig {
    list *pre_monitor_cfg;
    list *monitor_cfg;
    list *post_monitor_cfg;
};

struct sharedObjectsStruct {
    robj *ok, *err, *emptybulk, *czero, *cone, *pong, *space,
    *queued, *null[4], *nullarray[4], *emptymap[4], *emptyset[4],
    *emptyarray, *wrongtypeerr, *nokeyerr, *syntaxerr, *sameobjecterr,
    *outofrangeerr, *noscripterr, *loadingerr,
    *slowevalerr, *slowscripterr, *slowmoduleerr, *bgsaveerr,
    *masterdownerr, *roslaveerr, *execaborterr, *noautherr, *noreplicaserr,
    *busykeyerr, *oomerr, *plus, *messagebulk, *pmessagebulk, *subscribebulk,
    *unsubscribebulk, *psubscribebulk, *punsubscribebulk, *del, *unlink,
    *rpop, *lpop, *lpush, *rpoplpush, *lmove, *blmove, *zpopmin, *zpopmax,
    *emptyscan, *multi, *exec, *left, *right, *hset, *srem, *xgroup, *xclaim,  
    *script, *replconf, *eval, *persist, *set, *pexpireat, *pexpire, 
    *time, *pxat, *absttl, *retrycount, *force, *justid, *entriesread,
    *lastid, *ping, *setid, *keepttl, *load, *createconsumer,
    *getack, *special_asterick, *special_equals, *default_username, *redacted,
    *ssubscribebulk,*sunsubscribebulk, *smessagebulk,
    *select[PROTO_SHARED_SELECT_CMDS],
    *integers[OBJ_SHARED_INTEGERS],
    *mbulkhdr[OBJ_SHARED_BULKHDR_LEN], /* "*<value>\r\n" */
    *bulkhdr[OBJ_SHARED_BULKHDR_LEN],  /* "$<value>\r\n" */
    *maphdr[OBJ_SHARED_BULKHDR_LEN],   /* "%<value>\r\n" */
    *sethdr[OBJ_SHARED_BULKHDR_LEN];   /* "~<value>\r\n" */
    sds minstring, maxstring;
};

/* ZSETs use a specialized version of Skiplists */
typedef struct zskiplistNode {
    sds ele;
    double score;
    struct zskiplistNode *backward;
    struct zskiplistLevel {
        struct zskiplistNode *forward;
        unsigned long span;
    } level[];
} zskiplistNode;

typedef struct zskiplist {
    struct zskiplistNode *header, *tail;
    unsigned long length;
    int level;
} zskiplist;

typedef struct zset {
    dict *dict;
    zskiplist *zsl;
} zset;

typedef struct clientBufferLimitsConfig {
    unsigned long long hard_limit_bytes;
    unsigned long long soft_limit_bytes;
    time_t soft_limit_seconds;
} clientBufferLimitsConfig;

extern clientBufferLimitsConfig clientBufferLimitsDefaults[CLIENT_TYPE_OBUF_COUNT];

/* The redisOp structure defines a Redis Operation, that is an instance of
 * a command with an argument vector, database ID, propagation target
 * (PROPAGATE_*), and command pointer.
 *
 * Currently only used to additionally propagate more commands to AOF/Replication
 * after the propagation of the executed command. */
typedef struct redisOp {
    robj **argv;
    int argc, dbid, target;
} redisOp;

/* Defines an array of Redis operations. There is an API to add to this
 * structure in an easy way.
 *
 * int redisOpArrayAppend(redisOpArray *oa, int dbid, robj **argv, int argc, int target);
 * void redisOpArrayFree(redisOpArray *oa);
 */
typedef struct redisOpArray {
    redisOp *ops;
    int numops;
    int capacity;
} redisOpArray;

/* This structure is returned by the getMemoryOverheadData() function in
 * order to return memory overhead information. */
struct redisMemOverhead {
    size_t peak_allocated;
    size_t total_allocated;
    size_t startup_allocated;
    size_t repl_backlog;
    size_t clients_slaves;
    size_t clients_normal;
    size_t cluster_links;
    size_t aof_buffer;
    size_t lua_caches;
    size_t functions_caches;
    size_t overhead_total;
    size_t dataset;
    size_t total_keys;
    size_t bytes_per_key;
    float dataset_perc;
    float peak_perc;
    float total_frag;
    ssize_t total_frag_bytes;
    float allocator_frag;
    ssize_t allocator_frag_bytes;
    float allocator_rss;
    ssize_t allocator_rss_bytes;
    float rss_extra;
    size_t rss_extra_bytes;
    size_t num_dbs;
    struct {
        size_t dbid;
        size_t overhead_ht_main;
        size_t overhead_ht_expires;
    } *db;
};

/* Replication error behavior determines the replica behavior
 * when it receives an error over the replication stream. In
 * either case the error is logged. */
typedef enum {
    PROPAGATION_ERR_BEHAVIOR_IGNORE = 0,
    PROPAGATION_ERR_BEHAVIOR_PANIC,
    PROPAGATION_ERR_BEHAVIOR_PANIC_ON_REPLICAS
} replicationErrorBehavior;

/* This structure can be optionally passed to RDB save/load functions in
 * order to implement additional functionalities, by storing and loading
 * metadata to the RDB file.
 *
 * For example, to use select a DB at load time, useful in
 * replication in order to make sure that chained slaves (slaves of slaves)
 * select the correct DB and are able to accept the stream coming from the
 * top-level master. */
typedef struct rdbSaveInfo {
    /* Used saving and loading. */
    int repl_stream_db;  /* DB to select in server.master client. */

    /* Used only loading. */
    int repl_id_is_set;  /* True if repl_id field is set. */
    char repl_id[CONFIG_RUN_ID_SIZE+1];     /* Replication ID. */
    long long repl_offset;                  /* Replication offset. */
} rdbSaveInfo;

#define RDB_SAVE_INFO_INIT {-1,0,"0000000000000000000000000000000000000000",-1}

struct malloc_stats {
    size_t zmalloc_used;
    size_t process_rss;
    size_t allocator_allocated;
    size_t allocator_active;
    size_t allocator_resident;
};

/*-----------------------------------------------------------------------------
 * TLS Context Configuration
 *----------------------------------------------------------------------------*/

typedef struct redisTLSContextConfig {
    char *cert_file;                /* Server side and optionally client side cert file name */
    char *key_file;                 /* Private key filename for cert_file */
    char *key_file_pass;            /* Optional password for key_file */
    char *client_cert_file;         /* Certificate to use as a client; if none, use cert_file */
    char *client_key_file;          /* Private key filename for client_cert_file */
    char *client_key_file_pass;     /* Optional password for client_key_file */
    char *dh_params_file;
    char *ca_cert_file;
    char *ca_cert_dir;
    char *protocols;
    char *ciphers;
    char *ciphersuites;
    int prefer_server_ciphers;
    int session_caching;
    int session_cache_size;
    int session_cache_timeout;
} redisTLSContextConfig;

/*-----------------------------------------------------------------------------
 * AOF manifest definition
 *----------------------------------------------------------------------------*/
typedef enum {
    AOF_FILE_TYPE_BASE  = 'b', /* BASE file */
    AOF_FILE_TYPE_HIST  = 'h', /* HISTORY file */
    AOF_FILE_TYPE_INCR  = 'i', /* INCR file */
} aof_file_type;

typedef struct {
    sds           file_name;  /* file name */
    long long     file_seq;   /* file sequence */
    aof_file_type file_type;  /* file type */
} aofInfo;

typedef struct {
    aofInfo     *base_aof_info;       /* BASE file information. NULL if there is no BASE file. */
    list        *incr_aof_list;       /* INCR AOFs list. We may have multiple INCR AOF when rewrite fails. */
    list        *history_aof_list;    /* HISTORY AOF list. When the AOFRW success, The aofInfo contained in
                                         `base_aof_info` and `incr_aof_list` will be moved to this list. We
                                         will delete these AOF files when AOFRW finish. */
    long long   curr_base_file_seq;   /* The sequence number used by the current BASE file. */
    long long   curr_incr_file_seq;   /* The sequence number used by the current INCR file. */
    int         dirty;                /* 1 Indicates that the aofManifest in the memory is inconsistent with
                                         disk, we need to persist it immediately. */
} aofManifest;

/*-----------------------------------------------------------------------------
 * Global server state
 *----------------------------------------------------------------------------*/

/* AIX defines hz to __hz, we don't use this define and in order to allow
 * Redis build on AIX we need to undef it. */
#ifdef _AIX
#undef hz
#endif

#define CHILD_TYPE_NONE 0
#define CHILD_TYPE_RDB 1
#define CHILD_TYPE_AOF 2
#define CHILD_TYPE_LDB 3
#define CHILD_TYPE_MODULE 4

typedef enum childInfoType {
    CHILD_INFO_TYPE_CURRENT_INFO,
    CHILD_INFO_TYPE_AOF_COW_SIZE,
    CHILD_INFO_TYPE_RDB_COW_SIZE,
    CHILD_INFO_TYPE_MODULE_COW_SIZE
} childInfoType;

struct redisServer {
    /* General */
    pid_t pid;                  /* Main process pid. */
    pthread_t main_thread_id;         /* Main thread id */
    char *configfile;           /* Absolute config file path, or NULL */
    char *executable;           /* Absolute executable file path. */
    char **exec_argv;           /* Executable argv vector (copy). */
    int dynamic_hz;             /* Change hz value depending on # of clients. */
    int config_hz;              /* Configured HZ value. May be different than
                                   the actual 'hz' field value if dynamic-hz
                                   is enabled. */
    mode_t umask;               /* The umask value of the process on startup */
    int hz;                     /* serverCron() calls frequency in hertz */
    int in_fork_child;          /* indication that this is a fork child */
    redisDb *db;
    dict *commands;             /* Command table */
    dict *orig_commands;        /* Command table before command renaming. */
    aeEventLoop *el;
    rax *errors;                /* Errors table */
    unsigned int lruclock; /* Clock for LRU eviction */
    volatile sig_atomic_t shutdown_asap; /* Shutdown ordered by signal handler. */
    mstime_t shutdown_mstime;   /* Timestamp to limit graceful shutdown. */
    int last_sig_received;      /* Indicates the last SIGNAL received, if any (e.g., SIGINT or SIGTERM). */
    int shutdown_flags;         /* Flags passed to prepareForShutdown(). */
    int activerehashing;        /* Incremental rehash in serverCron() */
    int active_defrag_running;  /* Active defragmentation running (holds current scan aggressiveness) */
    char *pidfile;              /* PID file path */
    int arch_bits;              /* 32 or 64 depending on sizeof(long) */
    int cronloops;              /* Number of times the cron function run */
    char runid[CONFIG_RUN_ID_SIZE+1];  /* ID always different at every exec. */
    int sentinel_mode;          /* True if this instance is a Sentinel. */
    size_t initial_memory_usage; /* Bytes used after initialization. */
    int always_show_logo;       /* Show logo even for non-stdout logging. */
    int in_exec;                /* Are we inside EXEC? */
    int busy_module_yield_flags;         /* Are we inside a busy module? (triggered by RM_Yield). see BUSY_MODULE_YIELD_ flags. */
    const char *busy_module_yield_reply; /* When non-null, we are inside RM_Yield. */
    char *ignore_warnings;      /* Config: warnings that should be ignored. */
    int client_pause_in_transaction; /* Was a client pause executed during this Exec? */
    int thp_enabled;                 /* If true, THP is enabled. */
    size_t page_size;                /* The page size of OS. */
    /* Modules */
    dict *moduleapi;            /* Exported core APIs dictionary for modules. */
    dict *sharedapi;            /* Like moduleapi but containing the APIs that
                                   modules share with each other. */
    dict *module_configs_queue; /* Dict that stores module configurations from .conf file until after modules are loaded during startup or arguments to loadex. */
    list *loadmodule_queue;     /* List of modules to load at startup. */
    int module_pipe[2];         /* Pipe used to awake the event loop by module threads. */
    pid_t child_pid;            /* PID of current child */
    int child_type;             /* Type of current child */
    /* Networking */
    int port;                   /* TCP listening port */
    int tls_port;               /* TLS listening port */
    int tcp_backlog;            /* TCP listen() backlog */
    char *bindaddr[CONFIG_BINDADDR_MAX]; /* Addresses we should bind to */
    int bindaddr_count;         /* Number of addresses in server.bindaddr[] */
    char *bind_source_addr;     /* Source address to bind on for outgoing connections */
    char *unixsocket;           /* UNIX socket path */
    unsigned int unixsocketperm; /* UNIX socket permission (see mode_t) */
    connListener listeners[CONN_TYPE_MAX]; /* TCP/Unix/TLS even more types */
    uint32_t socket_mark_id;    /* ID for listen socket marking */
    connListener clistener;     /* Cluster bus listener */
    list *clients;              /* List of active clients */
    list *clients_to_close;     /* Clients to close asynchronously */
    list *clients_pending_write; /* There is to write or install handler. */
    list *clients_pending_read;  /* Client has pending read socket buffers. */
    list *slaves, *monitors;    /* List of slaves and MONITORs */
    client *current_client;     /* The client that triggered the command execution (External or AOF). */
    client *executing_client;   /* The client executing the current command (possibly script or module). */

#ifdef LOG_REQ_RES
    char *req_res_logfile; /* Path of log file for logging all requests and their replies. If NULL, no logging will be performed */
    unsigned int client_default_resp;
#endif

    /* Stuff for client mem eviction */
    clientMemUsageBucket* client_mem_usage_buckets;

    rax *clients_timeout_table; /* Radix tree for blocked clients timeouts. */
    int execution_nesting;      /* Execution nesting level.
                                 * e.g. call(), async module stuff (timers, events, etc.),
                                 * cron stuff (active expire, eviction) */
    rax *clients_index;         /* Active clients dictionary by client ID. */
    uint32_t paused_actions;   /* Bitmask of actions that are currently paused */
    list *postponed_clients;       /* List of postponed clients */
    pause_event client_pause_per_purpose[NUM_PAUSE_PURPOSES];
    char neterr[ANET_ERR_LEN];   /* Error buffer for anet.c */
    dict *migrate_cached_sockets;/* MIGRATE cached sockets */
    redisAtomic uint64_t next_client_id; /* Next client unique ID. Incremental. */
    int protected_mode;         /* Don't accept external connections. */
    int io_threads_num;         /* Number of IO threads to use. */
    int io_threads_do_reads;    /* Read and parse from IO threads? */
    int io_threads_active;      /* Is IO threads currently active? */
    long long events_processed_while_blocked; /* processEventsWhileBlocked() */
    int enable_protected_configs;    /* Enable the modification of protected configs, see PROTECTED_ACTION_ALLOWED_* */
    int enable_debug_cmd;            /* Enable DEBUG commands, see PROTECTED_ACTION_ALLOWED_* */
    int enable_module_cmd;           /* Enable MODULE commands, see PROTECTED_ACTION_ALLOWED_* */

    /* RDB / AOF loading information */
    volatile sig_atomic_t loading; /* We are loading data from disk if true */
    volatile sig_atomic_t async_loading; /* We are loading data without blocking the db being served */
    off_t loading_total_bytes;
    off_t loading_rdb_used_mem;
    off_t loading_loaded_bytes;
    time_t loading_start_time;
    off_t loading_process_events_interval_bytes;
    /* Fields used only for stats */
    time_t stat_starttime;          /* Server start time */
    long long stat_numcommands;     /* Number of processed commands */
    long long stat_numconnections;  /* Number of connections received */
    long long stat_expiredkeys;     /* Number of expired keys */
    double stat_expired_stale_perc; /* Percentage of keys probably expired */
    long long stat_expired_time_cap_reached_count; /* Early expire cycle stops.*/
    long long stat_expire_cycle_time_used; /* Cumulative microseconds used. */
    long long stat_evictedkeys;     /* Number of evicted keys (maxmemory) */
    long long stat_evictedclients;  /* Number of evicted clients */
    long long stat_total_eviction_exceeded_time;  /* Total time over the memory limit, unit us */
    monotime stat_last_eviction_exceeded_time;  /* Timestamp of current eviction start, unit us */
    long long stat_keyspace_hits;   /* Number of successful lookups of keys */
    long long stat_keyspace_misses; /* Number of failed lookups of keys */
    long long stat_active_defrag_hits;      /* number of allocations moved */
    long long stat_active_defrag_misses;    /* number of allocations scanned but not moved */
    long long stat_active_defrag_key_hits;  /* number of keys with moved allocations */
    long long stat_active_defrag_key_misses;/* number of keys scanned and not moved */
    long long stat_active_defrag_scanned;   /* number of dictEntries scanned */
    long long stat_total_active_defrag_time; /* Total time memory fragmentation over the limit, unit us */
    monotime stat_last_active_defrag_time; /* Timestamp of current active defrag start */
    size_t stat_peak_memory;        /* Max used memory record */
    long long stat_aof_rewrites;    /* number of aof file rewrites performed */
    long long stat_aofrw_consecutive_failures; /* The number of consecutive failures of aofrw */
    long long stat_rdb_saves;       /* number of rdb saves performed */
    long long stat_fork_time;       /* Time needed to perform latest fork() */
    double stat_fork_rate;          /* Fork rate in GB/sec. */
    long long stat_total_forks;     /* Total count of fork. */
    long long stat_rejected_conn;   /* Clients rejected because of maxclients */
    long long stat_sync_full;       /* Number of full resyncs with slaves. */
    long long stat_sync_partial_ok; /* Number of accepted PSYNC requests. */
    long long stat_sync_partial_err;/* Number of unaccepted PSYNC requests. */
    list *slowlog;                  /* SLOWLOG list of commands */
    long long slowlog_entry_id;     /* SLOWLOG current entry ID */
    long long slowlog_log_slower_than; /* SLOWLOG time limit (to get logged) */
    unsigned long slowlog_max_len;     /* SLOWLOG max number of items logged */
    struct malloc_stats cron_malloc_stats; /* sampled in serverCron(). */
    redisAtomic long long stat_net_input_bytes; /* Bytes read from network. */
    redisAtomic long long stat_net_output_bytes; /* Bytes written to network. */
    redisAtomic long long stat_net_repl_input_bytes; /* Bytes read during replication, added to stat_net_input_bytes in 'info'. */
    redisAtomic long long stat_net_repl_output_bytes; /* Bytes written during replication, added to stat_net_output_bytes in 'info'. */
    size_t stat_current_cow_peak;   /* Peak size of copy on write bytes. */
    size_t stat_current_cow_bytes;  /* Copy on write bytes while child is active. */
    monotime stat_current_cow_updated;  /* Last update time of stat_current_cow_bytes */
    size_t stat_current_save_keys_processed;  /* Processed keys while child is active. */
    size_t stat_current_save_keys_total;  /* Number of keys when child started. */
    size_t stat_rdb_cow_bytes;      /* Copy on write bytes during RDB saving. */
    size_t stat_aof_cow_bytes;      /* Copy on write bytes during AOF rewrite. */
    size_t stat_module_cow_bytes;   /* Copy on write bytes during module fork. */
    double stat_module_progress;   /* Module save progress. */
    size_t stat_clients_type_memory[CLIENT_TYPE_COUNT];/* Mem usage by type */
    size_t stat_cluster_links_memory; /* Mem usage by cluster links */
    long long stat_unexpected_error_replies; /* Number of unexpected (aof-loading, replica to master, etc.) error replies */
    long long stat_total_error_replies; /* Total number of issued error replies ( command + rejected errors ) */
    long long stat_dump_payload_sanitizations; /* Number deep dump payloads integrity validations. */
    long long stat_io_reads_processed; /* Number of read events processed by IO / Main threads */
    long long stat_io_writes_processed; /* Number of write events processed by IO / Main threads */
    redisAtomic long long stat_total_reads_processed; /* Total number of read events processed */
    redisAtomic long long stat_total_writes_processed; /* Total number of write events processed */
    redisAtomic long long stat_client_qbuf_limit_disconnections;  /* Total number of clients reached query buf length limit */
    long long stat_client_outbuf_limit_disconnections;  /* Total number of clients reached output buf length limit */
    /* The following two are used to track instantaneous metrics, like
     * number of operations per second, network traffic. */
    struct {
        long long last_sample_base;  /* The divisor of last sample window */
        long long last_sample_value; /* The dividend of last sample window */
        long long samples[STATS_METRIC_SAMPLES];
        int idx;
    } inst_metric[STATS_METRIC_COUNT];
    long long stat_reply_buffer_shrinks; /* Total number of output buffer shrinks */
    long long stat_reply_buffer_expands; /* Total number of output buffer expands */
    monotime el_start;
    /* The following two are used to record the max number of commands executed in one eventloop.
     * Note that commands in transactions are also counted. */
    long long el_cmd_cnt_start;
    long long el_cmd_cnt_max;
    /* The sum of active-expire, active-defrag and all other tasks done by cron and beforeSleep,
       but excluding read, write and AOF, which are counted by other sets of metrics. */
    monotime el_cron_duration; 
    durationStats duration_stats[EL_DURATION_TYPE_NUM];

    /* Configuration */
    int verbosity;                  /* Loglevel in redis.conf */
    int maxidletime;                /* Client timeout in seconds */
    int tcpkeepalive;               /* Set SO_KEEPALIVE if non-zero. */
    int active_expire_enabled;      /* Can be disabled for testing purposes. */
    int active_expire_effort;       /* From 1 (default) to 10, active effort. */
    int lazy_expire_disabled;       /* If > 0, don't trigger lazy expire */
    int active_defrag_enabled;
    int sanitize_dump_payload;      /* Enables deep sanitization for ziplist and listpack in RDB and RESTORE. */
    int skip_checksum_validation;   /* Disable checksum validation for RDB and RESTORE payload. */
    int jemalloc_bg_thread;         /* Enable jemalloc background thread */
    size_t active_defrag_ignore_bytes; /* minimum amount of fragmentation waste to start active defrag */
    int active_defrag_threshold_lower; /* minimum percentage of fragmentation to start active defrag */
    int active_defrag_threshold_upper; /* maximum percentage of fragmentation at which we use maximum effort */
    int active_defrag_cycle_min;       /* minimal effort for defrag in CPU percentage */
    int active_defrag_cycle_max;       /* maximal effort for defrag in CPU percentage */
    unsigned long active_defrag_max_scan_fields; /* maximum number of fields of set/hash/zset/list to process from within the main dict scan */
    size_t client_max_querybuf_len; /* Limit for client query buffer length */
    int dbnum;                      /* Total number of configured DBs */
    int supervised;                 /* 1 if supervised, 0 otherwise. */
    int supervised_mode;            /* See SUPERVISED_* */
    int daemonize;                  /* True if running as a daemon */
    int set_proc_title;             /* True if change proc title */
    char *proc_title_template;      /* Process title template format */
    clientBufferLimitsConfig client_obuf_limits[CLIENT_TYPE_OBUF_COUNT];
    int pause_cron;                 /* Don't run cron tasks (debug) */
    int latency_tracking_enabled;   /* 1 if extended latency tracking is enabled, 0 otherwise. */
    double *latency_tracking_info_percentiles; /* Extended latency tracking info output percentile list configuration. */
    int latency_tracking_info_percentiles_len;
    /* AOF persistence */
    int aof_enabled;                /* AOF configuration */
    int aof_state;                  /* AOF_(ON|OFF|WAIT_REWRITE) */
    int aof_fsync;                  /* Kind of fsync() policy */
    char *aof_filename;             /* Basename of the AOF file and manifest file */
    char *aof_dirname;              /* Name of the AOF directory */
    int aof_no_fsync_on_rewrite;    /* Don't fsync if a rewrite is in prog. */
    int aof_rewrite_perc;           /* Rewrite AOF if % growth is > M and... */
    off_t aof_rewrite_min_size;     /* the AOF file is at least N bytes. */
    off_t aof_rewrite_base_size;    /* AOF size on latest startup or rewrite. */
    off_t aof_current_size;         /* AOF current size (Including BASE + INCRs). */
    off_t aof_last_incr_size;       /* The size of the latest incr AOF. */
    off_t aof_last_incr_fsync_offset; /* AOF offset which is already requested to be synced to disk.
                                       * Compare with the aof_last_incr_size. */
    int aof_flush_sleep;            /* Micros to sleep before flush. (used by tests) */
    int aof_rewrite_scheduled;      /* Rewrite once BGSAVE terminates. */
    sds aof_buf;      /* AOF buffer, written before entering the event loop */
    int aof_fd;       /* File descriptor of currently selected AOF file */
    int aof_selected_db; /* Currently selected DB in AOF */
    time_t aof_flush_postponed_start; /* UNIX time of postponed AOF flush */
    time_t aof_last_fsync;            /* UNIX time of last fsync() */
    time_t aof_rewrite_time_last;   /* Time used by last AOF rewrite run. */
    time_t aof_rewrite_time_start;  /* Current AOF rewrite start time. */
    time_t aof_cur_timestamp;       /* Current record timestamp in AOF */
    int aof_timestamp_enabled;      /* Enable record timestamp in AOF */
    int aof_lastbgrewrite_status;   /* C_OK or C_ERR */
    unsigned long aof_delayed_fsync;  /* delayed AOF fsync() counter */
    int aof_rewrite_incremental_fsync;/* fsync incrementally while aof rewriting? */
    int rdb_save_incremental_fsync;   /* fsync incrementally while rdb saving? */
    int aof_last_write_status;      /* C_OK or C_ERR */
    int aof_last_write_errno;       /* Valid if aof write/fsync status is ERR */
    int aof_load_truncated;         /* Don't stop on unexpected AOF EOF. */
    int aof_use_rdb_preamble;       /* Specify base AOF to use RDB encoding on AOF rewrites. */
    redisAtomic int aof_bio_fsync_status; /* Status of AOF fsync in bio job. */
    redisAtomic int aof_bio_fsync_errno;  /* Errno of AOF fsync in bio job. */
    aofManifest *aof_manifest;       /* Used to track AOFs. */
    int aof_disable_auto_gc;         /* If disable automatically deleting HISTORY type AOFs?
                                        default no. (for testings). */

    /* RDB persistence */
    long long dirty;                /* Changes to DB from the last save */
    long long dirty_before_bgsave;  /* Used to restore dirty on failed BGSAVE */
    long long rdb_last_load_keys_expired;  /* number of expired keys when loading RDB */
    long long rdb_last_load_keys_loaded;   /* number of loaded keys when loading RDB */
    struct saveparam *saveparams;   /* Save points array for RDB */
    int saveparamslen;              /* Number of saving points */
    char *rdb_filename;             /* Name of RDB file */
    int rdb_compression;            /* Use compression in RDB? */
    int rdb_checksum;               /* Use RDB checksum? */
    int rdb_del_sync_files;         /* Remove RDB files used only for SYNC if
                                       the instance does not use persistence. */
    time_t lastsave;                /* Unix time of last successful save */
    time_t lastbgsave_try;          /* Unix time of last attempted bgsave */
    time_t rdb_save_time_last;      /* Time used by last RDB save run. */
    time_t rdb_save_time_start;     /* Current RDB save start time. */
    int rdb_bgsave_scheduled;       /* BGSAVE when possible if true. */
    int rdb_child_type;             /* Type of save by active child. */
    int lastbgsave_status;          /* C_OK or C_ERR */
    int stop_writes_on_bgsave_err;  /* Don't allow writes if can't BGSAVE */
    int rdb_pipe_read;              /* RDB pipe used to transfer the rdb data */
                                    /* to the parent process in diskless repl. */
    int rdb_child_exit_pipe;        /* Used by the diskless parent allow child exit. */
    connection **rdb_pipe_conns;    /* Connections which are currently the */
    int rdb_pipe_numconns;          /* target of diskless rdb fork child. */
    int rdb_pipe_numconns_writing;  /* Number of rdb conns with pending writes. */
    char *rdb_pipe_buff;            /* In diskless replication, this buffer holds data */
    int rdb_pipe_bufflen;           /* that was read from the rdb pipe. */
    int rdb_key_save_delay;         /* Delay in microseconds between keys while
                                     * writing aof or rdb. (for testings). negative
                                     * value means fractions of microseconds (on average). */
    int key_load_delay;             /* Delay in microseconds between keys while
                                     * loading aof or rdb. (for testings). negative
                                     * value means fractions of microseconds (on average). */
    /* Pipe and data structures for child -> parent info sharing. */
    int child_info_pipe[2];         /* Pipe used to write the child_info_data. */
    int child_info_nread;           /* Num of bytes of the last read from pipe */
    /* Propagation of commands in AOF / replication */
    redisOpArray also_propagate;    /* Additional command to propagate. */
    int replication_allowed;        /* Are we allowed to replicate? */
    /* Logging */
    char *logfile;                  /* Path of log file */
    int syslog_enabled;             /* Is syslog enabled? */
    char *syslog_ident;             /* Syslog ident */
    int syslog_facility;            /* Syslog facility */
    int crashlog_enabled;           /* Enable signal handler for crashlog.
                                     * disable for clean core dumps. */
    int memcheck_enabled;           /* Enable memory check on crash. */
    int use_exit_on_panic;          /* Use exit() on panic and assert rather than
                                     * abort(). useful for Valgrind. */
    /* Shutdown */
    int shutdown_timeout;           /* Graceful shutdown time limit in seconds. */
    int shutdown_on_sigint;         /* Shutdown flags configured for SIGINT. */
    int shutdown_on_sigterm;        /* Shutdown flags configured for SIGTERM. */

    /* Replication (master) */
    char replid[CONFIG_RUN_ID_SIZE+1];  /* My current replication ID. */
    char replid2[CONFIG_RUN_ID_SIZE+1]; /* replid inherited from master*/
    long long master_repl_offset;   /* My current replication offset */
    long long second_replid_offset; /* Accept offsets up to this for replid2. */
    redisAtomic long long fsynced_reploff_pending;/* Largest replication offset to
                                     * potentially have been fsynced, applied to
                                       fsynced_reploff only when AOF state is AOF_ON
                                       (not during the initial rewrite) */
    long long fsynced_reploff;      /* Largest replication offset that has been confirmed to be fsynced */
    int slaveseldb;                 /* Last SELECTed DB in replication output */
    int repl_ping_slave_period;     /* Master pings the slave every N seconds */
    replBacklog *repl_backlog;      /* Replication backlog for partial syncs */
    long long repl_backlog_size;    /* Backlog circular buffer size */
    time_t repl_backlog_time_limit; /* Time without slaves after the backlog
                                       gets released. */
    time_t repl_no_slaves_since;    /* We have no slaves since that time.
                                       Only valid if server.slaves len is 0. */
    int repl_min_slaves_to_write;   /* Min number of slaves to write. */
    int repl_min_slaves_max_lag;    /* Max lag of <count> slaves to write. */
    int repl_good_slaves_count;     /* Number of slaves with lag <= max_lag. */
    int repl_diskless_sync;         /* Master send RDB to slaves sockets directly. */
    int repl_diskless_load;         /* Slave parse RDB directly from the socket.
                                     * see REPL_DISKLESS_LOAD_* enum */
    int repl_diskless_sync_delay;   /* Delay to start a diskless repl BGSAVE. */
    int repl_diskless_sync_max_replicas;/* Max replicas for diskless repl BGSAVE
                                         * delay (start sooner if they all connect). */
    size_t repl_buffer_mem;         /* The memory of replication buffer. */
    list *repl_buffer_blocks;       /* Replication buffers blocks list
                                     * (serving replica clients and repl backlog) */
    /* Replication (slave) */
    char *masteruser;               /* AUTH with this user and masterauth with master */
    sds masterauth;                 /* AUTH with this password with master */
    char *masterhost;               /* Hostname of master */
    int masterport;                 /* Port of master */
    int repl_timeout;               /* Timeout after N seconds of master idle */
    client *master;     /* Client that is master for this slave */
    client *cached_master; /* Cached master to be reused for PSYNC. */
    int repl_syncio_timeout; /* Timeout for synchronous I/O calls */
    int repl_state;          /* Replication status if the instance is a slave */
    off_t repl_transfer_size; /* Size of RDB to read from master during sync. */
    off_t repl_transfer_read; /* Amount of RDB read from master during sync. */
    off_t repl_transfer_last_fsync_off; /* Offset when we fsync-ed last time. */
    connection *repl_transfer_s;     /* Slave -> Master SYNC connection */
    int repl_transfer_fd;    /* Slave -> Master SYNC temp file descriptor */
    char *repl_transfer_tmpfile; /* Slave-> master SYNC temp file name */
    time_t repl_transfer_lastio; /* Unix time of the latest read, for timeout */
    int repl_serve_stale_data; /* Serve stale data when link is down? */
    int repl_slave_ro;          /* Slave is read only? */
    int repl_slave_ignore_maxmemory;    /* If true slaves do not evict. */
    time_t repl_down_since; /* Unix time at which link with master went down */
    int repl_disable_tcp_nodelay;   /* Disable TCP_NODELAY after SYNC? */
    int slave_priority;             /* Reported in INFO and used by Sentinel. */
    int replica_announced;          /* If true, replica is announced by Sentinel */
    int slave_announce_port;        /* Give the master this listening port. */
    char *slave_announce_ip;        /* Give the master this ip address. */
    int propagation_error_behavior; /* Configures the behavior of the replica
                                     * when it receives an error on the replication stream */
    int repl_ignore_disk_write_error;   /* Configures whether replicas panic when unable to
                                         * persist writes to AOF. */
    /* The following two fields is where we store master PSYNC replid/offset
     * while the PSYNC is in progress. At the end we'll copy the fields into
     * the server->master client structure. */
    char master_replid[CONFIG_RUN_ID_SIZE+1];  /* Master PSYNC runid. */
    long long master_initial_offset;           /* Master PSYNC offset. */
    int repl_slave_lazy_flush;          /* Lazy FLUSHALL before loading DB? */
    /* Synchronous replication. */
    list *clients_waiting_acks;         /* Clients waiting in WAIT or WAITAOF. */
    int get_ack_from_slaves;            /* If true we send REPLCONF GETACK. */
    /* Limits */
    unsigned int maxclients;            /* Max number of simultaneous clients */
    unsigned long long maxmemory;   /* Max number of memory bytes to use */
    ssize_t maxmemory_clients;       /* Memory limit for total client buffers */
    int maxmemory_policy;           /* Policy for key eviction */
    int maxmemory_samples;          /* Precision of random sampling */
    int maxmemory_eviction_tenacity;/* Aggressiveness of eviction processing */
    int lfu_log_factor;             /* LFU logarithmic counter factor. */
    int lfu_decay_time;             /* LFU counter decay factor. */
    long long proto_max_bulk_len;   /* Protocol bulk length maximum size. */
    int oom_score_adj_values[CONFIG_OOM_COUNT];   /* Linux oom_score_adj configuration */
    int oom_score_adj;                            /* If true, oom_score_adj is managed */
    int disable_thp;                              /* If true, disable THP by syscall */
    /* Blocked clients */
    unsigned int blocked_clients;   /* # of clients executing a blocking cmd.*/
    unsigned int blocked_clients_by_type[BLOCKED_NUM];
    list *unblocked_clients; /* list of clients to unblock before next loop */
    list *ready_keys;        /* List of readyList structures for BLPOP & co */
    /* Client side caching. */
    unsigned int tracking_clients;  /* # of clients with tracking enabled.*/
    size_t tracking_table_max_keys; /* Max number of keys in tracking table. */
    list *tracking_pending_keys; /* tracking invalidation keys pending to flush */
    list *pending_push_messages; /* pending publish or other push messages to flush */
    /* Sort parameters - qsort_r() is only available under BSD so we
     * have to take this state global, in order to pass it to sortCompare() */
    int sort_desc;
    int sort_alpha;
    int sort_bypattern;
    int sort_store;
    /* Zip structure config, see redis.conf for more information  */
    size_t hash_max_listpack_entries;
    size_t hash_max_listpack_value;
    size_t set_max_intset_entries;
    size_t set_max_listpack_entries;
    size_t set_max_listpack_value;
    size_t zset_max_listpack_entries;
    size_t zset_max_listpack_value;
    size_t hll_sparse_max_bytes;
    size_t stream_node_max_bytes;
    long long stream_node_max_entries;
    /* List parameters */
    int list_max_listpack_size;
    int list_compress_depth;
    /* time cache */
    redisAtomic time_t unixtime; /* Unix time sampled every cron cycle. */
    time_t timezone;            /* Cached timezone. As set by tzset(). */
    int daylight_active;        /* Currently in daylight saving time. */
    mstime_t mstime;            /* 'unixtime' in milliseconds. */
    ustime_t ustime;            /* 'unixtime' in microseconds. */
    mstime_t cmd_time_snapshot; /* Time snapshot of the root execution nesting. */
    size_t blocking_op_nesting; /* Nesting level of blocking operation, used to reset blocked_last_cron. */
    long long blocked_last_cron; /* Indicate the mstime of the last time we did cron jobs from a blocking operation */
    /* Pubsub */
    dict *pubsub_channels;  /* Map channels to list of subscribed clients */
    dict *pubsub_patterns;  /* A dict of pubsub_patterns */
    int notify_keyspace_events; /* Events to propagate via Pub/Sub. This is an
                                   xor of NOTIFY_... flags. */
<<<<<<< HEAD
    dict **pubsubshard_channels;  /* Map shard channels in every slot to list of subscribed clients */
    unsigned long long shard_channel_count;
=======
    dict *pubsubshard_channels;  /* Map shard channels to list of subscribed clients */
    unsigned int pubsub_clients; /* # of clients in Pub/Sub mode */
>>>>>>> f9cc25c1
    /* Cluster */
    int cluster_enabled;      /* Is cluster enabled? */
    int cluster_port;         /* Set the cluster port for a node. */
    mstime_t cluster_node_timeout; /* Cluster node timeout. */
    mstime_t cluster_ping_interval;    /* A debug configuration for setting how often cluster nodes send ping messages. */
    char *cluster_configfile; /* Cluster auto-generated config file name. */
    struct clusterState *cluster;  /* State of the cluster */
    int cluster_migration_barrier; /* Cluster replicas migration barrier. */
    int cluster_allow_replica_migration; /* Automatic replica migrations to orphaned masters and from empty masters */
    int cluster_slave_validity_factor; /* Slave max data age for failover. */
    int cluster_require_full_coverage; /* If true, put the cluster down if
                                          there is at least an uncovered slot.*/
    int cluster_slave_no_failover;  /* Prevent slave from starting a failover
                                       if the master is in failure state. */
    char *cluster_announce_ip;  /* IP address to announce on cluster bus. */
    char *cluster_announce_hostname;  /* hostname to announce on cluster bus. */
    char *cluster_announce_human_nodename;  /* Human readable node name assigned to a node. */
    int cluster_preferred_endpoint_type; /* Use the announced hostname when available. */
    int cluster_announce_port;     /* base port to announce on cluster bus. */
    int cluster_announce_tls_port; /* TLS port to announce on cluster bus. */
    int cluster_announce_bus_port; /* bus port to announce on cluster bus. */
    int cluster_module_flags;      /* Set of flags that Redis modules are able
                                      to set in order to suppress certain
                                      native Redis Cluster features. Check the
                                      REDISMODULE_CLUSTER_FLAG_*. */
    int cluster_allow_reads_when_down; /* Are reads allowed when the cluster
                                        is down? */
    int cluster_config_file_lock_fd;   /* cluster config fd, will be flocked. */
    unsigned long long cluster_link_msg_queue_limit_bytes;  /* Memory usage limit on individual link msg queue */
    int cluster_drop_packet_filter; /* Debug config that allows tactically
                                   * dropping packets of a specific type */
    /* Scripting */
    mstime_t busy_reply_threshold;  /* Script / module timeout in milliseconds */
    int pre_command_oom_state;         /* OOM before command (script?) was started */
    int script_disable_deny_script;    /* Allow running commands marked "noscript" inside a script. */
    /* Lazy free */
    int lazyfree_lazy_eviction;
    int lazyfree_lazy_expire;
    int lazyfree_lazy_server_del;
    int lazyfree_lazy_user_del;
    int lazyfree_lazy_user_flush;
    /* Latency monitor */
    long long latency_monitor_threshold;
    dict *latency_events;
    /* ACLs */
    char *acl_filename;           /* ACL Users file. NULL if not configured. */
    unsigned long acllog_max_len; /* Maximum length of the ACL LOG list. */
    sds requirepass;              /* Remember the cleartext password set with
                                     the old "requirepass" directive for
                                     backward compatibility with Redis <= 5. */
    int acl_pubsub_default;      /* Default ACL pub/sub channels flag */
    aclInfo acl_info; /* ACL info */
    /* Assert & bug reporting */
    int watchdog_period;  /* Software watchdog period in ms. 0 = off */
    /* System hardware info */
    size_t system_memory_size;  /* Total memory in system as reported by OS */
    /* TLS Configuration */
    int tls_cluster;
    int tls_replication;
    int tls_auth_clients;
    redisTLSContextConfig tls_ctx_config;
    /* cpu affinity */
    char *server_cpulist; /* cpu affinity list of redis server main/io thread. */
    char *bio_cpulist; /* cpu affinity list of bio thread. */
    char *aof_rewrite_cpulist; /* cpu affinity list of aof rewrite process. */
    char *bgsave_cpulist; /* cpu affinity list of bgsave process. */
    /* Sentinel config */
    struct sentinelConfig *sentinel_config; /* sentinel config to load at startup time. */
    /* Coordinate failover info */
    mstime_t failover_end_time; /* Deadline for failover command. */
    int force_failover; /* If true then failover will be forced at the
                         * deadline, otherwise failover is aborted. */
    char *target_replica_host; /* Failover target host. If null during a
                                * failover then any replica can be used. */
    int target_replica_port; /* Failover target port */
    int failover_state; /* Failover state */
    int cluster_allow_pubsubshard_when_down; /* Is pubsubshard allowed when the cluster
                                                is down, doesn't affect pubsub global. */
    long reply_buffer_peak_reset_time; /* The amount of time (in milliseconds) to wait between reply buffer peak resets */
    int reply_buffer_resizing_enabled; /* Is reply buffer resizing enabled (1 by default) */
    /* Local environment */
    char *locale_collate;
};

#define MAX_KEYS_BUFFER 256

typedef struct {
    int pos; /* The position of the key within the client array */
    int flags; /* The flags associated with the key access, see
                  CMD_KEY_* for more information */
} keyReference;

/* A result structure for the various getkeys function calls. It lists the
 * keys as indices to the provided argv. This functionality is also re-used
 * for returning channel information.
 */
typedef struct {
    keyReference keysbuf[MAX_KEYS_BUFFER];       /* Pre-allocated buffer, to save heap allocations */
    keyReference *keys;                          /* Key indices array, points to keysbuf or heap */
    int numkeys;                        /* Number of key indices return */
    int size;                           /* Available array size */
} getKeysResult;
#define GETKEYS_RESULT_INIT { {{0}}, NULL, 0, MAX_KEYS_BUFFER }

/* Key specs definitions.
 *
 * Brief: This is a scheme that tries to describe the location
 * of key arguments better than the old [first,last,step] scheme
 * which is limited and doesn't fit many commands.
 *
 * There are two steps:
 * 1. begin_search (BS): in which index should we start searching for keys?
 * 2. find_keys (FK): relative to the output of BS, how can we will which args are keys?
 *
 * There are two types of BS:
 * 1. index: key args start at a constant index
 * 2. keyword: key args start just after a specific keyword
 *
 * There are two kinds of FK:
 * 1. range: keys end at a specific index (or relative to the last argument)
 * 2. keynum: there's an arg that contains the number of key args somewhere before the keys themselves
 */

/* WARNING! Must be synced with generate-command-code.py and RedisModuleKeySpecBeginSearchType */
typedef enum {
    KSPEC_BS_INVALID = 0, /* Must be 0 */
    KSPEC_BS_UNKNOWN,
    KSPEC_BS_INDEX,
    KSPEC_BS_KEYWORD
} kspec_bs_type;

/* WARNING! Must be synced with generate-command-code.py and RedisModuleKeySpecFindKeysType */
typedef enum {
    KSPEC_FK_INVALID = 0, /* Must be 0 */
    KSPEC_FK_UNKNOWN,
    KSPEC_FK_RANGE,
    KSPEC_FK_KEYNUM
} kspec_fk_type;

/* WARNING! This struct must match RedisModuleCommandKeySpec */
typedef struct {
    /* Declarative data */
    const char *notes;
    uint64_t flags;
    kspec_bs_type begin_search_type;
    union {
        struct {
            /* The index from which we start the search for keys */
            int pos;
        } index;
        struct {
            /* The keyword that indicates the beginning of key args */
            const char *keyword;
            /* An index in argv from which to start searching.
             * Can be negative, which means start search from the end, in reverse
             * (Example: -2 means to start in reverse from the penultimate arg) */
            int startfrom;
        } keyword;
    } bs;
    kspec_fk_type find_keys_type;
    union {
        /* NOTE: Indices in this struct are relative to the result of the begin_search step!
         * These are: range.lastkey, keynum.keynumidx, keynum.firstkey */
        struct {
            /* Index of the last key.
             * Can be negative, in which case it's not relative. -1 indicating till the last argument,
             * -2 one before the last and so on. */
            int lastkey;
            /* How many args should we skip after finding a key, in order to find the next one. */
            int keystep;
            /* If lastkey is -1, we use limit to stop the search by a factor. 0 and 1 mean no limit.
             * 2 means 1/2 of the remaining args, 3 means 1/3, and so on. */
            int limit;
        } range;
        struct {
            /* Index of the argument containing the number of keys to come */
            int keynumidx;
            /* Index of the fist key (Usually it's just after keynumidx, in
             * which case it should be set to keynumidx+1). */
            int firstkey;
            /* How many args should we skip after finding a key, in order to find the next one. */
            int keystep;
        } keynum;
    } fk;
} keySpec;

#ifdef LOG_REQ_RES

/* Must be synced with generate-command-code.py */
typedef enum {
    JSON_TYPE_STRING,
    JSON_TYPE_INTEGER,
    JSON_TYPE_BOOLEAN,
    JSON_TYPE_OBJECT,
    JSON_TYPE_ARRAY,
} jsonType;

typedef struct jsonObjectElement {
    jsonType type;
    const char *key;
    union {
        const char *string;
        long long integer;
        int boolean;
        struct jsonObject *object;
        struct {
            struct jsonObject **objects;
            int length;
        } array;
    } value;
} jsonObjectElement;

typedef struct jsonObject {
    struct jsonObjectElement *elements;
    int length;
} jsonObject;

#endif

/* WARNING! This struct must match RedisModuleCommandHistoryEntry */
typedef struct {
    const char *since;
    const char *changes;
} commandHistory;

/* Must be synced with COMMAND_GROUP_STR and generate-command-code.py */
typedef enum {
    COMMAND_GROUP_GENERIC,
    COMMAND_GROUP_STRING,
    COMMAND_GROUP_LIST,
    COMMAND_GROUP_SET,
    COMMAND_GROUP_SORTED_SET,
    COMMAND_GROUP_HASH,
    COMMAND_GROUP_PUBSUB,
    COMMAND_GROUP_TRANSACTIONS,
    COMMAND_GROUP_CONNECTION,
    COMMAND_GROUP_SERVER,
    COMMAND_GROUP_SCRIPTING,
    COMMAND_GROUP_HYPERLOGLOG,
    COMMAND_GROUP_CLUSTER,
    COMMAND_GROUP_SENTINEL,
    COMMAND_GROUP_GEO,
    COMMAND_GROUP_STREAM,
    COMMAND_GROUP_BITMAP,
    COMMAND_GROUP_MODULE,
} redisCommandGroup;

typedef void redisCommandProc(client *c);
typedef int redisGetKeysProc(struct redisCommand *cmd, robj **argv, int argc, getKeysResult *result);

/* Redis command structure.
 *
 * Note that the command table is in commands.c and it is auto-generated.
 *
 * This is the meaning of the flags:
 *
 * CMD_WRITE:       Write command (may modify the key space).
 *
 * CMD_READONLY:    Commands just reading from keys without changing the content.
 *                  Note that commands that don't read from the keyspace such as
 *                  TIME, SELECT, INFO, administrative commands, and connection
 *                  or transaction related commands (multi, exec, discard, ...)
 *                  are not flagged as read-only commands, since they affect the
 *                  server or the connection in other ways.
 *
 * CMD_DENYOOM:     May increase memory usage once called. Don't allow if out
 *                  of memory.
 *
 * CMD_ADMIN:       Administrative command, like SAVE or SHUTDOWN.
 *
 * CMD_PUBSUB:      Pub/Sub related command.
 *
 * CMD_NOSCRIPT:    Command not allowed in scripts.
 *
 * CMD_BLOCKING:    The command has the potential to block the client.
 *
 * CMD_LOADING:     Allow the command while loading the database.
 *
 * CMD_NO_ASYNC_LOADING: Deny during async loading (when a replica uses diskless
 *                       sync swapdb, and allows access to the old dataset)
 *
 * CMD_STALE:       Allow the command while a slave has stale data but is not
 *                  allowed to serve this data. Normally no command is accepted
 *                  in this condition but just a few.
 *
 * CMD_SKIP_MONITOR:  Do not automatically propagate the command on MONITOR.
 *
 * CMD_SKIP_SLOWLOG:  Do not automatically propagate the command to the slowlog.
 *
 * CMD_ASKING:      Perform an implicit ASKING for this command, so the
 *                  command will be accepted in cluster mode if the slot is marked
 *                  as 'importing'.
 *
 * CMD_FAST:        Fast command: O(1) or O(log(N)) command that should never
 *                  delay its execution as long as the kernel scheduler is giving
 *                  us time. Note that commands that may trigger a DEL as a side
 *                  effect (like SET) are not fast commands.
 *
 * CMD_NO_AUTH:     Command doesn't require authentication
 *
 * CMD_MAY_REPLICATE:   Command may produce replication traffic, but should be
 *                      allowed under circumstances where write commands are disallowed.
 *                      Examples include PUBLISH, which replicates pubsub messages,and
 *                      EVAL, which may execute write commands, which are replicated,
 *                      or may just execute read commands. A command can not be marked
 *                      both CMD_WRITE and CMD_MAY_REPLICATE
 *
 * CMD_SENTINEL:    This command is present in sentinel mode.
 *
 * CMD_ONLY_SENTINEL: This command is present only when in sentinel mode.
 *                    And should be removed from redis.
 *
 * CMD_NO_MANDATORY_KEYS: This key arguments for this command are optional.
 *
 * CMD_NO_MULTI: The command is not allowed inside a transaction
 *
 * CMD_ALLOW_BUSY: The command can run while another command is running for
 *                 a long time (timedout script, module command that yields)
 *
 * CMD_TOUCHES_ARBITRARY_KEYS: The command may touch (and cause lazy-expire)
 *                             arbitrary key (i.e not provided in argv)
 *
 * The following additional flags are only used in order to put commands
 * in a specific ACL category. Commands can have multiple ACL categories.
 * See redis.conf for the exact meaning of each.
 *
 * @keyspace, @read, @write, @set, @sortedset, @list, @hash, @string, @bitmap,
 * @hyperloglog, @stream, @admin, @fast, @slow, @pubsub, @blocking, @dangerous,
 * @connection, @transaction, @scripting, @geo.
 *
 * Note that:
 *
 * 1) The read-only flag implies the @read ACL category.
 * 2) The write flag implies the @write ACL category.
 * 3) The fast flag implies the @fast ACL category.
 * 4) The admin flag implies the @admin and @dangerous ACL category.
 * 5) The pub-sub flag implies the @pubsub ACL category.
 * 6) The lack of fast flag implies the @slow ACL category.
 * 7) The non obvious "keyspace" category includes the commands
 *    that interact with keys without having anything to do with
 *    specific data structures, such as: DEL, RENAME, MOVE, SELECT,
 *    TYPE, EXPIRE*, PEXPIRE*, TTL, PTTL, ...
 */
struct redisCommand {
    /* Declarative data */
    const char *declared_name; /* A string representing the command declared_name.
                                * It is a const char * for native commands and SDS for module commands. */
    const char *summary; /* Summary of the command (optional). */
    const char *complexity; /* Complexity description (optional). */
    const char *since; /* Debut version of the command (optional). */
    int doc_flags; /* Flags for documentation (see CMD_DOC_*). */
    const char *replaced_by; /* In case the command is deprecated, this is the successor command. */
    const char *deprecated_since; /* In case the command is deprecated, when did it happen? */
    redisCommandGroup group; /* Command group */
    commandHistory *history; /* History of the command */
    int num_history;
    const char **tips; /* An array of strings that are meant to be tips for clients/proxies regarding this command */
    int num_tips;
    redisCommandProc *proc; /* Command implementation */
    int arity; /* Number of arguments, it is possible to use -N to say >= N */
    uint64_t flags; /* Command flags, see CMD_*. */
    uint64_t acl_categories; /* ACl categories, see ACL_CATEGORY_*. */
    keySpec *key_specs;
    int key_specs_num;
    /* Use a function to determine keys arguments in a command line.
     * Used for Redis Cluster redirect (may be NULL) */
    redisGetKeysProc *getkeys_proc;
    int num_args; /* Length of args array. */
    /* Array of subcommands (may be NULL) */
    struct redisCommand *subcommands;
    /* Array of arguments (may be NULL) */
    struct redisCommandArg *args;
#ifdef LOG_REQ_RES
    /* Reply schema */
    struct jsonObject *reply_schema;
#endif

    /* Runtime populated data */
    long long microseconds, calls, rejected_calls, failed_calls;
    int id;     /* Command ID. This is a progressive ID starting from 0 that
                   is assigned at runtime, and is used in order to check
                   ACLs. A connection is able to execute a given command if
                   the user associated to the connection has this command
                   bit set in the bitmap of allowed commands. */
    sds fullname; /* A SDS string representing the command fullname. */
    struct hdr_histogram* latency_histogram; /*points to the command latency command histogram (unit of time nanosecond) */
    keySpec legacy_range_key_spec; /* The legacy (first,last,step) key spec is
                                     * still maintained (if applicable) so that
                                     * we can still support the reply format of
                                     * COMMAND INFO and COMMAND GETKEYS */
    dict *subcommands_dict; /* A dictionary that holds the subcommands, the key is the subcommand sds name
                             * (not the fullname), and the value is the redisCommand structure pointer. */
    struct redisCommand *parent;
    struct RedisModuleCommand *module_cmd; /* A pointer to the module command data (NULL if native command) */
};

struct redisError {
    long long count;
};

struct redisFunctionSym {
    char *name;
    unsigned long pointer;
};

typedef struct _redisSortObject {
    robj *obj;
    union {
        double score;
        robj *cmpobj;
    } u;
} redisSortObject;

typedef struct _redisSortOperation {
    int type;
    robj *pattern;
} redisSortOperation;

/* Structure to hold list iteration abstraction. */
typedef struct {
    robj *subject;
    unsigned char encoding;
    unsigned char direction; /* Iteration direction */

    unsigned char *lpi; /* listpack iterator */
    quicklistIter *iter; /* quicklist iterator */
} listTypeIterator;

/* Structure for an entry while iterating over a list. */
typedef struct {
    listTypeIterator *li;
    unsigned char *lpe; /* Entry in listpack */
    quicklistEntry entry; /* Entry in quicklist */
} listTypeEntry;

/* Structure to hold set iteration abstraction. */
typedef struct {
    robj *subject;
    int encoding;
    int ii; /* intset iterator */
    dictIterator *di;
    unsigned char *lpi; /* listpack iterator */
} setTypeIterator;

typedef struct dbIterator dbIterator;

/* DB iterator specific functions */
dbIterator *dbIteratorInit(redisDb *db, dbKeyType keyType);
void dbReleaseIterator(dbIterator *dbit);
dict *dbIteratorNextDict(dbIterator *dbit);
dict *dbGetDictFromIterator(dbIterator *dbit);
int dbIteratorGetCurrentSlot(dbIterator *dbit);
dictEntry *dbIteratorNext(dbIterator *iter);

/* SCAN specific commands for easy cursor manipulation, shared between main code and modules. */
int getAndClearSlotIdFromCursor(unsigned long long *cursor);
void addSlotIdToCursor(int slot, unsigned long long *cursor);

/* Structure to hold hash iteration abstraction. Note that iteration over
 * hashes involves both fields and values. Because it is possible that
 * not both are required, store pointers in the iterator to avoid
 * unnecessary memory allocation for fields/values. */
typedef struct {
    robj *subject;
    int encoding;

    unsigned char *fptr, *vptr;

    dictIterator *di;
    dictEntry *de;
} hashTypeIterator;

#include "stream.h"  /* Stream data type header file. */

#define OBJ_HASH_KEY 1
#define OBJ_HASH_VALUE 2

#define IO_THREADS_OP_IDLE 0
#define IO_THREADS_OP_READ 1
#define IO_THREADS_OP_WRITE 2
extern int io_threads_op;

/*-----------------------------------------------------------------------------
 * Extern declarations
 *----------------------------------------------------------------------------*/

extern struct redisServer server;
extern struct sharedObjectsStruct shared;
extern dictType objectKeyPointerValueDictType;
extern dictType objectKeyHeapPointerValueDictType;
extern dictType setDictType;
extern dictType BenchmarkDictType;
extern dictType zsetDictType;
extern dictType dbDictType;
extern double R_Zero, R_PosInf, R_NegInf, R_Nan;
extern dictType hashDictType;
extern dictType stringSetDictType;
extern dictType externalStringType;
extern dictType sdsHashDictType;
extern dictType dbExpiresDictType;
extern dictType modulesDictType;
extern dictType sdsReplyDictType;
extern dictType keylistDictType;
extern dict *modules;

/*-----------------------------------------------------------------------------
 * Functions prototypes
 *----------------------------------------------------------------------------*/

/* Command metadata */
void populateCommandLegacyRangeSpec(struct redisCommand *c);

/* Modules */
void moduleInitModulesSystem(void);
void moduleInitModulesSystemLast(void);
void modulesCron(void);
int moduleLoad(const char *path, void **argv, int argc, int is_loadex);
int moduleUnload(sds name, const char **errmsg);
void moduleLoadFromQueue(void);
int moduleGetCommandKeysViaAPI(struct redisCommand *cmd, robj **argv, int argc, getKeysResult *result);
int moduleGetCommandChannelsViaAPI(struct redisCommand *cmd, robj **argv, int argc, getKeysResult *result);
moduleType *moduleTypeLookupModuleByID(uint64_t id);
moduleType *moduleTypeLookupModuleByName(const char *name);
moduleType *moduleTypeLookupModuleByNameIgnoreCase(const char *name);
void moduleTypeNameByID(char *name, uint64_t moduleid);
const char *moduleTypeModuleName(moduleType *mt);
const char *moduleNameFromCommand(struct redisCommand *cmd);
void moduleFreeContext(struct RedisModuleCtx *ctx);
void moduleCallCommandUnblockedHandler(client *c);
void unblockClientFromModule(client *c);
void moduleHandleBlockedClients(void);
void moduleBlockedClientTimedOut(client *c);
void modulePipeReadable(aeEventLoop *el, int fd, void *privdata, int mask);
size_t moduleCount(void);
void moduleAcquireGIL(void);
int moduleTryAcquireGIL(void);
void moduleReleaseGIL(void);
void moduleNotifyKeyspaceEvent(int type, const char *event, robj *key, int dbid);
void firePostExecutionUnitJobs(void);
void moduleCallCommandFilters(client *c);
void modulePostExecutionUnitOperations(void);
void ModuleForkDoneHandler(int exitcode, int bysignal);
int TerminateModuleForkChild(int child_pid, int wait);
ssize_t rdbSaveModulesAux(rio *rdb, int when);
int moduleAllDatatypesHandleErrors(void);
int moduleAllModulesHandleReplAsyncLoad(void);
sds modulesCollectInfo(sds info, dict *sections_dict, int for_crash_report, int sections);
void moduleFireServerEvent(uint64_t eid, int subid, void *data);
void processModuleLoadingProgressEvent(int is_aof);
int moduleTryServeClientBlockedOnKey(client *c, robj *key);
void moduleUnblockClient(client *c);
int moduleBlockedClientMayTimeout(client *c);
int moduleClientIsBlockedOnKeys(client *c);
void moduleNotifyUserChanged(client *c);
void moduleNotifyKeyUnlink(robj *key, robj *val, int dbid, int flags);
size_t moduleGetFreeEffort(robj *key, robj *val, int dbid);
size_t moduleGetMemUsage(robj *key, robj *val, size_t sample_size, int dbid);
robj *moduleTypeDupOrReply(client *c, robj *fromkey, robj *tokey, int todb, robj *value);
int moduleDefragValue(robj *key, robj *obj, int dbid);
int moduleLateDefrag(robj *key, robj *value, unsigned long *cursor, long long endtime, int dbid);
void moduleDefragGlobals(void);
void *moduleGetHandleByName(char *modulename);
int moduleIsModuleCommand(void *module_handle, struct redisCommand *cmd);

/* Utils */
long long ustime(void);
mstime_t mstime(void);
mstime_t commandTimeSnapshot(void);
void getRandomHexChars(char *p, size_t len);
void getRandomBytes(unsigned char *p, size_t len);
uint64_t crc64(uint64_t crc, const unsigned char *s, uint64_t l);
void exitFromChild(int retcode);
long long redisPopcount(void *s, long count);
int redisSetProcTitle(char *title);
int validateProcTitleTemplate(const char *template);
int redisCommunicateSystemd(const char *sd_notify_msg);
void redisSetCpuAffinity(const char *cpulist);

/* afterErrorReply flags */
#define ERR_REPLY_FLAG_NO_STATS_UPDATE (1ULL<<0) /* Indicating that we should not update
                                                    error stats after sending error reply */
/* networking.c -- Networking and Client related operations */
client *createClient(connection *conn);
void freeClient(client *c);
void freeClientAsync(client *c);
void logInvalidUseAndFreeClientAsync(client *c, const char *fmt, ...);
int beforeNextClient(client *c);
void clearClientConnectionState(client *c);
void resetClient(client *c);
void freeClientOriginalArgv(client *c);
void freeClientArgv(client *c);
void sendReplyToClient(connection *conn);
void *addReplyDeferredLen(client *c);
void setDeferredArrayLen(client *c, void *node, long length);
void setDeferredMapLen(client *c, void *node, long length);
void setDeferredSetLen(client *c, void *node, long length);
void setDeferredAttributeLen(client *c, void *node, long length);
void setDeferredPushLen(client *c, void *node, long length);
int processInputBuffer(client *c);
void acceptCommonHandler(connection *conn, int flags, char *ip);
void readQueryFromClient(connection *conn);
int prepareClientToWrite(client *c);
void addReplyNull(client *c);
void addReplyNullArray(client *c);
void addReplyBool(client *c, int b);
void addReplyVerbatim(client *c, const char *s, size_t len, const char *ext);
void addReplyProto(client *c, const char *s, size_t len);
void AddReplyFromClient(client *c, client *src);
void addReplyBulk(client *c, robj *obj);
void addReplyBulkCString(client *c, const char *s);
void addReplyBulkCBuffer(client *c, const void *p, size_t len);
void addReplyBulkLongLong(client *c, long long ll);
void addReply(client *c, robj *obj);
void addReplyStatusLength(client *c, const char *s, size_t len);
void addReplySds(client *c, sds s);
void addReplyBulkSds(client *c, sds s);
void setDeferredReplyBulkSds(client *c, void *node, sds s);
void addReplyErrorObject(client *c, robj *err);
void addReplyOrErrorObject(client *c, robj *reply);
void afterErrorReply(client *c, const char *s, size_t len, int flags);
void addReplyErrorFormatInternal(client *c, int flags, const char *fmt, va_list ap);
void addReplyErrorSdsEx(client *c, sds err, int flags);
void addReplyErrorSds(client *c, sds err);
void addReplyErrorSdsSafe(client *c, sds err);
void addReplyError(client *c, const char *err);
void addReplyErrorArity(client *c);
void addReplyErrorExpireTime(client *c);
void addReplyStatus(client *c, const char *status);
void addReplyDouble(client *c, double d);
void addReplyLongLongWithPrefix(client *c, long long ll, char prefix);
void addReplyBigNum(client *c, const char* num, size_t len);
void addReplyHumanLongDouble(client *c, long double d);
void addReplyLongLong(client *c, long long ll);
void addReplyArrayLen(client *c, long length);
void addReplyMapLen(client *c, long length);
void addReplySetLen(client *c, long length);
void addReplyAttributeLen(client *c, long length);
void addReplyPushLen(client *c, long length);
void addReplyHelp(client *c, const char **help);
void addExtendedReplyHelp(client *c, const char **help, const char **extended_help);
void addReplySubcommandSyntaxError(client *c);
void addReplyLoadedModules(client *c);
void copyReplicaOutputBuffer(client *dst, client *src);
void addListRangeReply(client *c, robj *o, long start, long end, int reverse);
void deferredAfterErrorReply(client *c, list *errors);
size_t sdsZmallocSize(sds s);
size_t getStringObjectSdsUsedMemory(robj *o);
void freeClientReplyValue(void *o);
void *dupClientReplyValue(void *o);
char *getClientPeerId(client *client);
char *getClientSockName(client *client);
sds catClientInfoString(sds s, client *client);
sds getAllClientsInfoString(int type);
int clientSetName(client *c, robj *name, const char **err);
void rewriteClientCommandVector(client *c, int argc, ...);
void rewriteClientCommandArgument(client *c, int i, robj *newval);
void replaceClientCommandVector(client *c, int argc, robj **argv);
void redactClientCommandArgument(client *c, int argc);
size_t getClientOutputBufferMemoryUsage(client *c);
size_t getClientMemoryUsage(client *c, size_t *output_buffer_mem_usage);
int freeClientsInAsyncFreeQueue(void);
int closeClientOnOutputBufferLimitReached(client *c, int async);
int getClientType(client *c);
int getClientTypeByName(char *name);
char *getClientTypeName(int class);
void flushSlavesOutputBuffers(void);
void disconnectSlaves(void);
void evictClients(void);
int listenToPort(connListener *fds);
void pauseActions(pause_purpose purpose, mstime_t end, uint32_t actions_bitmask);
void unpauseActions(pause_purpose purpose);
uint32_t isPausedActions(uint32_t action_bitmask);
uint32_t isPausedActionsWithUpdate(uint32_t action_bitmask);
void updatePausedActions(void);
void unblockPostponedClients(void);
void processEventsWhileBlocked(void);
void whileBlockedCron(void);
void blockingOperationStarts(void);
void blockingOperationEnds(void);
int handleClientsWithPendingWrites(void);
int handleClientsWithPendingWritesUsingThreads(void);
int handleClientsWithPendingReadsUsingThreads(void);
int stopThreadedIOIfNeeded(void);
int clientHasPendingReplies(client *c);
int updateClientMemUsageAndBucket(client *c);
void removeClientFromMemUsageBucket(client *c, int allow_eviction);
void unlinkClient(client *c);
int writeToClient(client *c, int handler_installed);
void linkClient(client *c);
void protectClient(client *c);
void unprotectClient(client *c);
void initThreadedIO(void);
client *lookupClientByID(uint64_t id);
int authRequired(client *c);
void putClientInPendingWriteQueue(client *c);

/* logreqres.c - logging of requests and responses */
void reqresReset(client *c, int free_buf);
void reqresSaveClientReplyOffset(client *c);
size_t reqresAppendRequest(client *c);
size_t reqresAppendResponse(client *c);

#ifdef __GNUC__
void addReplyErrorFormatEx(client *c, int flags, const char *fmt, ...)
    __attribute__((format(printf, 3, 4)));
void addReplyErrorFormat(client *c, const char *fmt, ...)
    __attribute__((format(printf, 2, 3)));
void addReplyStatusFormat(client *c, const char *fmt, ...)
    __attribute__((format(printf, 2, 3)));
#else
void addReplyErrorFormatEx(client *c, int flags, const char *fmt, ...);
void addReplyErrorFormat(client *c, const char *fmt, ...);
void addReplyStatusFormat(client *c, const char *fmt, ...);
#endif

/* Client side caching (tracking mode) */
void enableTracking(client *c, uint64_t redirect_to, uint64_t options, robj **prefix, size_t numprefix);
void disableTracking(client *c);
void trackingRememberKeys(client *tracking, client *executing);
void trackingInvalidateKey(client *c, robj *keyobj, int bcast);
void trackingScheduleKeyInvalidation(uint64_t client_id, robj *keyobj);
void trackingHandlePendingKeyInvalidations(void);
void trackingInvalidateKeysOnFlush(int async);
void freeTrackingRadixTree(rax *rt);
void freeTrackingRadixTreeAsync(rax *rt);
void trackingLimitUsedSlots(void);
uint64_t trackingGetTotalItems(void);
uint64_t trackingGetTotalKeys(void);
uint64_t trackingGetTotalPrefixes(void);
void trackingBroadcastInvalidationMessages(void);
int checkPrefixCollisionsOrReply(client *c, robj **prefix, size_t numprefix);

/* List data type */
void listTypePush(robj *subject, robj *value, int where);
robj *listTypePop(robj *subject, int where);
unsigned long listTypeLength(const robj *subject);
listTypeIterator *listTypeInitIterator(robj *subject, long index, unsigned char direction);
void listTypeReleaseIterator(listTypeIterator *li);
void listTypeSetIteratorDirection(listTypeIterator *li, listTypeEntry *entry, unsigned char direction);
int listTypeNext(listTypeIterator *li, listTypeEntry *entry);
robj *listTypeGet(listTypeEntry *entry);
unsigned char *listTypeGetValue(listTypeEntry *entry, size_t *vlen, long long *lval);
void listTypeInsert(listTypeEntry *entry, robj *value, int where);
void listTypeReplace(listTypeEntry *entry, robj *value);
int listTypeEqual(listTypeEntry *entry, robj *o);
void listTypeDelete(listTypeIterator *iter, listTypeEntry *entry);
robj *listTypeDup(robj *o);
void listTypeDelRange(robj *o, long start, long stop);
void popGenericCommand(client *c, int where);
void listElementsRemoved(client *c, robj *key, int where, robj *o, long count, int signal, int *deleted);
typedef enum {
    LIST_CONV_AUTO,
    LIST_CONV_GROWING,
    LIST_CONV_SHRINKING,
} list_conv_type;
typedef void (*beforeConvertCB)(void *data);
void listTypeTryConversion(robj *o, list_conv_type lct, beforeConvertCB fn, void *data);
void listTypeTryConversionAppend(robj *o, robj **argv, int start, int end, beforeConvertCB fn, void *data);

/* MULTI/EXEC/WATCH... */
void unwatchAllKeys(client *c);
void initClientMultiState(client *c);
void freeClientMultiState(client *c);
void queueMultiCommand(client *c, uint64_t cmd_flags);
size_t multiStateMemOverhead(client *c);
void touchWatchedKey(redisDb *db, robj *key);
int isWatchedKeyExpired(client *c);
void touchAllWatchedKeysInDb(redisDb *emptied, redisDb *replaced_with);
void discardTransaction(client *c);
void flagTransaction(client *c);
void execCommandAbort(client *c, sds error);

/* Redis object implementation */
void decrRefCount(robj *o);
void decrRefCountVoid(void *o);
void incrRefCount(robj *o);
robj *makeObjectShared(robj *o);
void freeStringObject(robj *o);
void freeListObject(robj *o);
void freeSetObject(robj *o);
void freeZsetObject(robj *o);
void freeHashObject(robj *o);
void dismissObject(robj *o, size_t dump_size);
robj *createObject(int type, void *ptr);
void initObjectLRUOrLFU(robj *o);
robj *createStringObject(const char *ptr, size_t len);
robj *createRawStringObject(const char *ptr, size_t len);
robj *createEmbeddedStringObject(const char *ptr, size_t len);
robj *tryCreateRawStringObject(const char *ptr, size_t len);
robj *tryCreateStringObject(const char *ptr, size_t len);
robj *dupStringObject(const robj *o);
int isSdsRepresentableAsLongLong(sds s, long long *llval);
int isObjectRepresentableAsLongLong(robj *o, long long *llongval);
robj *tryObjectEncoding(robj *o);
robj *tryObjectEncodingEx(robj *o, int try_trim);
robj *getDecodedObject(robj *o);
size_t stringObjectLen(robj *o);
robj *createStringObjectFromLongLong(long long value);
robj *createStringObjectFromLongLongForValue(long long value);
robj *createStringObjectFromLongLongWithSds(long long value);
robj *createStringObjectFromLongDouble(long double value, int humanfriendly);
robj *createQuicklistObject(void);
robj *createListListpackObject(void);
robj *createSetObject(void);
robj *createIntsetObject(void);
robj *createSetListpackObject(void);
robj *createHashObject(void);
robj *createZsetObject(void);
robj *createZsetListpackObject(void);
robj *createStreamObject(void);
robj *createModuleObject(moduleType *mt, void *value);
int getLongFromObjectOrReply(client *c, robj *o, long *target, const char *msg);
int getPositiveLongFromObjectOrReply(client *c, robj *o, long *target, const char *msg);
int getRangeLongFromObjectOrReply(client *c, robj *o, long min, long max, long *target, const char *msg);
int checkType(client *c, robj *o, int type);
int getLongLongFromObjectOrReply(client *c, robj *o, long long *target, const char *msg);
int getDoubleFromObjectOrReply(client *c, robj *o, double *target, const char *msg);
int getDoubleFromObject(const robj *o, double *target);
int getLongLongFromObject(robj *o, long long *target);
int getLongDoubleFromObject(robj *o, long double *target);
int getLongDoubleFromObjectOrReply(client *c, robj *o, long double *target, const char *msg);
int getIntFromObjectOrReply(client *c, robj *o, int *target, const char *msg);
char *strEncoding(int encoding);
int compareStringObjects(const robj *a, const robj *b);
int collateStringObjects(const robj *a, const robj *b);
int equalStringObjects(robj *a, robj *b);
unsigned long long estimateObjectIdleTime(robj *o);
void trimStringObjectIfNeeded(robj *o, int trim_small_values);
#define sdsEncodedObject(objptr) (objptr->encoding == OBJ_ENCODING_RAW || objptr->encoding == OBJ_ENCODING_EMBSTR)

/* Synchronous I/O with timeout */
ssize_t syncWrite(int fd, char *ptr, ssize_t size, long long timeout);
ssize_t syncRead(int fd, char *ptr, ssize_t size, long long timeout);
ssize_t syncReadLine(int fd, char *ptr, ssize_t size, long long timeout);

/* Replication */
void replicationFeedSlaves(list *slaves, int dictid, robj **argv, int argc);
void replicationFeedStreamFromMasterStream(char *buf, size_t buflen);
void resetReplicationBuffer(void);
void feedReplicationBuffer(char *buf, size_t len);
void freeReplicaReferencedReplBuffer(client *replica);
void replicationFeedMonitors(client *c, list *monitors, int dictid, robj **argv, int argc);
void updateSlavesWaitingBgsave(int bgsaveerr, int type);
void replicationCron(void);
void replicationStartPendingFork(void);
void replicationHandleMasterDisconnection(void);
void replicationCacheMaster(client *c);
void resizeReplicationBacklog(void);
void replicationSetMaster(char *ip, int port);
void replicationUnsetMaster(void);
void refreshGoodSlavesCount(void);
int checkGoodReplicasStatus(void);
void processClientsWaitingReplicas(void);
void unblockClientWaitingReplicas(client *c);
int replicationCountAcksByOffset(long long offset);
int replicationCountAOFAcksByOffset(long long offset);
void replicationSendNewlineToMaster(void);
long long replicationGetSlaveOffset(void);
char *replicationGetSlaveName(client *c);
long long getPsyncInitialOffset(void);
int replicationSetupSlaveForFullResync(client *slave, long long offset);
void changeReplicationId(void);
void clearReplicationId2(void);
void createReplicationBacklog(void);
void freeReplicationBacklog(void);
void replicationCacheMasterUsingMyself(void);
void feedReplicationBacklog(void *ptr, size_t len);
void incrementalTrimReplicationBacklog(size_t blocks);
int canFeedReplicaReplBuffer(client *replica);
void rebaseReplicationBuffer(long long base_repl_offset);
void showLatestBacklog(void);
void rdbPipeReadHandler(struct aeEventLoop *eventLoop, int fd, void *clientData, int mask);
void rdbPipeWriteHandlerConnRemoved(struct connection *conn);
void clearFailoverState(void);
void updateFailoverStatus(void);
void abortFailover(const char *err);
const char *getFailoverStateString(void);

/* Generic persistence functions */
void startLoadingFile(size_t size, char* filename, int rdbflags);
void startLoading(size_t size, int rdbflags, int async);
void loadingAbsProgress(off_t pos);
void loadingIncrProgress(off_t size);
void stopLoading(int success);
void updateLoadingFileName(char* filename);
void startSaving(int rdbflags);
void stopSaving(int success);
int allPersistenceDisabled(void);

#define DISK_ERROR_TYPE_AOF 1       /* Don't accept writes: AOF errors. */
#define DISK_ERROR_TYPE_RDB 2       /* Don't accept writes: RDB errors. */
#define DISK_ERROR_TYPE_NONE 0      /* No problems, we can accept writes. */
int writeCommandsDeniedByDiskError(void);
sds writeCommandsGetDiskErrorMessage(int);

/* RDB persistence */
#include "rdb.h"
void killRDBChild(void);
int bg_unlink(const char *filename);

/* AOF persistence */
void flushAppendOnlyFile(int force);
void feedAppendOnlyFile(int dictid, robj **argv, int argc);
void aofRemoveTempFile(pid_t childpid);
int rewriteAppendOnlyFileBackground(void);
int loadAppendOnlyFiles(aofManifest *am);
void stopAppendOnly(void);
int startAppendOnly(void);
void backgroundRewriteDoneHandler(int exitcode, int bysignal);
void killAppendOnlyChild(void);
void restartAOFAfterSYNC(void);
void aofLoadManifestFromDisk(void);
void aofOpenIfNeededOnServerStart(void);
void aofManifestFree(aofManifest *am);
int aofDelHistoryFiles(void);
int aofRewriteLimited(void);

/* Child info */
void openChildInfoPipe(void);
void closeChildInfoPipe(void);
void sendChildInfoGeneric(childInfoType info_type, size_t keys, double progress, char *pname);
void sendChildCowInfo(childInfoType info_type, char *pname);
void sendChildInfo(childInfoType info_type, size_t keys, char *pname);
void receiveChildInfo(void);

/* Fork helpers */
int redisFork(int purpose);
int hasActiveChildProcess(void);
void resetChildState(void);
int isMutuallyExclusiveChildType(int type);

/* acl.c -- Authentication related prototypes. */
extern rax *Users;
extern user *DefaultUser;
void ACLInit(void);
/* Return values for ACLCheckAllPerm(). */
#define ACL_OK 0
#define ACL_DENIED_CMD 1
#define ACL_DENIED_KEY 2
#define ACL_DENIED_AUTH 3 /* Only used for ACL LOG entries. */
#define ACL_DENIED_CHANNEL 4 /* Only used for pub/sub commands */

/* Context values for addACLLogEntry(). */
#define ACL_LOG_CTX_TOPLEVEL 0
#define ACL_LOG_CTX_LUA 1
#define ACL_LOG_CTX_MULTI 2
#define ACL_LOG_CTX_MODULE 3

/* ACL key permission types */
#define ACL_READ_PERMISSION (1<<0)
#define ACL_WRITE_PERMISSION (1<<1)
#define ACL_ALL_PERMISSION (ACL_READ_PERMISSION|ACL_WRITE_PERMISSION)

/* Return codes for Authentication functions to indicate the result. */
typedef enum {
    AUTH_OK = 0,
    AUTH_ERR,
    AUTH_NOT_HANDLED,
    AUTH_BLOCKED
} AuthResult;

int ACLCheckUserCredentials(robj *username, robj *password);
int ACLAuthenticateUser(client *c, robj *username, robj *password, robj **err);
int checkModuleAuthentication(client *c, robj *username, robj *password, robj **err);
void addAuthErrReply(client *c, robj *err);
unsigned long ACLGetCommandID(sds cmdname);
void ACLClearCommandID(void);
user *ACLGetUserByName(const char *name, size_t namelen);
int ACLUserCheckKeyPerm(user *u, const char *key, int keylen, int flags);
int ACLUserCheckChannelPerm(user *u, sds channel, int literal);
int ACLCheckAllUserCommandPerm(user *u, struct redisCommand *cmd, robj **argv, int argc, int *idxptr);
int ACLUserCheckCmdWithUnrestrictedKeyAccess(user *u, struct redisCommand *cmd, robj **argv, int argc, int flags);
int ACLCheckAllPerm(client *c, int *idxptr);
int ACLSetUser(user *u, const char *op, ssize_t oplen);
sds ACLStringSetUser(user *u, sds username, sds *argv, int argc);
uint64_t ACLGetCommandCategoryFlagByName(const char *name);
int ACLAddCommandCategory(const char *name, uint64_t flag);
void ACLCleanupCategoriesOnFailure(size_t num_acl_categories_added);
int ACLAppendUserForLoading(sds *argv, int argc, int *argc_err);
const char *ACLSetUserStringError(void);
int ACLLoadConfiguredUsers(void);
robj *ACLDescribeUser(user *u);
void ACLLoadUsersAtStartup(void);
void addReplyCommandCategories(client *c, struct redisCommand *cmd);
user *ACLCreateUnlinkedUser(void);
void ACLFreeUserAndKillClients(user *u);
void addACLLogEntry(client *c, int reason, int context, int argpos, sds username, sds object);
sds getAclErrorMessage(int acl_res, user *user, struct redisCommand *cmd, sds errored_val, int verbose);
void ACLUpdateDefaultUserPassword(sds password);
sds genRedisInfoStringACLStats(sds info);
void ACLRecomputeCommandBitsFromCommandRulesAllUsers(void);

/* Sorted sets data type */

/* Input flags. */
#define ZADD_IN_NONE 0
#define ZADD_IN_INCR (1<<0)    /* Increment the score instead of setting it. */
#define ZADD_IN_NX (1<<1)      /* Don't touch elements not already existing. */
#define ZADD_IN_XX (1<<2)      /* Only touch elements already existing. */
#define ZADD_IN_GT (1<<3)      /* Only update existing when new scores are higher. */
#define ZADD_IN_LT (1<<4)      /* Only update existing when new scores are lower. */

/* Output flags. */
#define ZADD_OUT_NOP (1<<0)     /* Operation not performed because of conditionals.*/
#define ZADD_OUT_NAN (1<<1)     /* Only touch elements already existing. */
#define ZADD_OUT_ADDED (1<<2)   /* The element was new and was added. */
#define ZADD_OUT_UPDATED (1<<3) /* The element already existed, score updated. */

/* Struct to hold an inclusive/exclusive range spec by score comparison. */
typedef struct {
    double min, max;
    int minex, maxex; /* are min or max exclusive? */
} zrangespec;

/* Struct to hold an inclusive/exclusive range spec by lexicographic comparison. */
typedef struct {
    sds min, max;     /* May be set to shared.(minstring|maxstring) */
    int minex, maxex; /* are min or max exclusive? */
} zlexrangespec;

/* flags for incrCommandFailedCalls */
#define ERROR_COMMAND_REJECTED (1<<0) /* Indicate to update the command rejected stats */
#define ERROR_COMMAND_FAILED (1<<1) /* Indicate to update the command failed stats */

zskiplist *zslCreate(void);
void zslFree(zskiplist *zsl);
zskiplistNode *zslInsert(zskiplist *zsl, double score, sds ele);
unsigned char *zzlInsert(unsigned char *zl, sds ele, double score);
int zslDelete(zskiplist *zsl, double score, sds ele, zskiplistNode **node);
zskiplistNode *zslNthInRange(zskiplist *zsl, zrangespec *range, long n);
double zzlGetScore(unsigned char *sptr);
void zzlNext(unsigned char *zl, unsigned char **eptr, unsigned char **sptr);
void zzlPrev(unsigned char *zl, unsigned char **eptr, unsigned char **sptr);
unsigned char *zzlFirstInRange(unsigned char *zl, zrangespec *range);
unsigned char *zzlLastInRange(unsigned char *zl, zrangespec *range);
unsigned long zsetLength(const robj *zobj);
void zsetConvert(robj *zobj, int encoding);
void zsetConvertToListpackIfNeeded(robj *zobj, size_t maxelelen, size_t totelelen);
int zsetScore(robj *zobj, sds member, double *score);
unsigned long zslGetRank(zskiplist *zsl, double score, sds o);
int zsetAdd(robj *zobj, double score, sds ele, int in_flags, int *out_flags, double *newscore);
long zsetRank(robj *zobj, sds ele, int reverse, double *score);
int zsetDel(robj *zobj, sds ele);
robj *zsetDup(robj *o);
void genericZpopCommand(client *c, robj **keyv, int keyc, int where, int emitkey, long count, int use_nested_array, int reply_nil_when_empty, int *deleted);
sds lpGetObject(unsigned char *sptr);
int zslValueGteMin(double value, zrangespec *spec);
int zslValueLteMax(double value, zrangespec *spec);
void zslFreeLexRange(zlexrangespec *spec);
int zslParseLexRange(robj *min, robj *max, zlexrangespec *spec);
unsigned char *zzlFirstInLexRange(unsigned char *zl, zlexrangespec *range);
unsigned char *zzlLastInLexRange(unsigned char *zl, zlexrangespec *range);
zskiplistNode *zslNthInLexRange(zskiplist *zsl, zlexrangespec *range, long n);
int zzlLexValueGteMin(unsigned char *p, zlexrangespec *spec);
int zzlLexValueLteMax(unsigned char *p, zlexrangespec *spec);
int zslLexValueGteMin(sds value, zlexrangespec *spec);
int zslLexValueLteMax(sds value, zlexrangespec *spec);

/* Core functions */
int getMaxmemoryState(size_t *total, size_t *logical, size_t *tofree, float *level);
size_t freeMemoryGetNotCountedMemory(void);
int overMaxmemoryAfterAlloc(size_t moremem);
uint64_t getCommandFlags(client *c);
int processCommand(client *c);
int processPendingCommandAndInputBuffer(client *c);
int processCommandAndResetClient(client *c);
void setupSignalHandlers(void);
int createSocketAcceptHandler(connListener *sfd, aeFileProc *accept_handler);
connListener *listenerByType(const char *typename);
int changeListener(connListener *listener);
void closeListener(connListener *listener);
struct redisCommand *lookupSubcommand(struct redisCommand *container, sds sub_name);
struct redisCommand *lookupCommand(robj **argv, int argc);
struct redisCommand *lookupCommandBySdsLogic(dict *commands, sds s);
struct redisCommand *lookupCommandBySds(sds s);
struct redisCommand *lookupCommandByCStringLogic(dict *commands, const char *s);
struct redisCommand *lookupCommandByCString(const char *s);
struct redisCommand *lookupCommandOrOriginal(robj **argv, int argc);
int commandCheckExistence(client *c, sds *err);
int commandCheckArity(client *c, sds *err);
void startCommandExecution(void);
int incrCommandStatsOnError(struct redisCommand *cmd, int flags);
void call(client *c, int flags);
void alsoPropagate(int dbid, robj **argv, int argc, int target);
void postExecutionUnitOperations(void);
void redisOpArrayFree(redisOpArray *oa);
void forceCommandPropagation(client *c, int flags);
void preventCommandPropagation(client *c);
void preventCommandAOF(client *c);
void preventCommandReplication(client *c);
void slowlogPushCurrentCommand(client *c, struct redisCommand *cmd, ustime_t duration);
void updateCommandLatencyHistogram(struct hdr_histogram** latency_histogram, int64_t duration_hist);
int prepareForShutdown(int flags);
void replyToClientsBlockedOnShutdown(void);
int abortShutdown(void);
void afterCommand(client *c);
int mustObeyClient(client *c);
#ifdef __GNUC__
void _serverLog(int level, const char *fmt, ...)
    __attribute__((format(printf, 2, 3)));
void serverLogFromHandler(int level, const char *fmt, ...)
    __attribute__((format(printf, 2, 3)));
#else
void serverLogFromHandler(int level, const char *fmt, ...);
void _serverLog(int level, const char *fmt, ...);
#endif
void serverLogRaw(int level, const char *msg);
void serverLogRawFromHandler(int level, const char *msg);
void usage(void);
void updateDictResizePolicy(void);
int htNeedsResize(dict *dict);
void populateCommandTable(void);
void resetCommandTableStats(dict* commands);
void resetErrorTableStats(void);
void adjustOpenFilesLimit(void);
void incrementErrorCount(const char *fullerr, size_t namelen);
void closeListeningSockets(int unlink_unix_socket);
void updateCachedTime(int update_daylight_info);
void enterExecutionUnit(int update_cached_time, long long us);
void exitExecutionUnit(void);
void resetServerStats(void);
void activeDefragCycle(void);
unsigned int getLRUClock(void);
unsigned int LRU_CLOCK(void);
const char *evictPolicyToString(void);
struct redisMemOverhead *getMemoryOverheadData(void);
void freeMemoryOverheadData(struct redisMemOverhead *mh);
void checkChildrenDone(void);
int setOOMScoreAdj(int process_class);
void rejectCommandFormat(client *c, const char *fmt, ...);
void *activeDefragAlloc(void *ptr);
robj *activeDefragStringOb(robj* ob);
void dismissSds(sds s);
void dismissMemory(void* ptr, size_t size_hint);
void dismissMemoryInChild(void);

#define RESTART_SERVER_NONE 0
#define RESTART_SERVER_GRACEFULLY (1<<0)     /* Do proper shutdown. */
#define RESTART_SERVER_CONFIG_REWRITE (1<<1) /* CONFIG REWRITE before restart.*/
int restartServer(int flags, mstime_t delay);
unsigned long long int dbSize(redisDb *db, dbKeyType keyType);
int dbNonEmptySlots(redisDb *db, dbKeyType keyType);
int getKeySlot(sds key);
int calculateKeySlot(sds key);
unsigned long dbBuckets(redisDb *db, dbKeyType keyType);
size_t dbMemUsage(redisDb *db, dbKeyType keyType);
dictEntry *dbFind(redisDb *db, void *key, dbKeyType keyType);
unsigned long long dbScan(redisDb *db, dbKeyType keyType, unsigned long long cursor,
                          int onlyslot, dictScanFunction *fn,
                          int (dictScanValidFunction)(dict *d), void *privdata);
int dbExpand(const redisDb *db, uint64_t db_size, dbKeyType keyType, int try_expand);
unsigned long long cumulativeKeyCountRead(redisDb *db, int idx, dbKeyType keyType);
int getFairRandomSlot(redisDb *db, dbKeyType keyType);
int dbGetNextNonEmptySlot(redisDb *db, int slot, dbKeyType keyType);
int findSlotByKeyIndex(redisDb *db, unsigned long target, dbKeyType keyType);

/* Set data type */
robj *setTypeCreate(sds value, size_t size_hint);
int setTypeAdd(robj *subject, sds value);
int setTypeAddAux(robj *set, char *str, size_t len, int64_t llval, int str_is_sds);
int setTypeRemove(robj *subject, sds value);
int setTypeRemoveAux(robj *set, char *str, size_t len, int64_t llval, int str_is_sds);
int setTypeIsMember(robj *subject, sds value);
int setTypeIsMemberAux(robj *set, char *str, size_t len, int64_t llval, int str_is_sds);
setTypeIterator *setTypeInitIterator(robj *subject);
void setTypeReleaseIterator(setTypeIterator *si);
int setTypeNext(setTypeIterator *si, char **str, size_t *len, int64_t *llele);
sds setTypeNextObject(setTypeIterator *si);
int setTypeRandomElement(robj *setobj, char **str, size_t *len, int64_t *llele);
unsigned long setTypeSize(const robj *subject);
void setTypeConvert(robj *subject, int enc);
int setTypeConvertAndExpand(robj *setobj, int enc, unsigned long cap, int panic);
robj *setTypeDup(robj *o);

/* Hash data type */
#define HASH_SET_TAKE_FIELD (1<<0)
#define HASH_SET_TAKE_VALUE (1<<1)
#define HASH_SET_COPY 0

void hashTypeConvert(robj *o, int enc);
void hashTypeTryConversion(robj *subject, robj **argv, int start, int end);
int hashTypeExists(robj *o, sds key);
int hashTypeDelete(robj *o, sds key);
unsigned long hashTypeLength(const robj *o);
hashTypeIterator *hashTypeInitIterator(robj *subject);
void hashTypeReleaseIterator(hashTypeIterator *hi);
int hashTypeNext(hashTypeIterator *hi);
void hashTypeCurrentFromListpack(hashTypeIterator *hi, int what,
                                 unsigned char **vstr,
                                 unsigned int *vlen,
                                 long long *vll);
sds hashTypeCurrentFromHashTable(hashTypeIterator *hi, int what);
void hashTypeCurrentObject(hashTypeIterator *hi, int what, unsigned char **vstr, unsigned int *vlen, long long *vll);
sds hashTypeCurrentObjectNewSds(hashTypeIterator *hi, int what);
robj *hashTypeLookupWriteOrCreate(client *c, robj *key);
robj *hashTypeGetValueObject(robj *o, sds field);
int hashTypeSet(robj *o, sds field, sds value, int flags);
robj *hashTypeDup(robj *o);

/* Pub / Sub */
int pubsubUnsubscribeAllChannels(client *c, int notify);
int pubsubUnsubscribeShardAllChannels(client *c, int notify);
void pubsubUnsubscribeShardChannels(robj **channels, unsigned int count);
int pubsubUnsubscribeAllPatterns(client *c, int notify);
int pubsubPublishMessage(robj *channel, robj *message, int sharded);
int pubsubPublishMessageAndPropagateToCluster(robj *channel, robj *message, int sharded);
void addReplyPubsubMessage(client *c, robj *channel, robj *msg, robj *message_bulk);
int serverPubsubSubscriptionCount(void);
int serverPubsubShardSubscriptionCount(void);
size_t pubsubMemOverhead(client *c);
void unmarkClientAsPubSub(client *c);

/* Keyspace events notification */
void notifyKeyspaceEvent(int type, char *event, robj *key, int dbid);
int keyspaceEventsStringToFlags(char *classes);
sds keyspaceEventsFlagsToString(int flags);

/* Configuration */
/* Configuration Flags */
#define MODIFIABLE_CONFIG 0 /* This is the implied default for a standard 
                             * config, which is mutable. */
#define IMMUTABLE_CONFIG (1ULL<<0) /* Can this value only be set at startup? */
#define SENSITIVE_CONFIG (1ULL<<1) /* Does this value contain sensitive information */
#define DEBUG_CONFIG (1ULL<<2) /* Values that are useful for debugging. */
#define MULTI_ARG_CONFIG (1ULL<<3) /* This config receives multiple arguments. */
#define HIDDEN_CONFIG (1ULL<<4) /* This config is hidden in `config get <pattern>` (used for tests/debugging) */
#define PROTECTED_CONFIG (1ULL<<5) /* Becomes immutable if enable-protected-configs is enabled. */
#define DENY_LOADING_CONFIG (1ULL<<6) /* This config is forbidden during loading. */
#define ALIAS_CONFIG (1ULL<<7) /* For configs with multiple names, this flag is set on the alias. */
#define MODULE_CONFIG (1ULL<<8) /* This config is a module config */
#define VOLATILE_CONFIG (1ULL<<9) /* The config is a reference to the config data and not the config data itself (ex.
                                   * a file name containing more configuration like a tls key). In this case we want
                                   * to apply the configuration change even if the new config value is the same as
                                   * the old. */

#define INTEGER_CONFIG 0 /* No flags means a simple integer configuration */
#define MEMORY_CONFIG (1<<0) /* Indicates if this value can be loaded as a memory value */
#define PERCENT_CONFIG (1<<1) /* Indicates if this value can be loaded as a percent (and stored as a negative int) */
#define OCTAL_CONFIG (1<<2) /* This value uses octal representation */

/* Enum Configs contain an array of configEnum objects that match a string with an integer. */
typedef struct configEnum {
    char *name;
    int val;
} configEnum;

/* Type of configuration. */
typedef enum {
    BOOL_CONFIG,
    NUMERIC_CONFIG,
    STRING_CONFIG,
    SDS_CONFIG,
    ENUM_CONFIG,
    SPECIAL_CONFIG,
} configType;

void loadServerConfig(char *filename, char config_from_stdin, char *options);
void appendServerSaveParams(time_t seconds, int changes);
void resetServerSaveParams(void);
struct rewriteConfigState; /* Forward declaration to export API. */
int rewriteConfigRewriteLine(struct rewriteConfigState *state, const char *option, sds line, int force);
void rewriteConfigMarkAsProcessed(struct rewriteConfigState *state, const char *option);
int rewriteConfig(char *path, int force_write);
void initConfigValues(void);
void removeConfig(sds name);
sds getConfigDebugInfo(void);
int allowProtectedAction(int config, client *c);
void initServerClientMemUsageBuckets(void);
void freeServerClientMemUsageBuckets(void);

/* Module Configuration */
typedef struct ModuleConfig ModuleConfig;
int performModuleConfigSetFromName(sds name, sds value, const char **err);
int performModuleConfigSetDefaultFromName(sds name, const char **err);
void addModuleBoolConfig(const char *module_name, const char *name, int flags, void *privdata, int default_val);
void addModuleStringConfig(const char *module_name, const char *name, int flags, void *privdata, sds default_val);
void addModuleEnumConfig(const char *module_name, const char *name, int flags, void *privdata, int default_val, configEnum *enum_vals);
void addModuleNumericConfig(const char *module_name, const char *name, int flags, void *privdata, long long default_val, int conf_flags, long long lower, long long upper);
void addModuleConfigApply(list *module_configs, ModuleConfig *module_config);
int moduleConfigApplyConfig(list *module_configs, const char **err, const char **err_arg_name);
int getModuleBoolConfig(ModuleConfig *module_config);
int setModuleBoolConfig(ModuleConfig *config, int val, const char **err);
sds getModuleStringConfig(ModuleConfig *module_config);
int setModuleStringConfig(ModuleConfig *config, sds strval, const char **err);
int getModuleEnumConfig(ModuleConfig *module_config);
int setModuleEnumConfig(ModuleConfig *config, int val, const char **err);
long long getModuleNumericConfig(ModuleConfig *module_config);
int setModuleNumericConfig(ModuleConfig *config, long long val, const char **err);

/* db.c -- Keyspace access API */
int removeExpire(redisDb *db, robj *key);
void deleteExpiredKeyAndPropagate(redisDb *db, robj *keyobj);
void propagateDeletion(redisDb *db, robj *key, int lazy);
int keyIsExpired(redisDb *db, robj *key);
long long getExpire(redisDb *db, robj *key);
void setExpire(client *c, redisDb *db, robj *key, long long when);
int checkAlreadyExpired(long long when);
robj *lookupKeyRead(redisDb *db, robj *key);
robj *lookupKeyWrite(redisDb *db, robj *key);
robj *lookupKeyReadOrReply(client *c, robj *key, robj *reply);
robj *lookupKeyWriteOrReply(client *c, robj *key, robj *reply);
robj *lookupKeyReadWithFlags(redisDb *db, robj *key, int flags);
robj *lookupKeyWriteWithFlags(redisDb *db, robj *key, int flags);
robj *objectCommandLookup(client *c, robj *key);
robj *objectCommandLookupOrReply(client *c, robj *key, robj *reply);
int objectSetLRUOrLFU(robj *val, long long lfu_freq, long long lru_idle,
                       long long lru_clock, int lru_multiplier);
#define LOOKUP_NONE 0
#define LOOKUP_NOTOUCH (1<<0)  /* Don't update LRU. */
#define LOOKUP_NONOTIFY (1<<1) /* Don't trigger keyspace event on key misses. */
#define LOOKUP_NOSTATS (1<<2)  /* Don't update keyspace hits/misses counters. */
#define LOOKUP_WRITE (1<<3)    /* Delete expired keys even in replicas. */
#define LOOKUP_NOEXPIRE (1<<4) /* Avoid deleting lazy expired keys. */
#define LOOKUP_NOEFFECTS (LOOKUP_NONOTIFY | LOOKUP_NOSTATS | LOOKUP_NOTOUCH | LOOKUP_NOEXPIRE) /* Avoid any effects from fetching the key */

void dbAdd(redisDb *db, robj *key, robj *val);
int dbAddRDBLoad(redisDb *db, sds key, robj *val);
void dbReplaceValue(redisDb *db, robj *key, robj *val);

#define SETKEY_KEEPTTL 1
#define SETKEY_NO_SIGNAL 2
#define SETKEY_ALREADY_EXIST 4
#define SETKEY_DOESNT_EXIST 8
#define SETKEY_ADD_OR_UPDATE 16 /* Key most likely doesn't exists */
void setKey(client *c, redisDb *db, robj *key, robj *val, int flags);
robj *dbRandomKey(redisDb *db);
int dbGenericDelete(redisDb *db, robj *key, int async, int flags);
int dbSyncDelete(redisDb *db, robj *key);
int dbDelete(redisDb *db, robj *key);
robj *dbUnshareStringValue(redisDb *db, robj *key, robj *o);

#define EMPTYDB_NO_FLAGS 0      /* No flags. */
#define EMPTYDB_ASYNC (1<<0)    /* Reclaim memory in another thread. */
#define EMPTYDB_NOFUNCTIONS (1<<1) /* Indicate not to flush the functions. */
long long emptyData(int dbnum, int flags, void(callback)(dict*));
long long emptyDbStructure(redisDb *dbarray, int dbnum, int async, void(callback)(dict*));
void flushAllDataAndResetRDB(int flags);
long long dbTotalServerKeyCount(void);
redisDb *initTempDb(void);
void discardTempDb(redisDb *tempDb, void(callback)(dict*));


int selectDb(client *c, int id);
void signalModifiedKey(client *c, redisDb *db, robj *key);
void signalFlushedDb(int dbid, int async);
void scanGenericCommand(client *c, robj *o, unsigned long long cursor);
int parseScanCursorOrReply(client *c, robj *o, unsigned long long *cursor);
int dbAsyncDelete(redisDb *db, robj *key);
void emptyDbAsync(redisDb *db);
size_t lazyfreeGetPendingObjectsCount(void);
size_t lazyfreeGetFreedObjectsCount(void);
void lazyfreeResetStats(void);
void freeObjAsync(robj *key, robj *obj, int dbid);
void freeReplicationBacklogRefMemAsync(list *blocks, rax *index);

/* API to get key arguments from commands */
#define GET_KEYSPEC_DEFAULT 0
#define GET_KEYSPEC_INCLUDE_NOT_KEYS (1<<0) /* Consider 'fake' keys as keys */
#define GET_KEYSPEC_RETURN_PARTIAL (1<<1) /* Return all keys that can be found */

int getKeysFromCommandWithSpecs(struct redisCommand *cmd, robj **argv, int argc, int search_flags, getKeysResult *result);
keyReference *getKeysPrepareResult(getKeysResult *result, int numkeys);
int getKeysFromCommand(struct redisCommand *cmd, robj **argv, int argc, getKeysResult *result);
int doesCommandHaveKeys(struct redisCommand *cmd);
int getChannelsFromCommand(struct redisCommand *cmd, robj **argv, int argc, getKeysResult *result);
int doesCommandHaveChannelsWithFlags(struct redisCommand *cmd, int flags);
void getKeysFreeResult(getKeysResult *result);
int sintercardGetKeys(struct redisCommand *cmd,robj **argv, int argc, getKeysResult *result);
int zunionInterDiffGetKeys(struct redisCommand *cmd,robj **argv, int argc, getKeysResult *result);
int zunionInterDiffStoreGetKeys(struct redisCommand *cmd,robj **argv, int argc, getKeysResult *result);
int evalGetKeys(struct redisCommand *cmd, robj **argv, int argc, getKeysResult *result);
int functionGetKeys(struct redisCommand *cmd, robj **argv, int argc, getKeysResult *result);
int sortGetKeys(struct redisCommand *cmd, robj **argv, int argc, getKeysResult *result);
int sortROGetKeys(struct redisCommand *cmd, robj **argv, int argc, getKeysResult *result);
int migrateGetKeys(struct redisCommand *cmd, robj **argv, int argc, getKeysResult *result);
int georadiusGetKeys(struct redisCommand *cmd, robj **argv, int argc, getKeysResult *result);
int xreadGetKeys(struct redisCommand *cmd, robj **argv, int argc, getKeysResult *result);
int lmpopGetKeys(struct redisCommand *cmd, robj **argv, int argc, getKeysResult *result);
int blmpopGetKeys(struct redisCommand *cmd, robj **argv, int argc, getKeysResult *result);
int zmpopGetKeys(struct redisCommand *cmd, robj **argv, int argc, getKeysResult *result);
int bzmpopGetKeys(struct redisCommand *cmd, robj **argv, int argc, getKeysResult *result);
int setGetKeys(struct redisCommand *cmd, robj **argv, int argc, getKeysResult *result);
int bitfieldGetKeys(struct redisCommand *cmd, robj **argv, int argc, getKeysResult *result);

unsigned short crc16(const char *buf, int len);

/* Sentinel */
void initSentinelConfig(void);
void initSentinel(void);
void sentinelTimer(void);
const char *sentinelHandleConfiguration(char **argv, int argc);
void queueSentinelConfig(sds *argv, int argc, int linenum, sds line);
void loadSentinelConfigFromQueue(void);
void sentinelIsRunning(void);
void sentinelCheckConfigFile(void);
void sentinelCommand(client *c);
void sentinelInfoCommand(client *c);
void sentinelPublishCommand(client *c);
void sentinelRoleCommand(client *c);

/* redis-check-rdb & aof */
int redis_check_rdb(char *rdbfilename, FILE *fp);
int redis_check_rdb_main(int argc, char **argv, FILE *fp);
int redis_check_aof_main(int argc, char **argv);

/* Scripting */
void scriptingInit(int setup);
int ldbRemoveChild(pid_t pid);
void ldbKillForkedSessions(void);
int ldbPendingChildren(void);
sds luaCreateFunction(client *c, robj *body);
void luaLdbLineHook(lua_State *lua, lua_Debug *ar);
void freeLuaScriptsAsync(dict *lua_scripts);
void freeFunctionsAsync(functionsLibCtx *lib_ctx);
int ldbIsEnabled(void);
void ldbLog(sds entry);
void ldbLogRedisReply(char *reply);
void sha1hex(char *digest, char *script, size_t len);
unsigned long evalMemory(void);
dict* evalScriptsDict(void);
unsigned long evalScriptsMemory(void);
uint64_t evalGetCommandFlags(client *c, uint64_t orig_flags);
uint64_t fcallGetCommandFlags(client *c, uint64_t orig_flags);
int isInsideYieldingLongCommand(void);

typedef struct luaScript {
    uint64_t flags;
    robj *body;
} luaScript;
/* Cache of recently used small arguments to avoid malloc calls. */
#define LUA_CMD_OBJCACHE_SIZE 32
#define LUA_CMD_OBJCACHE_MAX_LEN 64

/* Blocked clients API */
void processUnblockedClients(void);
void initClientBlockingState(client *c);
void blockClient(client *c, int btype);
void unblockClient(client *c, int queue_for_reprocessing);
void unblockClientOnTimeout(client *c);
void unblockClientOnError(client *c, const char *err_str);
void queueClientForReprocessing(client *c);
void replyToBlockedClientTimedOut(client *c);
int getTimeoutFromObjectOrReply(client *c, robj *object, mstime_t *timeout, int unit);
void disconnectAllBlockedClients(void);
void handleClientsBlockedOnKeys(void);
void signalKeyAsReady(redisDb *db, robj *key, int type);
void blockForKeys(client *c, int btype, robj **keys, int numkeys, mstime_t timeout, int unblock_on_nokey);
void blockClientShutdown(client *c);
void blockPostponeClient(client *c);
void blockForReplication(client *c, mstime_t timeout, long long offset, long numreplicas);
void blockForAofFsync(client *c, mstime_t timeout, long long offset, int numlocal, long numreplicas);
void signalDeletedKeyAsReady(redisDb *db, robj *key, int type);
void updateStatsOnUnblock(client *c, long blocked_us, long reply_us, int had_errors);
void scanDatabaseForDeletedKeys(redisDb *emptied, redisDb *replaced_with);
void totalNumberOfBlockingKeys(unsigned long *blocking_keys, unsigned long *bloking_keys_on_nokey);
void blockedBeforeSleep(void);

/* timeout.c -- Blocked clients timeout and connections timeout. */
void addClientToTimeoutTable(client *c);
void removeClientFromTimeoutTable(client *c);
void handleBlockedClientsTimeout(void);
int clientsCronHandleTimeout(client *c, mstime_t now_ms);

/* expire.c -- Handling of expired keys */
void activeExpireCycle(int type);
void expireSlaveKeys(void);
void rememberSlaveKeyWithExpire(redisDb *db, robj *key);
void flushSlaveKeysWithExpireList(void);
size_t getSlaveKeyWithExpireCount(void);

/* evict.c -- maxmemory handling and LRU eviction. */
void evictionPoolAlloc(void);
#define LFU_INIT_VAL 5
unsigned long LFUGetTimeInMinutes(void);
uint8_t LFULogIncr(uint8_t value);
unsigned long LFUDecrAndReturn(robj *o);
#define EVICT_OK 0
#define EVICT_RUNNING 1
#define EVICT_FAIL 2
int performEvictions(void);
void startEvictionTimeProc(void);

/* Keys hashing / comparison functions for dict.c hash tables. */
uint64_t dictSdsHash(const void *key);
uint64_t dictSdsCaseHash(const void *key);
int dictSdsKeyCompare(dict *d, const void *key1, const void *key2);
int dictSdsKeyCaseCompare(dict *d, const void *key1, const void *key2);
void dictSdsDestructor(dict *d, void *val);
void dictListDestructor(dict *d, void *val);
void *dictSdsDup(dict *d, const void *key);

/* Git SHA1 */
char *redisGitSHA1(void);
char *redisGitDirty(void);
uint64_t redisBuildId(void);
const char *redisBuildIdRaw(void);
char *redisBuildIdString(void);

/* Commands prototypes */
void authCommand(client *c);
void pingCommand(client *c);
void echoCommand(client *c);
void commandCommand(client *c);
void commandCountCommand(client *c);
void commandListCommand(client *c);
void commandInfoCommand(client *c);
void commandGetKeysCommand(client *c);
void commandGetKeysAndFlagsCommand(client *c);
void commandHelpCommand(client *c);
void commandDocsCommand(client *c);
void setCommand(client *c);
void setnxCommand(client *c);
void setexCommand(client *c);
void psetexCommand(client *c);
void getCommand(client *c);
void getexCommand(client *c);
void getdelCommand(client *c);
void delCommand(client *c);
void unlinkCommand(client *c);
void existsCommand(client *c);
void setbitCommand(client *c);
void getbitCommand(client *c);
void bitfieldCommand(client *c);
void bitfieldroCommand(client *c);
void setrangeCommand(client *c);
void getrangeCommand(client *c);
void incrCommand(client *c);
void decrCommand(client *c);
void incrbyCommand(client *c);
void decrbyCommand(client *c);
void incrbyfloatCommand(client *c);
void selectCommand(client *c);
void swapdbCommand(client *c);
void randomkeyCommand(client *c);
void keysCommand(client *c);
void scanCommand(client *c);
void dbsizeCommand(client *c);
void lastsaveCommand(client *c);
void saveCommand(client *c);
void bgsaveCommand(client *c);
void bgrewriteaofCommand(client *c);
void shutdownCommand(client *c);
void slowlogCommand(client *c);
void moveCommand(client *c);
void copyCommand(client *c);
void renameCommand(client *c);
void renamenxCommand(client *c);
void lpushCommand(client *c);
void rpushCommand(client *c);
void lpushxCommand(client *c);
void rpushxCommand(client *c);
void linsertCommand(client *c);
void lpopCommand(client *c);
void rpopCommand(client *c);
void lmpopCommand(client *c);
void llenCommand(client *c);
void lindexCommand(client *c);
void lrangeCommand(client *c);
void ltrimCommand(client *c);
void typeCommand(client *c);
void lsetCommand(client *c);
void saddCommand(client *c);
void sremCommand(client *c);
void smoveCommand(client *c);
void sismemberCommand(client *c);
void smismemberCommand(client *c);
void scardCommand(client *c);
void spopCommand(client *c);
void srandmemberCommand(client *c);
void sinterCommand(client *c);
void sinterCardCommand(client *c);
void sinterstoreCommand(client *c);
void sunionCommand(client *c);
void sunionstoreCommand(client *c);
void sdiffCommand(client *c);
void sdiffstoreCommand(client *c);
void sscanCommand(client *c);
void syncCommand(client *c);
void flushdbCommand(client *c);
void flushallCommand(client *c);
void sortCommand(client *c);
void sortroCommand(client *c);
void lremCommand(client *c);
void lposCommand(client *c);
void rpoplpushCommand(client *c);
void lmoveCommand(client *c);
void infoCommand(client *c);
void mgetCommand(client *c);
void monitorCommand(client *c);
void expireCommand(client *c);
void expireatCommand(client *c);
void pexpireCommand(client *c);
void pexpireatCommand(client *c);
void getsetCommand(client *c);
void ttlCommand(client *c);
void touchCommand(client *c);
void pttlCommand(client *c);
void expiretimeCommand(client *c);
void pexpiretimeCommand(client *c);
void persistCommand(client *c);
void replicaofCommand(client *c);
void roleCommand(client *c);
void debugCommand(client *c);
void msetCommand(client *c);
void msetnxCommand(client *c);
void zaddCommand(client *c);
void zincrbyCommand(client *c);
void zrangeCommand(client *c);
void zrangebyscoreCommand(client *c);
void zrevrangebyscoreCommand(client *c);
void zrangebylexCommand(client *c);
void zrevrangebylexCommand(client *c);
void zcountCommand(client *c);
void zlexcountCommand(client *c);
void zrevrangeCommand(client *c);
void zcardCommand(client *c);
void zremCommand(client *c);
void zscoreCommand(client *c);
void zmscoreCommand(client *c);
void zremrangebyscoreCommand(client *c);
void zremrangebylexCommand(client *c);
void zpopminCommand(client *c);
void zpopmaxCommand(client *c);
void zmpopCommand(client *c);
void bzpopminCommand(client *c);
void bzpopmaxCommand(client *c);
void bzmpopCommand(client *c);
void zrandmemberCommand(client *c);
void multiCommand(client *c);
void execCommand(client *c);
void discardCommand(client *c);
void blpopCommand(client *c);
void brpopCommand(client *c);
void blmpopCommand(client *c);
void brpoplpushCommand(client *c);
void blmoveCommand(client *c);
void appendCommand(client *c);
void strlenCommand(client *c);
void zrankCommand(client *c);
void zrevrankCommand(client *c);
void hsetCommand(client *c);
void hsetnxCommand(client *c);
void hgetCommand(client *c);
void hmgetCommand(client *c);
void hdelCommand(client *c);
void hlenCommand(client *c);
void hstrlenCommand(client *c);
void zremrangebyrankCommand(client *c);
void zunionstoreCommand(client *c);
void zinterstoreCommand(client *c);
void zdiffstoreCommand(client *c);
void zunionCommand(client *c);
void zinterCommand(client *c);
void zinterCardCommand(client *c);
void zrangestoreCommand(client *c);
void zdiffCommand(client *c);
void zscanCommand(client *c);
void hkeysCommand(client *c);
void hvalsCommand(client *c);
void hgetallCommand(client *c);
void hexistsCommand(client *c);
void hscanCommand(client *c);
void hrandfieldCommand(client *c);
void configSetCommand(client *c);
void configGetCommand(client *c);
void configResetStatCommand(client *c);
void configRewriteCommand(client *c);
void configHelpCommand(client *c);
void hincrbyCommand(client *c);
void hincrbyfloatCommand(client *c);
void subscribeCommand(client *c);
void unsubscribeCommand(client *c);
void psubscribeCommand(client *c);
void punsubscribeCommand(client *c);
void publishCommand(client *c);
void pubsubCommand(client *c);
void spublishCommand(client *c);
void ssubscribeCommand(client *c);
void sunsubscribeCommand(client *c);
void watchCommand(client *c);
void unwatchCommand(client *c);
void clusterCommand(client *c);
void restoreCommand(client *c);
void migrateCommand(client *c);
void askingCommand(client *c);
void readonlyCommand(client *c);
void readwriteCommand(client *c);
int verifyDumpPayload(unsigned char *p, size_t len, uint16_t *rdbver_ptr);
void dumpCommand(client *c);
void objectCommand(client *c);
void memoryCommand(client *c);
void clientCommand(client *c);
void helloCommand(client *c);
void clientSetinfoCommand(client *c);
void evalCommand(client *c);
void evalRoCommand(client *c);
void evalShaCommand(client *c);
void evalShaRoCommand(client *c);
void scriptCommand(client *c);
void fcallCommand(client *c);
void fcallroCommand(client *c);
void functionLoadCommand(client *c);
void functionDeleteCommand(client *c);
void functionKillCommand(client *c);
void functionStatsCommand(client *c);
void functionListCommand(client *c);
void functionHelpCommand(client *c);
void functionFlushCommand(client *c);
void functionRestoreCommand(client *c);
void functionDumpCommand(client *c);
void timeCommand(client *c);
void bitopCommand(client *c);
void bitcountCommand(client *c);
void bitposCommand(client *c);
void replconfCommand(client *c);
void waitCommand(client *c);
void waitaofCommand(client *c);
void georadiusbymemberCommand(client *c);
void georadiusbymemberroCommand(client *c);
void georadiusCommand(client *c);
void georadiusroCommand(client *c);
void geoaddCommand(client *c);
void geohashCommand(client *c);
void geoposCommand(client *c);
void geodistCommand(client *c);
void geosearchCommand(client *c);
void geosearchstoreCommand(client *c);
void pfselftestCommand(client *c);
void pfaddCommand(client *c);
void pfcountCommand(client *c);
void pfmergeCommand(client *c);
void pfdebugCommand(client *c);
void latencyCommand(client *c);
void moduleCommand(client *c);
void securityWarningCommand(client *c);
void xaddCommand(client *c);
void xrangeCommand(client *c);
void xrevrangeCommand(client *c);
void xlenCommand(client *c);
void xreadCommand(client *c);
void xgroupCommand(client *c);
void xsetidCommand(client *c);
void xackCommand(client *c);
void xpendingCommand(client *c);
void xclaimCommand(client *c);
void xautoclaimCommand(client *c);
void xinfoCommand(client *c);
void xdelCommand(client *c);
void xtrimCommand(client *c);
void lolwutCommand(client *c);
void aclCommand(client *c);
void lcsCommand(client *c);
void quitCommand(client *c);
void resetCommand(client *c);
void failoverCommand(client *c);

#if defined(__GNUC__)
void *calloc(size_t count, size_t size) __attribute__ ((deprecated));
void free(void *ptr) __attribute__ ((deprecated));
void *malloc(size_t size) __attribute__ ((deprecated));
void *realloc(void *ptr, size_t size) __attribute__ ((deprecated));
#endif

/* Debugging stuff */
void _serverAssertWithInfo(const client *c, const robj *o, const char *estr, const char *file, int line);
void _serverAssert(const char *estr, const char *file, int line);
#ifdef __GNUC__
void _serverPanic(const char *file, int line, const char *msg, ...)
    __attribute__ ((format (printf, 3, 4)));
#else
void _serverPanic(const char *file, int line, const char *msg, ...);
#endif
void serverLogObjectDebugInfo(const robj *o);
void setupDebugSigHandlers(void);
void setupSigSegvHandler(void);
void removeSigSegvHandlers(void);
const char *getSafeInfoString(const char *s, size_t len, char **tmp);
dict *genInfoSectionDict(robj **argv, int argc, char **defaults, int *out_all, int *out_everything);
void releaseInfoSectionDict(dict *sec);
sds genRedisInfoString(dict *section_dict, int all_sections, int everything);
sds genModulesInfoString(sds info);
void applyWatchdogPeriod(void);
void watchdogScheduleSignal(int period);
void serverLogHexDump(int level, char *descr, void *value, size_t len);
int memtest_preserving_test(unsigned long *m, size_t bytes, int passes);
void mixDigest(unsigned char *digest, const void *ptr, size_t len);
void xorDigest(unsigned char *digest, const void *ptr, size_t len);
sds catSubCommandFullname(const char *parent_name, const char *sub_name);
void commandAddSubcommand(struct redisCommand *parent, struct redisCommand *subcommand, const char *declared_name);
void debugDelay(int usec);
void killIOThreads(void);
void killThreads(void);
void makeThreadKillable(void);
void swapMainDbWithTempDb(redisDb *tempDb);

/* Use macro for checking log level to avoid evaluating arguments in cases log
 * should be ignored due to low level. */
#define serverLog(level, ...) do {\
        if (((level)&0xff) < server.verbosity) break;\
        _serverLog(level, __VA_ARGS__);\
    } while(0)

#define redisDebug(fmt, ...) \
    printf("DEBUG %s:%d > " fmt "\n", __FILE__, __LINE__, __VA_ARGS__)
#define redisDebugMark() \
    printf("-- MARK %s:%d --\n", __FILE__, __LINE__)

int iAmMaster(void);

#define STRINGIFY_(x) #x
#define STRINGIFY(x) STRINGIFY_(x)

#endif<|MERGE_RESOLUTION|>--- conflicted
+++ resolved
@@ -1989,13 +1989,9 @@
     dict *pubsub_patterns;  /* A dict of pubsub_patterns */
     int notify_keyspace_events; /* Events to propagate via Pub/Sub. This is an
                                    xor of NOTIFY_... flags. */
-<<<<<<< HEAD
     dict **pubsubshard_channels;  /* Map shard channels in every slot to list of subscribed clients */
     unsigned long long shard_channel_count;
-=======
-    dict *pubsubshard_channels;  /* Map shard channels to list of subscribed clients */
     unsigned int pubsub_clients; /* # of clients in Pub/Sub mode */
->>>>>>> f9cc25c1
     /* Cluster */
     int cluster_enabled;      /* Is cluster enabled? */
     int cluster_port;         /* Set the cluster port for a node. */
