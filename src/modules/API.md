--- conflicted
+++ resolved
@@ -7,7 +7,16 @@
 Use like malloc(). Memory allocated with this function is reported in
 Redis INFO memory, used for keys eviction according to maxmemory settings
 and in general is taken into account as memory allocated by Redis.
-You should avoid to use malloc().
+You should avoid using malloc().
+
+## `RM_Calloc`
+
+    void *RM_Calloc(size_t nmemb, size_t size);
+
+Use like calloc(). Memory allocated with this function is reported in
+Redis INFO memory, used for keys eviction according to maxmemory settings
+and in general is taken into account as memory allocated by Redis.
+You should avoid using calloc() directly.
 
 ## `RM_Realloc`
 
@@ -183,7 +192,7 @@
 
     RedisModuleString *RM_CreateStringFromString(RedisModuleCtx *ctx, const RedisModuleString *str);
 
-Like `RedisModule_CreatString()`, but creates a string starting from an existing
+Like `RedisModule_CreatString()`, but creates a string starting from another
 RedisModuleString.
 
 The returned string must be released with `RedisModule_FreeString()` or by
@@ -202,7 +211,7 @@
 
 ## `RM_StringPtrLen`
 
-    const char *RM_StringPtrLen(RedisModuleString *str, size_t *len);
+    const char *RM_StringPtrLen(const RedisModuleString *str, size_t *len);
 
 Given a string module object, this function returns the string pointer
 and length of the string. The returned pointer and length should only
@@ -210,7 +219,7 @@
 
 ## `RM_StringToLongLong`
 
-    int RM_StringToLongLong(RedisModuleString *str, long long *ll);
+    int RM_StringToLongLong(const RedisModuleString *str, long long *ll);
 
 Convert the string into a long long integer, storing it at `*ll`.
 Returns `REDISMODULE_OK` on success. If the string can't be parsed
@@ -219,7 +228,7 @@
 
 ## `RM_StringToDouble`
 
-    int RM_StringToDouble(RedisModuleString *str, double *d);
+    int RM_StringToDouble(const RedisModuleString *str, double *d);
 
 Convert the string into a double, storing it at `*d`.
 Returns `REDISMODULE_OK` on success or `REDISMODULE_ERR` if the string is
@@ -1127,14 +1136,12 @@
 
 ## `RM_Log`
 
-<<<<<<< HEAD
     void RM_Log(RedisModuleCtx *ctx, int level, const char *fmt, ...);
 
-Produce a log message into the standard Redis log. All standard Redis logging
-configuration applies here. Messages can only be logged after a module has
-initialized, and are prefixed by the name of the module.  Log level is
-specified using the REDISMODULE_LOG_* macros.
-=======
+Produces a log message to the standard Redis log.
+
+## `RM_Log`
+
     void RM_Log(RedisModuleCtx *ctx, const char *levelstr, const char *fmt, ...);
 
 Produces a log message to the standard Redis log, the format accepts
@@ -1150,4 +1157,3 @@
 There is a fixed limit to the length of the log line this function is able
 to emit, this limti is not specified but is guaranteed to be more than
 a few lines of text.
->>>>>>> f60aa4de
