#ifndef REDISMODULE_H
#define REDISMODULE_H

#include <sys/types.h>
#include <stdint.h>
#include <stdio.h>
#include <stdlib.h>

/* ---------------- Defines common between core and modules --------------- */

/* Error status return values. */
#define REDISMODULE_OK 0
#define REDISMODULE_ERR 1

/* API versions. */
#define REDISMODULE_APIVER_1 1

/* Version of the RedisModuleTypeMethods structure. Once the RedisModuleTypeMethods 
 * structure is changed, this version number needs to be changed synchronistically. */
#define REDISMODULE_TYPE_METHOD_VERSION 4

/* API flags and constants */
#define REDISMODULE_READ (1<<0)
#define REDISMODULE_WRITE (1<<1)

/* RedisModule_OpenKey extra flags for the 'mode' argument.
 * Avoid touching the LRU/LFU of the key when opened. */
#define REDISMODULE_OPEN_KEY_NOTOUCH (1<<16)

/* List push and pop */
#define REDISMODULE_LIST_HEAD 0
#define REDISMODULE_LIST_TAIL 1

/* Key types. */
#define REDISMODULE_KEYTYPE_EMPTY 0
#define REDISMODULE_KEYTYPE_STRING 1
#define REDISMODULE_KEYTYPE_LIST 2
#define REDISMODULE_KEYTYPE_HASH 3
#define REDISMODULE_KEYTYPE_SET 4
#define REDISMODULE_KEYTYPE_ZSET 5
#define REDISMODULE_KEYTYPE_MODULE 6
#define REDISMODULE_KEYTYPE_STREAM 7

/* Reply types. */
#define REDISMODULE_REPLY_UNKNOWN -1
#define REDISMODULE_REPLY_STRING 0
#define REDISMODULE_REPLY_ERROR 1
#define REDISMODULE_REPLY_INTEGER 2
#define REDISMODULE_REPLY_ARRAY 3
#define REDISMODULE_REPLY_NULL 4
#define REDISMODULE_REPLY_MAP 5
#define REDISMODULE_REPLY_SET 6
#define REDISMODULE_REPLY_BOOL 7
#define REDISMODULE_REPLY_DOUBLE 8
#define REDISMODULE_REPLY_BIG_NUMBER 9
#define REDISMODULE_REPLY_VERBATIM_STRING 10
#define REDISMODULE_REPLY_ATTRIBUTE 11

/* Postponed array length. */
#define REDISMODULE_POSTPONED_ARRAY_LEN -1  /* Deprecated, please use REDISMODULE_POSTPONED_LEN */
#define REDISMODULE_POSTPONED_LEN -1

/* Expire */
#define REDISMODULE_NO_EXPIRE -1

/* Sorted set API flags. */
#define REDISMODULE_ZADD_XX      (1<<0)
#define REDISMODULE_ZADD_NX      (1<<1)
#define REDISMODULE_ZADD_ADDED   (1<<2)
#define REDISMODULE_ZADD_UPDATED (1<<3)
#define REDISMODULE_ZADD_NOP     (1<<4)
#define REDISMODULE_ZADD_GT      (1<<5)
#define REDISMODULE_ZADD_LT      (1<<6)

/* Hash API flags. */
#define REDISMODULE_HASH_NONE       0
#define REDISMODULE_HASH_NX         (1<<0)
#define REDISMODULE_HASH_XX         (1<<1)
#define REDISMODULE_HASH_CFIELDS    (1<<2)
#define REDISMODULE_HASH_EXISTS     (1<<3)
#define REDISMODULE_HASH_COUNT_ALL  (1<<4)

#define REDISMODULE_CONFIG_DEFAULT 0 /* This is the default for a module config. */
#define REDISMODULE_CONFIG_IMMUTABLE (1ULL<<0) /* Can this value only be set at startup? */
#define REDISMODULE_CONFIG_SENSITIVE (1ULL<<1) /* Does this value contain sensitive information */
#define REDISMODULE_CONFIG_HIDDEN (1ULL<<4) /* This config is hidden in `config get <pattern>` (used for tests/debugging) */
#define REDISMODULE_CONFIG_PROTECTED (1ULL<<5) /* Becomes immutable if enable-protected-configs is enabled. */
#define REDISMODULE_CONFIG_DENY_LOADING (1ULL<<6) /* This config is forbidden during loading. */

#define REDISMODULE_CONFIG_MEMORY (1ULL<<7) /* Indicates if this value can be set as a memory value */
#define REDISMODULE_CONFIG_BITFLAGS (1ULL<<8) /* Indicates if this value can be set as a multiple enum values */

/* StreamID type. */
typedef struct RedisModuleStreamID {
    uint64_t ms;
    uint64_t seq;
} RedisModuleStreamID;

/* StreamAdd() flags. */
#define REDISMODULE_STREAM_ADD_AUTOID (1<<0)
/* StreamIteratorStart() flags. */
#define REDISMODULE_STREAM_ITERATOR_EXCLUSIVE (1<<0)
#define REDISMODULE_STREAM_ITERATOR_REVERSE (1<<1)
/* StreamIteratorTrim*() flags. */
#define REDISMODULE_STREAM_TRIM_APPROX (1<<0)

/* Context Flags: Info about the current context returned by
 * RM_GetContextFlags(). */

/* The command is running in the context of a Lua script */
#define REDISMODULE_CTX_FLAGS_LUA (1<<0)
/* The command is running inside a Redis transaction */
#define REDISMODULE_CTX_FLAGS_MULTI (1<<1)
/* The instance is a master */
#define REDISMODULE_CTX_FLAGS_MASTER (1<<2)
/* The instance is a slave */
#define REDISMODULE_CTX_FLAGS_SLAVE (1<<3)
/* The instance is read-only (usually meaning it's a slave as well) */
#define REDISMODULE_CTX_FLAGS_READONLY (1<<4)
/* The instance is running in cluster mode */
#define REDISMODULE_CTX_FLAGS_CLUSTER (1<<5)
/* The instance has AOF enabled */
#define REDISMODULE_CTX_FLAGS_AOF (1<<6)
/* The instance has RDB enabled */
#define REDISMODULE_CTX_FLAGS_RDB (1<<7)
/* The instance has Maxmemory set */
#define REDISMODULE_CTX_FLAGS_MAXMEMORY (1<<8)
/* Maxmemory is set and has an eviction policy that may delete keys */
#define REDISMODULE_CTX_FLAGS_EVICT (1<<9)
/* Redis is out of memory according to the maxmemory flag. */
#define REDISMODULE_CTX_FLAGS_OOM (1<<10)
/* Less than 25% of memory available according to maxmemory. */
#define REDISMODULE_CTX_FLAGS_OOM_WARNING (1<<11)
/* The command was sent over the replication link. */
#define REDISMODULE_CTX_FLAGS_REPLICATED (1<<12)
/* Redis is currently loading either from AOF or RDB. */
#define REDISMODULE_CTX_FLAGS_LOADING (1<<13)
/* The replica has no link with its master, note that
 * there is the inverse flag as well:
 *
 *  REDISMODULE_CTX_FLAGS_REPLICA_IS_ONLINE
 *
 * The two flags are exclusive, one or the other can be set. */
#define REDISMODULE_CTX_FLAGS_REPLICA_IS_STALE (1<<14)
/* The replica is trying to connect with the master.
 * (REPL_STATE_CONNECT and REPL_STATE_CONNECTING states) */
#define REDISMODULE_CTX_FLAGS_REPLICA_IS_CONNECTING (1<<15)
/* THe replica is receiving an RDB file from its master. */
#define REDISMODULE_CTX_FLAGS_REPLICA_IS_TRANSFERRING (1<<16)
/* The replica is online, receiving updates from its master. */
#define REDISMODULE_CTX_FLAGS_REPLICA_IS_ONLINE (1<<17)
/* There is currently some background process active. */
#define REDISMODULE_CTX_FLAGS_ACTIVE_CHILD (1<<18)
/* The next EXEC will fail due to dirty CAS (touched keys). */
#define REDISMODULE_CTX_FLAGS_MULTI_DIRTY (1<<19)
/* Redis is currently running inside background child process. */
#define REDISMODULE_CTX_FLAGS_IS_CHILD (1<<20)
/* The current client does not allow blocking, either called from
 * within multi, lua, or from another module using RM_Call */
#define REDISMODULE_CTX_FLAGS_DENY_BLOCKING (1<<21)
/* The current client uses RESP3 protocol */
#define REDISMODULE_CTX_FLAGS_RESP3 (1<<22)
/* Redis is currently async loading database for diskless replication. */
#define REDISMODULE_CTX_FLAGS_ASYNC_LOADING (1<<23)

/* Next context flag, must be updated when adding new flags above!
This flag should not be used directly by the module.
 * Use RedisModule_GetContextFlagsAll instead. */
#define _REDISMODULE_CTX_FLAGS_NEXT (1<<24)

/* Keyspace changes notification classes. Every class is associated with a
 * character for configuration purposes.
 * NOTE: These have to be in sync with NOTIFY_* in server.h */
#define REDISMODULE_NOTIFY_KEYSPACE (1<<0)    /* K */
#define REDISMODULE_NOTIFY_KEYEVENT (1<<1)    /* E */
#define REDISMODULE_NOTIFY_GENERIC (1<<2)     /* g */
#define REDISMODULE_NOTIFY_STRING (1<<3)      /* $ */
#define REDISMODULE_NOTIFY_LIST (1<<4)        /* l */
#define REDISMODULE_NOTIFY_SET (1<<5)         /* s */
#define REDISMODULE_NOTIFY_HASH (1<<6)        /* h */
#define REDISMODULE_NOTIFY_ZSET (1<<7)        /* z */
#define REDISMODULE_NOTIFY_EXPIRED (1<<8)     /* x */
#define REDISMODULE_NOTIFY_EVICTED (1<<9)     /* e */
#define REDISMODULE_NOTIFY_STREAM (1<<10)     /* t */
#define REDISMODULE_NOTIFY_KEY_MISS (1<<11)   /* m (Note: This one is excluded from REDISMODULE_NOTIFY_ALL on purpose) */
#define REDISMODULE_NOTIFY_LOADED (1<<12)     /* module only key space notification, indicate a key loaded from rdb */
#define REDISMODULE_NOTIFY_MODULE (1<<13)     /* d, module key space notification */
<<<<<<< HEAD
#define REDISMODULE_NOTIFY_REMOVED (1<<14)    /* module only key space notification, indicate a key is being removed from the db */
=======
#define REDISMODULE_NOTIFY_NEW (1<<14)        /* n, new key notification */
>>>>>>> c3a0253b

/* Next notification flag, must be updated when adding new flags above!
This flag should not be used directly by the module.
 * Use RedisModule_GetKeyspaceNotificationFlagsAll instead. */
#define _REDISMODULE_NOTIFY_NEXT (1<<15)

#define REDISMODULE_NOTIFY_ALL (REDISMODULE_NOTIFY_GENERIC | REDISMODULE_NOTIFY_STRING | REDISMODULE_NOTIFY_LIST | REDISMODULE_NOTIFY_SET | REDISMODULE_NOTIFY_HASH | REDISMODULE_NOTIFY_ZSET | REDISMODULE_NOTIFY_EXPIRED | REDISMODULE_NOTIFY_EVICTED | REDISMODULE_NOTIFY_STREAM | REDISMODULE_NOTIFY_MODULE)      /* A */

/* A special pointer that we can use between the core and the module to signal
 * field deletion, and that is impossible to be a valid pointer. */
#define REDISMODULE_HASH_DELETE ((RedisModuleString*)(long)1)

/* Error messages. */
#define REDISMODULE_ERRORMSG_WRONGTYPE "WRONGTYPE Operation against a key holding the wrong kind of value"

#define REDISMODULE_POSITIVE_INFINITE (1.0/0.0)
#define REDISMODULE_NEGATIVE_INFINITE (-1.0/0.0)

/* Cluster API defines. */
#define REDISMODULE_NODE_ID_LEN 40
#define REDISMODULE_NODE_MYSELF     (1<<0)
#define REDISMODULE_NODE_MASTER     (1<<1)
#define REDISMODULE_NODE_SLAVE      (1<<2)
#define REDISMODULE_NODE_PFAIL      (1<<3)
#define REDISMODULE_NODE_FAIL       (1<<4)
#define REDISMODULE_NODE_NOFAILOVER (1<<5)

#define REDISMODULE_CLUSTER_FLAG_NONE 0
#define REDISMODULE_CLUSTER_FLAG_NO_FAILOVER (1<<1)
#define REDISMODULE_CLUSTER_FLAG_NO_REDIRECTION (1<<2)

#define REDISMODULE_NOT_USED(V) ((void) V)

/* Logging level strings */
#define REDISMODULE_LOGLEVEL_DEBUG "debug"
#define REDISMODULE_LOGLEVEL_VERBOSE "verbose"
#define REDISMODULE_LOGLEVEL_NOTICE "notice"
#define REDISMODULE_LOGLEVEL_WARNING "warning"

/* Bit flags for aux_save_triggers and the aux_load and aux_save callbacks */
#define REDISMODULE_AUX_BEFORE_RDB (1<<0)
#define REDISMODULE_AUX_AFTER_RDB (1<<1)

/* RM_Yield flags */
#define REDISMODULE_YIELD_FLAG_NONE (1<<0)
#define REDISMODULE_YIELD_FLAG_CLIENTS (1<<1)

/* This type represents a timer handle, and is returned when a timer is
 * registered and used in order to invalidate a timer. It's just a 64 bit
 * number, because this is how each timer is represented inside the radix tree
 * of timers that are going to expire, sorted by expire time. */
typedef uint64_t RedisModuleTimerID;

/* CommandFilter Flags */

/* Do filter RedisModule_Call() commands initiated by module itself. */
#define REDISMODULE_CMDFILTER_NOSELF    (1<<0)

/* Declare that the module can handle errors with RedisModule_SetModuleOptions. */
#define REDISMODULE_OPTIONS_HANDLE_IO_ERRORS    (1<<0)

/* When set, Redis will not call RedisModule_SignalModifiedKey(), implicitly in
 * RedisModule_CloseKey, and the module needs to do that when manually when keys
 * are modified from the user's perspective, to invalidate WATCH. */
#define REDISMODULE_OPTION_NO_IMPLICIT_SIGNAL_MODIFIED (1<<1)

/* Declare that the module can handle diskless async replication with RedisModule_SetModuleOptions. */
#define REDISMODULE_OPTIONS_HANDLE_REPL_ASYNC_LOAD    (1<<2)

/* Definitions for RedisModule_SetCommandInfo. */

typedef enum {
    REDISMODULE_ARG_TYPE_STRING,
    REDISMODULE_ARG_TYPE_INTEGER,
    REDISMODULE_ARG_TYPE_DOUBLE,
    REDISMODULE_ARG_TYPE_KEY, /* A string, but represents a keyname */
    REDISMODULE_ARG_TYPE_PATTERN,
    REDISMODULE_ARG_TYPE_UNIX_TIME,
    REDISMODULE_ARG_TYPE_PURE_TOKEN,
    REDISMODULE_ARG_TYPE_ONEOF, /* Must have sub-arguments */
    REDISMODULE_ARG_TYPE_BLOCK /* Must have sub-arguments */
} RedisModuleCommandArgType;

#define REDISMODULE_CMD_ARG_NONE            (0)
#define REDISMODULE_CMD_ARG_OPTIONAL        (1<<0) /* The argument is optional (like GET in SET command) */
#define REDISMODULE_CMD_ARG_MULTIPLE        (1<<1) /* The argument may repeat itself (like key in DEL) */
#define REDISMODULE_CMD_ARG_MULTIPLE_TOKEN  (1<<2) /* The argument may repeat itself, and so does its token (like `GET pattern` in SORT) */
#define _REDISMODULE_CMD_ARG_NEXT           (1<<3)

typedef enum {
    REDISMODULE_KSPEC_BS_INVALID = 0, /* Must be zero. An implicitly value of
                                       * zero is provided when the field is
                                       * absent in a struct literal. */
    REDISMODULE_KSPEC_BS_UNKNOWN,
    REDISMODULE_KSPEC_BS_INDEX,
    REDISMODULE_KSPEC_BS_KEYWORD
} RedisModuleKeySpecBeginSearchType;

typedef enum {
    REDISMODULE_KSPEC_FK_OMITTED = 0, /* Used when the field is absent in a
                                       * struct literal. Don't use this value
                                       * explicitly. */
    REDISMODULE_KSPEC_FK_UNKNOWN,
    REDISMODULE_KSPEC_FK_RANGE,
    REDISMODULE_KSPEC_FK_KEYNUM
} RedisModuleKeySpecFindKeysType;

/* Key-spec flags. For details, see the documentation of
 * RedisModule_SetCommandInfo and the key-spec flags in server.h. */
#define REDISMODULE_CMD_KEY_RO (1ULL<<0)
#define REDISMODULE_CMD_KEY_RW (1ULL<<1)
#define REDISMODULE_CMD_KEY_OW (1ULL<<2)
#define REDISMODULE_CMD_KEY_RM (1ULL<<3)
#define REDISMODULE_CMD_KEY_ACCESS (1ULL<<4)
#define REDISMODULE_CMD_KEY_UPDATE (1ULL<<5)
#define REDISMODULE_CMD_KEY_INSERT (1ULL<<6)
#define REDISMODULE_CMD_KEY_DELETE (1ULL<<7)
#define REDISMODULE_CMD_KEY_NOT_KEY (1ULL<<8)
#define REDISMODULE_CMD_KEY_INCOMPLETE (1ULL<<9)
#define REDISMODULE_CMD_KEY_VARIABLE_FLAGS (1ULL<<10)

/* Channel flags, for details see the documentation of
 * RedisModule_ChannelAtPosWithFlags. */
#define REDISMODULE_CMD_CHANNEL_PATTERN (1ULL<<0)
#define REDISMODULE_CMD_CHANNEL_PUBLISH (1ULL<<1)
#define REDISMODULE_CMD_CHANNEL_SUBSCRIBE (1ULL<<2)
#define REDISMODULE_CMD_CHANNEL_UNSUBSCRIBE (1ULL<<3)

typedef struct RedisModuleCommandArg {
    const char *name;
    RedisModuleCommandArgType type;
    int key_spec_index;       /* If type is KEY, this is a zero-based index of
                               * the key_spec in the command. For other types,
                               * you may specify -1. */
    const char *token;        /* If type is PURE_TOKEN, this is the token. */
    const char *summary;
    const char *since;
    int flags;                /* The REDISMODULE_CMD_ARG_* macros. */
    const char *deprecated_since;
    struct RedisModuleCommandArg *subargs;
    const char *display_text;
} RedisModuleCommandArg;

typedef struct {
    const char *since;
    const char *changes;
} RedisModuleCommandHistoryEntry;

typedef struct {
    const char *notes;
    uint64_t flags; /* REDISMODULE_CMD_KEY_* macros. */
    RedisModuleKeySpecBeginSearchType begin_search_type;
    union {
        struct {
            /* The index from which we start the search for keys */
            int pos;
        } index;
        struct {
            /* The keyword that indicates the beginning of key args */
            const char *keyword;
            /* An index in argv from which to start searching.
             * Can be negative, which means start search from the end, in reverse
             * (Example: -2 means to start in reverse from the penultimate arg) */
            int startfrom;
        } keyword;
    } bs;
    RedisModuleKeySpecFindKeysType find_keys_type;
    union {
        struct {
            /* Index of the last key relative to the result of the begin search
             * step. Can be negative, in which case it's not relative. -1
             * indicating till the last argument, -2 one before the last and so
             * on. */
            int lastkey;
            /* How many args should we skip after finding a key, in order to
             * find the next one. */
            int keystep;
            /* If lastkey is -1, we use limit to stop the search by a factor. 0
             * and 1 mean no limit. 2 means 1/2 of the remaining args, 3 means
             * 1/3, and so on. */
            int limit;
        } range;
        struct {
            /* Index of the argument containing the number of keys to come
             * relative to the result of the begin search step */
            int keynumidx;
            /* Index of the fist key. (Usually it's just after keynumidx, in
             * which case it should be set to keynumidx + 1.) */
            int firstkey;
            /* How many args should we skip after finding a key, in order to
             * find the next one, relative to the result of the begin search
             * step. */
            int keystep;
        } keynum;
    } fk;
} RedisModuleCommandKeySpec;

typedef struct {
    int version;
    size_t sizeof_historyentry;
    size_t sizeof_keyspec;
    size_t sizeof_arg;
} RedisModuleCommandInfoVersion;

static const RedisModuleCommandInfoVersion RedisModule_CurrentCommandInfoVersion = {
    .version = 1,
    .sizeof_historyentry = sizeof(RedisModuleCommandHistoryEntry),
    .sizeof_keyspec = sizeof(RedisModuleCommandKeySpec),
    .sizeof_arg = sizeof(RedisModuleCommandArg)
};

#define REDISMODULE_COMMAND_INFO_VERSION (&RedisModule_CurrentCommandInfoVersion)

typedef struct {
    /* Always set version to REDISMODULE_COMMAND_INFO_VERSION */
    const RedisModuleCommandInfoVersion *version;
    /* Version 1 fields (added in Redis 7.0.0) */
    const char *summary;          /* Summary of the command */
    const char *complexity;       /* Complexity description */
    const char *since;            /* Debut module version of the command */
    RedisModuleCommandHistoryEntry *history; /* History */
    /* A string of space-separated tips meant for clients/proxies regarding this
     * command */
    const char *tips;
    /* Number of arguments, it is possible to use -N to say >= N */
    int arity;
    RedisModuleCommandKeySpec *key_specs;
    RedisModuleCommandArg *args;
} RedisModuleCommandInfo;

/* Eventloop definitions. */
#define REDISMODULE_EVENTLOOP_READABLE 1
#define REDISMODULE_EVENTLOOP_WRITABLE 2
typedef void (*RedisModuleEventLoopFunc)(int fd, void *user_data, int mask);
typedef void (*RedisModuleEventLoopOneShotFunc)(void *user_data);

/* Server events definitions.
 * Those flags should not be used directly by the module, instead
 * the module should use RedisModuleEvent_* variables.
 * Note: This must be synced with moduleEventVersions */
#define REDISMODULE_EVENT_REPLICATION_ROLE_CHANGED 0
#define REDISMODULE_EVENT_PERSISTENCE 1
#define REDISMODULE_EVENT_FLUSHDB 2
#define REDISMODULE_EVENT_LOADING 3
#define REDISMODULE_EVENT_CLIENT_CHANGE 4
#define REDISMODULE_EVENT_SHUTDOWN 5
#define REDISMODULE_EVENT_REPLICA_CHANGE 6
#define REDISMODULE_EVENT_MASTER_LINK_CHANGE 7
#define REDISMODULE_EVENT_CRON_LOOP 8
#define REDISMODULE_EVENT_MODULE_CHANGE 9
#define REDISMODULE_EVENT_LOADING_PROGRESS 10
#define REDISMODULE_EVENT_SWAPDB 11
#define REDISMODULE_EVENT_REPL_BACKUP 12 /* Deprecated since Redis 7.0, not used anymore. */
#define REDISMODULE_EVENT_FORK_CHILD 13
#define REDISMODULE_EVENT_REPL_ASYNC_LOAD 14
#define REDISMODULE_EVENT_EVENTLOOP 15
#define REDISMODULE_EVENT_CONFIG 16
#define _REDISMODULE_EVENT_NEXT 17 /* Next event flag, should be updated if a new event added. */

typedef struct RedisModuleEvent {
    uint64_t id;        /* REDISMODULE_EVENT_... defines. */
    uint64_t dataver;   /* Version of the structure we pass as 'data'. */
} RedisModuleEvent;

struct RedisModuleCtx;
struct RedisModuleDefragCtx;
typedef void (*RedisModuleEventCallback)(struct RedisModuleCtx *ctx, RedisModuleEvent eid, uint64_t subevent, void *data);

/* IMPORTANT: When adding a new version of one of below structures that contain
 * event data (RedisModuleFlushInfoV1 for example) we have to avoid renaming the
 * old RedisModuleEvent structure.
 * For example, if we want to add RedisModuleFlushInfoV2, the RedisModuleEvent
 * structures should be:
 *      RedisModuleEvent_FlushDB = {
 *          REDISMODULE_EVENT_FLUSHDB,
 *          1
 *      },
 *      RedisModuleEvent_FlushDBV2 = {
 *          REDISMODULE_EVENT_FLUSHDB,
 *          2
 *      }
 * and NOT:
 *      RedisModuleEvent_FlushDBV1 = {
 *          REDISMODULE_EVENT_FLUSHDB,
 *          1
 *      },
 *      RedisModuleEvent_FlushDB = {
 *          REDISMODULE_EVENT_FLUSHDB,
 *          2
 *      }
 * The reason for that is forward-compatibility: We want that module that
 * compiled with a new redismodule.h to be able to work with a old server,
 * unless the author explicitly decided to use the newer event type.
 */
static const RedisModuleEvent
    RedisModuleEvent_ReplicationRoleChanged = {
        REDISMODULE_EVENT_REPLICATION_ROLE_CHANGED,
        1
    },
    RedisModuleEvent_Persistence = {
        REDISMODULE_EVENT_PERSISTENCE,
        1
    },
    RedisModuleEvent_FlushDB = {
        REDISMODULE_EVENT_FLUSHDB,
        1
    },
    RedisModuleEvent_Loading = {
        REDISMODULE_EVENT_LOADING,
        1
    },
    RedisModuleEvent_ClientChange = {
        REDISMODULE_EVENT_CLIENT_CHANGE,
        1
    },
    RedisModuleEvent_Shutdown = {
        REDISMODULE_EVENT_SHUTDOWN,
        1
    },
    RedisModuleEvent_ReplicaChange = {
        REDISMODULE_EVENT_REPLICA_CHANGE,
        1
    },
    RedisModuleEvent_CronLoop = {
        REDISMODULE_EVENT_CRON_LOOP,
        1
    },
    RedisModuleEvent_MasterLinkChange = {
        REDISMODULE_EVENT_MASTER_LINK_CHANGE,
        1
    },
    RedisModuleEvent_ModuleChange = {
        REDISMODULE_EVENT_MODULE_CHANGE,
        1
    },
    RedisModuleEvent_LoadingProgress = {
        REDISMODULE_EVENT_LOADING_PROGRESS,
        1
    },
    RedisModuleEvent_SwapDB = {
        REDISMODULE_EVENT_SWAPDB,
        1
    },
    /* Deprecated since Redis 7.0, not used anymore. */
    __attribute__ ((deprecated))
    RedisModuleEvent_ReplBackup = {
        REDISMODULE_EVENT_REPL_BACKUP, 
        1
    },
    RedisModuleEvent_ReplAsyncLoad = {
        REDISMODULE_EVENT_REPL_ASYNC_LOAD,
        1
    },
    RedisModuleEvent_ForkChild = {
        REDISMODULE_EVENT_FORK_CHILD,
        1
    },
    RedisModuleEvent_EventLoop = {
        REDISMODULE_EVENT_EVENTLOOP,
        1
    },
    RedisModuleEvent_Config = {
        REDISMODULE_EVENT_CONFIG,
        1
    };

/* Those are values that are used for the 'subevent' callback argument. */
#define REDISMODULE_SUBEVENT_PERSISTENCE_RDB_START 0
#define REDISMODULE_SUBEVENT_PERSISTENCE_AOF_START 1
#define REDISMODULE_SUBEVENT_PERSISTENCE_SYNC_RDB_START 2
#define REDISMODULE_SUBEVENT_PERSISTENCE_ENDED 3
#define REDISMODULE_SUBEVENT_PERSISTENCE_FAILED 4
#define REDISMODULE_SUBEVENT_PERSISTENCE_SYNC_AOF_START 5
#define _REDISMODULE_SUBEVENT_PERSISTENCE_NEXT 6

#define REDISMODULE_SUBEVENT_LOADING_RDB_START 0
#define REDISMODULE_SUBEVENT_LOADING_AOF_START 1
#define REDISMODULE_SUBEVENT_LOADING_REPL_START 2
#define REDISMODULE_SUBEVENT_LOADING_ENDED 3
#define REDISMODULE_SUBEVENT_LOADING_FAILED 4
#define _REDISMODULE_SUBEVENT_LOADING_NEXT 5

#define REDISMODULE_SUBEVENT_CLIENT_CHANGE_CONNECTED 0
#define REDISMODULE_SUBEVENT_CLIENT_CHANGE_DISCONNECTED 1
#define _REDISMODULE_SUBEVENT_CLIENT_CHANGE_NEXT 2

#define REDISMODULE_SUBEVENT_MASTER_LINK_UP 0
#define REDISMODULE_SUBEVENT_MASTER_LINK_DOWN 1
#define _REDISMODULE_SUBEVENT_MASTER_NEXT 2

#define REDISMODULE_SUBEVENT_REPLICA_CHANGE_ONLINE 0
#define REDISMODULE_SUBEVENT_REPLICA_CHANGE_OFFLINE 1
#define _REDISMODULE_SUBEVENT_REPLICA_CHANGE_NEXT 2

#define REDISMODULE_EVENT_REPLROLECHANGED_NOW_MASTER 0
#define REDISMODULE_EVENT_REPLROLECHANGED_NOW_REPLICA 1
#define _REDISMODULE_EVENT_REPLROLECHANGED_NEXT 2

#define REDISMODULE_SUBEVENT_FLUSHDB_START 0
#define REDISMODULE_SUBEVENT_FLUSHDB_END 1
#define _REDISMODULE_SUBEVENT_FLUSHDB_NEXT 2

#define REDISMODULE_SUBEVENT_MODULE_LOADED 0
#define REDISMODULE_SUBEVENT_MODULE_UNLOADED 1
#define _REDISMODULE_SUBEVENT_MODULE_NEXT 2

#define REDISMODULE_SUBEVENT_CONFIG_CHANGE 0
#define _REDISMODULE_SUBEVENT_CONFIG_NEXT 1

#define REDISMODULE_SUBEVENT_LOADING_PROGRESS_RDB 0
#define REDISMODULE_SUBEVENT_LOADING_PROGRESS_AOF 1
#define _REDISMODULE_SUBEVENT_LOADING_PROGRESS_NEXT 2

/* Replication Backup events are deprecated since Redis 7.0 and are never fired. */
#define REDISMODULE_SUBEVENT_REPL_BACKUP_CREATE 0
#define REDISMODULE_SUBEVENT_REPL_BACKUP_RESTORE 1
#define REDISMODULE_SUBEVENT_REPL_BACKUP_DISCARD 2
#define _REDISMODULE_SUBEVENT_REPL_BACKUP_NEXT 3

#define REDISMODULE_SUBEVENT_REPL_ASYNC_LOAD_STARTED 0
#define REDISMODULE_SUBEVENT_REPL_ASYNC_LOAD_ABORTED 1
#define REDISMODULE_SUBEVENT_REPL_ASYNC_LOAD_COMPLETED 2
#define _REDISMODULE_SUBEVENT_REPL_ASYNC_LOAD_NEXT 3

#define REDISMODULE_SUBEVENT_FORK_CHILD_BORN 0
#define REDISMODULE_SUBEVENT_FORK_CHILD_DIED 1
#define _REDISMODULE_SUBEVENT_FORK_CHILD_NEXT 2

#define REDISMODULE_SUBEVENT_EVENTLOOP_BEFORE_SLEEP 0
#define REDISMODULE_SUBEVENT_EVENTLOOP_AFTER_SLEEP 1
#define _REDISMODULE_SUBEVENT_EVENTLOOP_NEXT 2

#define _REDISMODULE_SUBEVENT_SHUTDOWN_NEXT 0
#define _REDISMODULE_SUBEVENT_CRON_LOOP_NEXT 0
#define _REDISMODULE_SUBEVENT_SWAPDB_NEXT 0

/* RedisModuleClientInfo flags. */
#define REDISMODULE_CLIENTINFO_FLAG_SSL (1<<0)
#define REDISMODULE_CLIENTINFO_FLAG_PUBSUB (1<<1)
#define REDISMODULE_CLIENTINFO_FLAG_BLOCKED (1<<2)
#define REDISMODULE_CLIENTINFO_FLAG_TRACKING (1<<3)
#define REDISMODULE_CLIENTINFO_FLAG_UNIXSOCKET (1<<4)
#define REDISMODULE_CLIENTINFO_FLAG_MULTI (1<<5)

/* Here we take all the structures that the module pass to the core
 * and the other way around. Notably the list here contains the structures
 * used by the hooks API RedisModule_RegisterToServerEvent().
 *
 * The structures always start with a 'version' field. This is useful
 * when we want to pass a reference to the structure to the core APIs,
 * for the APIs to fill the structure. In that case, the structure 'version'
 * field is initialized before passing it to the core, so that the core is
 * able to cast the pointer to the appropriate structure version. In this
 * way we obtain ABI compatibility.
 *
 * Here we'll list all the structure versions in case they evolve over time,
 * however using a define, we'll make sure to use the last version as the
 * public name for the module to use. */

#define REDISMODULE_CLIENTINFO_VERSION 1
typedef struct RedisModuleClientInfo {
    uint64_t version;       /* Version of this structure for ABI compat. */
    uint64_t flags;         /* REDISMODULE_CLIENTINFO_FLAG_* */
    uint64_t id;            /* Client ID. */
    char addr[46];          /* IPv4 or IPv6 address. */
    uint16_t port;          /* TCP port. */
    uint16_t db;            /* Selected DB. */
} RedisModuleClientInfoV1;

#define RedisModuleClientInfo RedisModuleClientInfoV1

#define REDISMODULE_CLIENTINFO_INITIALIZER_V1 { .version = 1 }

#define REDISMODULE_REPLICATIONINFO_VERSION 1
typedef struct RedisModuleReplicationInfo {
    uint64_t version;       /* Not used since this structure is never passed
                               from the module to the core right now. Here
                               for future compatibility. */
    int master;             /* true if master, false if replica */
    char *masterhost;       /* master instance hostname for NOW_REPLICA */
    int masterport;         /* master instance port for NOW_REPLICA */
    char *replid1;          /* Main replication ID */
    char *replid2;          /* Secondary replication ID */
    uint64_t repl1_offset;  /* Main replication offset */
    uint64_t repl2_offset;  /* Offset of replid2 validity */
} RedisModuleReplicationInfoV1;

#define RedisModuleReplicationInfo RedisModuleReplicationInfoV1

#define REDISMODULE_FLUSHINFO_VERSION 1
typedef struct RedisModuleFlushInfo {
    uint64_t version;       /* Not used since this structure is never passed
                               from the module to the core right now. Here
                               for future compatibility. */
    int32_t sync;           /* Synchronous or threaded flush?. */
    int32_t dbnum;          /* Flushed database number, -1 for ALL. */
} RedisModuleFlushInfoV1;

#define RedisModuleFlushInfo RedisModuleFlushInfoV1

#define REDISMODULE_MODULE_CHANGE_VERSION 1
typedef struct RedisModuleModuleChange {
    uint64_t version;       /* Not used since this structure is never passed
                               from the module to the core right now. Here
                               for future compatibility. */
    const char* module_name;/* Name of module loaded or unloaded. */
    int32_t module_version; /* Module version. */
} RedisModuleModuleChangeV1;

#define RedisModuleModuleChange RedisModuleModuleChangeV1

#define REDISMODULE_CONFIGCHANGE_VERSION 1
typedef struct RedisModuleConfigChange {
    uint64_t version;       /* Not used since this structure is never passed
                               from the module to the core right now. Here
                               for future compatibility. */
    uint32_t num_changes;   /* how many redis config options were changed */
    const char **config_names; /* the config names that were changed */
} RedisModuleConfigChangeV1;

#define RedisModuleConfigChange RedisModuleConfigChangeV1

#define REDISMODULE_CRON_LOOP_VERSION 1
typedef struct RedisModuleCronLoopInfo {
    uint64_t version;       /* Not used since this structure is never passed
                               from the module to the core right now. Here
                               for future compatibility. */
    int32_t hz;             /* Approximate number of events per second. */
} RedisModuleCronLoopV1;

#define RedisModuleCronLoop RedisModuleCronLoopV1

#define REDISMODULE_LOADING_PROGRESS_VERSION 1
typedef struct RedisModuleLoadingProgressInfo {
    uint64_t version;       /* Not used since this structure is never passed
                               from the module to the core right now. Here
                               for future compatibility. */
    int32_t hz;             /* Approximate number of events per second. */
    int32_t progress;       /* Approximate progress between 0 and 1024, or -1
                             * if unknown. */
} RedisModuleLoadingProgressV1;

#define RedisModuleLoadingProgress RedisModuleLoadingProgressV1

#define REDISMODULE_SWAPDBINFO_VERSION 1
typedef struct RedisModuleSwapDbInfo {
    uint64_t version;       /* Not used since this structure is never passed
                               from the module to the core right now. Here
                               for future compatibility. */
    int32_t dbnum_first;    /* Swap Db first dbnum */
    int32_t dbnum_second;   /* Swap Db second dbnum */
} RedisModuleSwapDbInfoV1;

#define RedisModuleSwapDbInfo RedisModuleSwapDbInfoV1

typedef enum {
    REDISMODULE_ACL_LOG_AUTH = 0, /* Authentication failure */
    REDISMODULE_ACL_LOG_CMD, /* Command authorization failure */
    REDISMODULE_ACL_LOG_KEY, /* Key authorization failure */
    REDISMODULE_ACL_LOG_CHANNEL /* Channel authorization failure */
} RedisModuleACLLogEntryReason;

/* ------------------------- End of common defines ------------------------ */

#ifndef REDISMODULE_CORE

typedef long long mstime_t;
typedef long long ustime_t;

/* Macro definitions specific to individual compilers */
#ifndef REDISMODULE_ATTR_UNUSED
#    ifdef __GNUC__
#        define REDISMODULE_ATTR_UNUSED __attribute__((unused))
#    else
#        define REDISMODULE_ATTR_UNUSED
#    endif
#endif

#ifndef REDISMODULE_ATTR_PRINTF
#    ifdef __GNUC__
#        define REDISMODULE_ATTR_PRINTF(idx,cnt) __attribute__((format(printf,idx,cnt)))
#    else
#        define REDISMODULE_ATTR_PRINTF(idx,cnt)
#    endif
#endif

#ifndef REDISMODULE_ATTR_COMMON
#    if defined(__GNUC__) && !(defined(__clang__) && defined(__cplusplus))
#        define REDISMODULE_ATTR_COMMON __attribute__((__common__))
#    else
#        define REDISMODULE_ATTR_COMMON
#    endif
#endif

/* Incomplete structures for compiler checks but opaque access. */
typedef struct RedisModuleCtx RedisModuleCtx;
typedef struct RedisModuleCommand RedisModuleCommand;
typedef struct RedisModuleKey RedisModuleKey;
typedef struct RedisModuleString RedisModuleString;
typedef struct RedisModuleCallReply RedisModuleCallReply;
typedef struct RedisModuleIO RedisModuleIO;
typedef struct RedisModuleType RedisModuleType;
typedef struct RedisModuleDigest RedisModuleDigest;
typedef struct RedisModuleBlockedClient RedisModuleBlockedClient;
typedef struct RedisModuleClusterInfo RedisModuleClusterInfo;
typedef struct RedisModuleDict RedisModuleDict;
typedef struct RedisModuleDictIter RedisModuleDictIter;
typedef struct RedisModuleCommandFilterCtx RedisModuleCommandFilterCtx;
typedef struct RedisModuleCommandFilter RedisModuleCommandFilter;
typedef struct RedisModuleInfoCtx RedisModuleInfoCtx;
typedef struct RedisModuleServerInfoData RedisModuleServerInfoData;
typedef struct RedisModuleScanCursor RedisModuleScanCursor;
typedef struct RedisModuleDefragCtx RedisModuleDefragCtx;
typedef struct RedisModuleUser RedisModuleUser;
typedef struct RedisModuleKeyOptCtx RedisModuleKeyOptCtx;

typedef int (*RedisModuleCmdFunc)(RedisModuleCtx *ctx, RedisModuleString **argv, int argc);
typedef void (*RedisModuleDisconnectFunc)(RedisModuleCtx *ctx, RedisModuleBlockedClient *bc);
typedef int (*RedisModuleNotificationFunc)(RedisModuleCtx *ctx, int type, const char *event, RedisModuleString *key);
typedef void *(*RedisModuleTypeLoadFunc)(RedisModuleIO *rdb, int encver);
typedef void (*RedisModuleTypeSaveFunc)(RedisModuleIO *rdb, void *value);
typedef int (*RedisModuleTypeAuxLoadFunc)(RedisModuleIO *rdb, int encver, int when);
typedef void (*RedisModuleTypeAuxSaveFunc)(RedisModuleIO *rdb, int when);
typedef void (*RedisModuleTypeRewriteFunc)(RedisModuleIO *aof, RedisModuleString *key, void *value);
typedef size_t (*RedisModuleTypeMemUsageFunc)(const void *value);
typedef size_t (*RedisModuleTypeMemUsageFunc2)(RedisModuleKeyOptCtx *ctx, const void *value, size_t sample_size);
typedef void (*RedisModuleTypeDigestFunc)(RedisModuleDigest *digest, void *value);
typedef void (*RedisModuleTypeFreeFunc)(void *value);
typedef size_t (*RedisModuleTypeFreeEffortFunc)(RedisModuleString *key, const void *value);
typedef size_t (*RedisModuleTypeFreeEffortFunc2)(RedisModuleKeyOptCtx *ctx, const void *value);
typedef void (*RedisModuleTypeUnlinkFunc)(RedisModuleString *key, const void *value);
typedef void (*RedisModuleTypeUnlinkFunc2)(RedisModuleKeyOptCtx *ctx, const void *value);
typedef void *(*RedisModuleTypeCopyFunc)(RedisModuleString *fromkey, RedisModuleString *tokey, const void *value);
typedef void *(*RedisModuleTypeCopyFunc2)(RedisModuleKeyOptCtx *ctx, const void *value);
typedef int (*RedisModuleTypeDefragFunc)(RedisModuleDefragCtx *ctx, RedisModuleString *key, void **value);
typedef void (*RedisModuleClusterMessageReceiver)(RedisModuleCtx *ctx, const char *sender_id, uint8_t type, const unsigned char *payload, uint32_t len);
typedef void (*RedisModuleTimerProc)(RedisModuleCtx *ctx, void *data);
typedef void (*RedisModuleCommandFilterFunc) (RedisModuleCommandFilterCtx *filter);
typedef void (*RedisModuleForkDoneHandler) (int exitcode, int bysignal, void *user_data);
typedef void (*RedisModuleInfoFunc)(RedisModuleInfoCtx *ctx, int for_crash_report);
typedef void (*RedisModuleScanCB)(RedisModuleCtx *ctx, RedisModuleString *keyname, RedisModuleKey *key, void *privdata);
typedef void (*RedisModuleScanKeyCB)(RedisModuleKey *key, RedisModuleString *field, RedisModuleString *value, void *privdata);
typedef void (*RedisModuleUserChangedFunc) (uint64_t client_id, void *privdata);
typedef int (*RedisModuleDefragFunc)(RedisModuleDefragCtx *ctx);
typedef RedisModuleString * (*RedisModuleConfigGetStringFunc)(const char *name, void *privdata);
typedef long long (*RedisModuleConfigGetNumericFunc)(const char *name, void *privdata);
typedef int (*RedisModuleConfigGetBoolFunc)(const char *name, void *privdata);
typedef int (*RedisModuleConfigGetEnumFunc)(const char *name, void *privdata);
typedef int (*RedisModuleConfigSetStringFunc)(const char *name, RedisModuleString *val, void *privdata, RedisModuleString **err);
typedef int (*RedisModuleConfigSetNumericFunc)(const char *name, long long val, void *privdata, RedisModuleString **err);
typedef int (*RedisModuleConfigSetBoolFunc)(const char *name, int val, void *privdata, RedisModuleString **err);
typedef int (*RedisModuleConfigSetEnumFunc)(const char *name, int val, void *privdata, RedisModuleString **err);
typedef int (*RedisModuleConfigApplyFunc)(RedisModuleCtx *ctx, void *privdata, RedisModuleString **err);

typedef struct RedisModuleTypeMethods {
    uint64_t version;
    RedisModuleTypeLoadFunc rdb_load;
    RedisModuleTypeSaveFunc rdb_save;
    RedisModuleTypeRewriteFunc aof_rewrite;
    RedisModuleTypeMemUsageFunc mem_usage;
    RedisModuleTypeDigestFunc digest;
    RedisModuleTypeFreeFunc free;
    RedisModuleTypeAuxLoadFunc aux_load;
    RedisModuleTypeAuxSaveFunc aux_save;
    int aux_save_triggers;
    RedisModuleTypeFreeEffortFunc free_effort;
    RedisModuleTypeUnlinkFunc unlink;
    RedisModuleTypeCopyFunc copy;
    RedisModuleTypeDefragFunc defrag;
    RedisModuleTypeMemUsageFunc2 mem_usage2;
    RedisModuleTypeFreeEffortFunc2 free_effort2;
    RedisModuleTypeUnlinkFunc2 unlink2;
    RedisModuleTypeCopyFunc2 copy2;
} RedisModuleTypeMethods;

#define REDISMODULE_GET_API(name) \
    RedisModule_GetApi("RedisModule_" #name, ((void **)&RedisModule_ ## name))

/* Default API declaration prefix (not 'extern' for backwards compatibility) */
#ifndef REDISMODULE_API
#define REDISMODULE_API
#endif

/* Default API declaration suffix (compiler attributes) */
#ifndef REDISMODULE_ATTR
#define REDISMODULE_ATTR REDISMODULE_ATTR_COMMON
#endif

REDISMODULE_API void * (*RedisModule_Alloc)(size_t bytes) REDISMODULE_ATTR;
REDISMODULE_API void * (*RedisModule_TryAlloc)(size_t bytes) REDISMODULE_ATTR;
REDISMODULE_API void * (*RedisModule_Realloc)(void *ptr, size_t bytes) REDISMODULE_ATTR;
REDISMODULE_API void (*RedisModule_Free)(void *ptr) REDISMODULE_ATTR;
REDISMODULE_API void * (*RedisModule_Calloc)(size_t nmemb, size_t size) REDISMODULE_ATTR;
REDISMODULE_API char * (*RedisModule_Strdup)(const char *str) REDISMODULE_ATTR;
REDISMODULE_API int (*RedisModule_GetApi)(const char *, void *) REDISMODULE_ATTR;
REDISMODULE_API int (*RedisModule_CreateCommand)(RedisModuleCtx *ctx, const char *name, RedisModuleCmdFunc cmdfunc, const char *strflags, int firstkey, int lastkey, int keystep) REDISMODULE_ATTR;
REDISMODULE_API RedisModuleCommand *(*RedisModule_GetCommand)(RedisModuleCtx *ctx, const char *name) REDISMODULE_ATTR;
REDISMODULE_API int (*RedisModule_CreateSubcommand)(RedisModuleCommand *parent, const char *name, RedisModuleCmdFunc cmdfunc, const char *strflags, int firstkey, int lastkey, int keystep) REDISMODULE_ATTR;
REDISMODULE_API int (*RedisModule_SetCommandInfo)(RedisModuleCommand *command, const RedisModuleCommandInfo *info) REDISMODULE_ATTR;
REDISMODULE_API void (*RedisModule_SetModuleAttribs)(RedisModuleCtx *ctx, const char *name, int ver, int apiver) REDISMODULE_ATTR;
REDISMODULE_API int (*RedisModule_IsModuleNameBusy)(const char *name) REDISMODULE_ATTR;
REDISMODULE_API int (*RedisModule_WrongArity)(RedisModuleCtx *ctx) REDISMODULE_ATTR;
REDISMODULE_API int (*RedisModule_ReplyWithLongLong)(RedisModuleCtx *ctx, long long ll) REDISMODULE_ATTR;
REDISMODULE_API int (*RedisModule_GetSelectedDb)(RedisModuleCtx *ctx) REDISMODULE_ATTR;
REDISMODULE_API int (*RedisModule_SelectDb)(RedisModuleCtx *ctx, int newid) REDISMODULE_ATTR;
REDISMODULE_API int (*RedisModule_KeyExists)(RedisModuleCtx *ctx, RedisModuleString *keyname) REDISMODULE_ATTR;
REDISMODULE_API RedisModuleKey * (*RedisModule_OpenKey)(RedisModuleCtx *ctx, RedisModuleString *keyname, int mode) REDISMODULE_ATTR;
REDISMODULE_API void (*RedisModule_CloseKey)(RedisModuleKey *kp) REDISMODULE_ATTR;
REDISMODULE_API int (*RedisModule_KeyType)(RedisModuleKey *kp) REDISMODULE_ATTR;
REDISMODULE_API size_t (*RedisModule_ValueLength)(RedisModuleKey *kp) REDISMODULE_ATTR;
REDISMODULE_API int (*RedisModule_ListPush)(RedisModuleKey *kp, int where, RedisModuleString *ele) REDISMODULE_ATTR;
REDISMODULE_API RedisModuleString * (*RedisModule_ListPop)(RedisModuleKey *key, int where) REDISMODULE_ATTR;
REDISMODULE_API RedisModuleString * (*RedisModule_ListGet)(RedisModuleKey *key, long index) REDISMODULE_ATTR;
REDISMODULE_API int (*RedisModule_ListSet)(RedisModuleKey *key, long index, RedisModuleString *value) REDISMODULE_ATTR;
REDISMODULE_API int (*RedisModule_ListInsert)(RedisModuleKey *key, long index, RedisModuleString *value) REDISMODULE_ATTR;
REDISMODULE_API int (*RedisModule_ListDelete)(RedisModuleKey *key, long index) REDISMODULE_ATTR;
REDISMODULE_API RedisModuleCallReply * (*RedisModule_Call)(RedisModuleCtx *ctx, const char *cmdname, const char *fmt, ...) REDISMODULE_ATTR;
REDISMODULE_API const char * (*RedisModule_CallReplyProto)(RedisModuleCallReply *reply, size_t *len) REDISMODULE_ATTR;
REDISMODULE_API void (*RedisModule_FreeCallReply)(RedisModuleCallReply *reply) REDISMODULE_ATTR;
REDISMODULE_API int (*RedisModule_CallReplyType)(RedisModuleCallReply *reply) REDISMODULE_ATTR;
REDISMODULE_API long long (*RedisModule_CallReplyInteger)(RedisModuleCallReply *reply) REDISMODULE_ATTR;
REDISMODULE_API double (*RedisModule_CallReplyDouble)(RedisModuleCallReply *reply) REDISMODULE_ATTR;
REDISMODULE_API int (*RedisModule_CallReplyBool)(RedisModuleCallReply *reply) REDISMODULE_ATTR;
REDISMODULE_API const char* (*RedisModule_CallReplyBigNumber)(RedisModuleCallReply *reply, size_t *len) REDISMODULE_ATTR;
REDISMODULE_API const char* (*RedisModule_CallReplyVerbatim)(RedisModuleCallReply *reply, size_t *len, const char **format) REDISMODULE_ATTR;
REDISMODULE_API RedisModuleCallReply * (*RedisModule_CallReplySetElement)(RedisModuleCallReply *reply, size_t idx) REDISMODULE_ATTR;
REDISMODULE_API int (*RedisModule_CallReplyMapElement)(RedisModuleCallReply *reply, size_t idx, RedisModuleCallReply **key, RedisModuleCallReply **val) REDISMODULE_ATTR;
REDISMODULE_API int (*RedisModule_CallReplyAttributeElement)(RedisModuleCallReply *reply, size_t idx, RedisModuleCallReply **key, RedisModuleCallReply **val) REDISMODULE_ATTR;
REDISMODULE_API RedisModuleCallReply * (*RedisModule_CallReplyAttribute)(RedisModuleCallReply *reply) REDISMODULE_ATTR;
REDISMODULE_API size_t (*RedisModule_CallReplyLength)(RedisModuleCallReply *reply) REDISMODULE_ATTR;
REDISMODULE_API RedisModuleCallReply * (*RedisModule_CallReplyArrayElement)(RedisModuleCallReply *reply, size_t idx) REDISMODULE_ATTR;
REDISMODULE_API RedisModuleString * (*RedisModule_CreateString)(RedisModuleCtx *ctx, const char *ptr, size_t len) REDISMODULE_ATTR;
REDISMODULE_API RedisModuleString * (*RedisModule_CreateStringFromLongLong)(RedisModuleCtx *ctx, long long ll) REDISMODULE_ATTR;
REDISMODULE_API RedisModuleString * (*RedisModule_CreateStringFromULongLong)(RedisModuleCtx *ctx, unsigned long long ull) REDISMODULE_ATTR;
REDISMODULE_API RedisModuleString * (*RedisModule_CreateStringFromDouble)(RedisModuleCtx *ctx, double d) REDISMODULE_ATTR;
REDISMODULE_API RedisModuleString * (*RedisModule_CreateStringFromLongDouble)(RedisModuleCtx *ctx, long double ld, int humanfriendly) REDISMODULE_ATTR;
REDISMODULE_API RedisModuleString * (*RedisModule_CreateStringFromString)(RedisModuleCtx *ctx, const RedisModuleString *str) REDISMODULE_ATTR;
REDISMODULE_API RedisModuleString * (*RedisModule_CreateStringFromStreamID)(RedisModuleCtx *ctx, const RedisModuleStreamID *id) REDISMODULE_ATTR;
REDISMODULE_API RedisModuleString * (*RedisModule_CreateStringPrintf)(RedisModuleCtx *ctx, const char *fmt, ...) REDISMODULE_ATTR_PRINTF(2,3) REDISMODULE_ATTR;
REDISMODULE_API void (*RedisModule_FreeString)(RedisModuleCtx *ctx, RedisModuleString *str) REDISMODULE_ATTR;
REDISMODULE_API const char * (*RedisModule_StringPtrLen)(const RedisModuleString *str, size_t *len) REDISMODULE_ATTR;
REDISMODULE_API int (*RedisModule_ReplyWithError)(RedisModuleCtx *ctx, const char *err) REDISMODULE_ATTR;
REDISMODULE_API int (*RedisModule_ReplyWithSimpleString)(RedisModuleCtx *ctx, const char *msg) REDISMODULE_ATTR;
REDISMODULE_API int (*RedisModule_ReplyWithArray)(RedisModuleCtx *ctx, long len) REDISMODULE_ATTR;
REDISMODULE_API int (*RedisModule_ReplyWithMap)(RedisModuleCtx *ctx, long len) REDISMODULE_ATTR;
REDISMODULE_API int (*RedisModule_ReplyWithSet)(RedisModuleCtx *ctx, long len) REDISMODULE_ATTR;
REDISMODULE_API int (*RedisModule_ReplyWithAttribute)(RedisModuleCtx *ctx, long len) REDISMODULE_ATTR;
REDISMODULE_API int (*RedisModule_ReplyWithNullArray)(RedisModuleCtx *ctx) REDISMODULE_ATTR;
REDISMODULE_API int (*RedisModule_ReplyWithEmptyArray)(RedisModuleCtx *ctx) REDISMODULE_ATTR;
REDISMODULE_API void (*RedisModule_ReplySetArrayLength)(RedisModuleCtx *ctx, long len) REDISMODULE_ATTR;
REDISMODULE_API void (*RedisModule_ReplySetMapLength)(RedisModuleCtx *ctx, long len) REDISMODULE_ATTR;
REDISMODULE_API void (*RedisModule_ReplySetSetLength)(RedisModuleCtx *ctx, long len) REDISMODULE_ATTR;
REDISMODULE_API void (*RedisModule_ReplySetAttributeLength)(RedisModuleCtx *ctx, long len) REDISMODULE_ATTR;
REDISMODULE_API void (*RedisModule_ReplySetPushLength)(RedisModuleCtx *ctx, long len) REDISMODULE_ATTR;
REDISMODULE_API int (*RedisModule_ReplyWithStringBuffer)(RedisModuleCtx *ctx, const char *buf, size_t len) REDISMODULE_ATTR;
REDISMODULE_API int (*RedisModule_ReplyWithCString)(RedisModuleCtx *ctx, const char *buf) REDISMODULE_ATTR;
REDISMODULE_API int (*RedisModule_ReplyWithString)(RedisModuleCtx *ctx, RedisModuleString *str) REDISMODULE_ATTR;
REDISMODULE_API int (*RedisModule_ReplyWithEmptyString)(RedisModuleCtx *ctx) REDISMODULE_ATTR;
REDISMODULE_API int (*RedisModule_ReplyWithVerbatimString)(RedisModuleCtx *ctx, const char *buf, size_t len) REDISMODULE_ATTR;
REDISMODULE_API int (*RedisModule_ReplyWithVerbatimStringType)(RedisModuleCtx *ctx, const char *buf, size_t len, const char *ext) REDISMODULE_ATTR;
REDISMODULE_API int (*RedisModule_ReplyWithNull)(RedisModuleCtx *ctx) REDISMODULE_ATTR;
REDISMODULE_API int (*RedisModule_ReplyWithBool)(RedisModuleCtx *ctx, int b) REDISMODULE_ATTR;
REDISMODULE_API int (*RedisModule_ReplyWithLongDouble)(RedisModuleCtx *ctx, long double d) REDISMODULE_ATTR;
REDISMODULE_API int (*RedisModule_ReplyWithDouble)(RedisModuleCtx *ctx, double d) REDISMODULE_ATTR;
REDISMODULE_API int (*RedisModule_ReplyWithBigNumber)(RedisModuleCtx *ctx, const char *bignum, size_t len) REDISMODULE_ATTR;
REDISMODULE_API int (*RedisModule_ReplyWithCallReply)(RedisModuleCtx *ctx, RedisModuleCallReply *reply) REDISMODULE_ATTR;
REDISMODULE_API int (*RedisModule_StringToLongLong)(const RedisModuleString *str, long long *ll) REDISMODULE_ATTR;
REDISMODULE_API int (*RedisModule_StringToULongLong)(const RedisModuleString *str, unsigned long long *ull) REDISMODULE_ATTR;
REDISMODULE_API int (*RedisModule_StringToDouble)(const RedisModuleString *str, double *d) REDISMODULE_ATTR;
REDISMODULE_API int (*RedisModule_StringToLongDouble)(const RedisModuleString *str, long double *d) REDISMODULE_ATTR;
REDISMODULE_API int (*RedisModule_StringToStreamID)(const RedisModuleString *str, RedisModuleStreamID *id) REDISMODULE_ATTR;
REDISMODULE_API void (*RedisModule_AutoMemory)(RedisModuleCtx *ctx) REDISMODULE_ATTR;
REDISMODULE_API int (*RedisModule_Replicate)(RedisModuleCtx *ctx, const char *cmdname, const char *fmt, ...) REDISMODULE_ATTR;
REDISMODULE_API int (*RedisModule_ReplicateVerbatim)(RedisModuleCtx *ctx) REDISMODULE_ATTR;
REDISMODULE_API const char * (*RedisModule_CallReplyStringPtr)(RedisModuleCallReply *reply, size_t *len) REDISMODULE_ATTR;
REDISMODULE_API RedisModuleString * (*RedisModule_CreateStringFromCallReply)(RedisModuleCallReply *reply) REDISMODULE_ATTR;
REDISMODULE_API int (*RedisModule_DeleteKey)(RedisModuleKey *key) REDISMODULE_ATTR;
REDISMODULE_API int (*RedisModule_UnlinkKey)(RedisModuleKey *key) REDISMODULE_ATTR;
REDISMODULE_API int (*RedisModule_StringSet)(RedisModuleKey *key, RedisModuleString *str) REDISMODULE_ATTR;
REDISMODULE_API char * (*RedisModule_StringDMA)(RedisModuleKey *key, size_t *len, int mode) REDISMODULE_ATTR;
REDISMODULE_API int (*RedisModule_StringTruncate)(RedisModuleKey *key, size_t newlen) REDISMODULE_ATTR;
REDISMODULE_API mstime_t (*RedisModule_GetExpire)(RedisModuleKey *key) REDISMODULE_ATTR;
REDISMODULE_API int (*RedisModule_SetExpire)(RedisModuleKey *key, mstime_t expire) REDISMODULE_ATTR;
REDISMODULE_API mstime_t (*RedisModule_GetAbsExpire)(RedisModuleKey *key) REDISMODULE_ATTR;
REDISMODULE_API int (*RedisModule_SetAbsExpire)(RedisModuleKey *key, mstime_t expire) REDISMODULE_ATTR;
REDISMODULE_API void (*RedisModule_ResetDataset)(int restart_aof, int async) REDISMODULE_ATTR;
REDISMODULE_API unsigned long long (*RedisModule_DbSize)(RedisModuleCtx *ctx) REDISMODULE_ATTR;
REDISMODULE_API RedisModuleString * (*RedisModule_RandomKey)(RedisModuleCtx *ctx) REDISMODULE_ATTR;
REDISMODULE_API int (*RedisModule_ZsetAdd)(RedisModuleKey *key, double score, RedisModuleString *ele, int *flagsptr) REDISMODULE_ATTR;
REDISMODULE_API int (*RedisModule_ZsetIncrby)(RedisModuleKey *key, double score, RedisModuleString *ele, int *flagsptr, double *newscore) REDISMODULE_ATTR;
REDISMODULE_API int (*RedisModule_ZsetScore)(RedisModuleKey *key, RedisModuleString *ele, double *score) REDISMODULE_ATTR;
REDISMODULE_API int (*RedisModule_ZsetRem)(RedisModuleKey *key, RedisModuleString *ele, int *deleted) REDISMODULE_ATTR;
REDISMODULE_API void (*RedisModule_ZsetRangeStop)(RedisModuleKey *key) REDISMODULE_ATTR;
REDISMODULE_API int (*RedisModule_ZsetFirstInScoreRange)(RedisModuleKey *key, double min, double max, int minex, int maxex) REDISMODULE_ATTR;
REDISMODULE_API int (*RedisModule_ZsetLastInScoreRange)(RedisModuleKey *key, double min, double max, int minex, int maxex) REDISMODULE_ATTR;
REDISMODULE_API int (*RedisModule_ZsetFirstInLexRange)(RedisModuleKey *key, RedisModuleString *min, RedisModuleString *max) REDISMODULE_ATTR;
REDISMODULE_API int (*RedisModule_ZsetLastInLexRange)(RedisModuleKey *key, RedisModuleString *min, RedisModuleString *max) REDISMODULE_ATTR;
REDISMODULE_API RedisModuleString * (*RedisModule_ZsetRangeCurrentElement)(RedisModuleKey *key, double *score) REDISMODULE_ATTR;
REDISMODULE_API int (*RedisModule_ZsetRangeNext)(RedisModuleKey *key) REDISMODULE_ATTR;
REDISMODULE_API int (*RedisModule_ZsetRangePrev)(RedisModuleKey *key) REDISMODULE_ATTR;
REDISMODULE_API int (*RedisModule_ZsetRangeEndReached)(RedisModuleKey *key) REDISMODULE_ATTR;
REDISMODULE_API int (*RedisModule_HashSet)(RedisModuleKey *key, int flags, ...) REDISMODULE_ATTR;
REDISMODULE_API int (*RedisModule_HashGet)(RedisModuleKey *key, int flags, ...) REDISMODULE_ATTR;
REDISMODULE_API int (*RedisModule_StreamAdd)(RedisModuleKey *key, int flags, RedisModuleStreamID *id, RedisModuleString **argv, int64_t numfields) REDISMODULE_ATTR;
REDISMODULE_API int (*RedisModule_StreamDelete)(RedisModuleKey *key, RedisModuleStreamID *id) REDISMODULE_ATTR;
REDISMODULE_API int (*RedisModule_StreamIteratorStart)(RedisModuleKey *key, int flags, RedisModuleStreamID *startid, RedisModuleStreamID *endid) REDISMODULE_ATTR;
REDISMODULE_API int (*RedisModule_StreamIteratorStop)(RedisModuleKey *key) REDISMODULE_ATTR;
REDISMODULE_API int (*RedisModule_StreamIteratorNextID)(RedisModuleKey *key, RedisModuleStreamID *id, long *numfields) REDISMODULE_ATTR;
REDISMODULE_API int (*RedisModule_StreamIteratorNextField)(RedisModuleKey *key, RedisModuleString **field_ptr, RedisModuleString **value_ptr) REDISMODULE_ATTR;
REDISMODULE_API int (*RedisModule_StreamIteratorDelete)(RedisModuleKey *key) REDISMODULE_ATTR;
REDISMODULE_API long long (*RedisModule_StreamTrimByLength)(RedisModuleKey *key, int flags, long long length) REDISMODULE_ATTR;
REDISMODULE_API long long (*RedisModule_StreamTrimByID)(RedisModuleKey *key, int flags, RedisModuleStreamID *id) REDISMODULE_ATTR;
REDISMODULE_API int (*RedisModule_IsKeysPositionRequest)(RedisModuleCtx *ctx) REDISMODULE_ATTR;
REDISMODULE_API void (*RedisModule_KeyAtPos)(RedisModuleCtx *ctx, int pos) REDISMODULE_ATTR;
REDISMODULE_API void (*RedisModule_KeyAtPosWithFlags)(RedisModuleCtx *ctx, int pos, int flags) REDISMODULE_ATTR;
REDISMODULE_API int (*RedisModule_IsChannelsPositionRequest)(RedisModuleCtx *ctx) REDISMODULE_ATTR;
REDISMODULE_API void (*RedisModule_ChannelAtPosWithFlags)(RedisModuleCtx *ctx, int pos, int flags) REDISMODULE_ATTR;
REDISMODULE_API unsigned long long (*RedisModule_GetClientId)(RedisModuleCtx *ctx) REDISMODULE_ATTR;
REDISMODULE_API RedisModuleString * (*RedisModule_GetClientUserNameById)(RedisModuleCtx *ctx, uint64_t id) REDISMODULE_ATTR;
REDISMODULE_API int (*RedisModule_GetClientInfoById)(void *ci, uint64_t id) REDISMODULE_ATTR;
REDISMODULE_API RedisModuleString * (*RedisModule_GetClientNameById)(RedisModuleCtx *ctx, uint64_t id) REDISMODULE_ATTR;
REDISMODULE_API int (*RedisModule_SetClientNameById)(uint64_t id, RedisModuleString *name) REDISMODULE_ATTR;
REDISMODULE_API int (*RedisModule_PublishMessage)(RedisModuleCtx *ctx, RedisModuleString *channel, RedisModuleString *message) REDISMODULE_ATTR;
REDISMODULE_API int (*RedisModule_PublishMessageShard)(RedisModuleCtx *ctx, RedisModuleString *channel, RedisModuleString *message) REDISMODULE_ATTR;
REDISMODULE_API int (*RedisModule_GetContextFlags)(RedisModuleCtx *ctx) REDISMODULE_ATTR;
REDISMODULE_API int (*RedisModule_AvoidReplicaTraffic)() REDISMODULE_ATTR;
REDISMODULE_API void * (*RedisModule_PoolAlloc)(RedisModuleCtx *ctx, size_t bytes) REDISMODULE_ATTR;
REDISMODULE_API RedisModuleType * (*RedisModule_CreateDataType)(RedisModuleCtx *ctx, const char *name, int encver, RedisModuleTypeMethods *typemethods) REDISMODULE_ATTR;
REDISMODULE_API int (*RedisModule_ModuleTypeSetValue)(RedisModuleKey *key, RedisModuleType *mt, void *value) REDISMODULE_ATTR;
REDISMODULE_API int (*RedisModule_ModuleTypeReplaceValue)(RedisModuleKey *key, RedisModuleType *mt, void *new_value, void **old_value) REDISMODULE_ATTR;
REDISMODULE_API RedisModuleType * (*RedisModule_ModuleTypeGetType)(RedisModuleKey *key) REDISMODULE_ATTR;
REDISMODULE_API void * (*RedisModule_ModuleTypeGetValue)(RedisModuleKey *key) REDISMODULE_ATTR;
REDISMODULE_API int (*RedisModule_IsIOError)(RedisModuleIO *io) REDISMODULE_ATTR;
REDISMODULE_API void (*RedisModule_SetModuleOptions)(RedisModuleCtx *ctx, int options) REDISMODULE_ATTR;
REDISMODULE_API int (*RedisModule_SignalModifiedKey)(RedisModuleCtx *ctx, RedisModuleString *keyname) REDISMODULE_ATTR;
REDISMODULE_API void (*RedisModule_SaveUnsigned)(RedisModuleIO *io, uint64_t value) REDISMODULE_ATTR;
REDISMODULE_API uint64_t (*RedisModule_LoadUnsigned)(RedisModuleIO *io) REDISMODULE_ATTR;
REDISMODULE_API void (*RedisModule_SaveSigned)(RedisModuleIO *io, int64_t value) REDISMODULE_ATTR;
REDISMODULE_API int64_t (*RedisModule_LoadSigned)(RedisModuleIO *io) REDISMODULE_ATTR;
REDISMODULE_API void (*RedisModule_EmitAOF)(RedisModuleIO *io, const char *cmdname, const char *fmt, ...) REDISMODULE_ATTR;
REDISMODULE_API void (*RedisModule_SaveString)(RedisModuleIO *io, RedisModuleString *s) REDISMODULE_ATTR;
REDISMODULE_API void (*RedisModule_SaveStringBuffer)(RedisModuleIO *io, const char *str, size_t len) REDISMODULE_ATTR;
REDISMODULE_API RedisModuleString * (*RedisModule_LoadString)(RedisModuleIO *io) REDISMODULE_ATTR;
REDISMODULE_API char * (*RedisModule_LoadStringBuffer)(RedisModuleIO *io, size_t *lenptr) REDISMODULE_ATTR;
REDISMODULE_API void (*RedisModule_SaveDouble)(RedisModuleIO *io, double value) REDISMODULE_ATTR;
REDISMODULE_API double (*RedisModule_LoadDouble)(RedisModuleIO *io) REDISMODULE_ATTR;
REDISMODULE_API void (*RedisModule_SaveFloat)(RedisModuleIO *io, float value) REDISMODULE_ATTR;
REDISMODULE_API float (*RedisModule_LoadFloat)(RedisModuleIO *io) REDISMODULE_ATTR;
REDISMODULE_API void (*RedisModule_SaveLongDouble)(RedisModuleIO *io, long double value) REDISMODULE_ATTR;
REDISMODULE_API long double (*RedisModule_LoadLongDouble)(RedisModuleIO *io) REDISMODULE_ATTR;
REDISMODULE_API void * (*RedisModule_LoadDataTypeFromString)(const RedisModuleString *str, const RedisModuleType *mt) REDISMODULE_ATTR;
REDISMODULE_API void * (*RedisModule_LoadDataTypeFromStringEncver)(const RedisModuleString *str, const RedisModuleType *mt, int encver) REDISMODULE_ATTR;
REDISMODULE_API RedisModuleString * (*RedisModule_SaveDataTypeToString)(RedisModuleCtx *ctx, void *data, const RedisModuleType *mt) REDISMODULE_ATTR;
REDISMODULE_API void (*RedisModule_Log)(RedisModuleCtx *ctx, const char *level, const char *fmt, ...) REDISMODULE_ATTR REDISMODULE_ATTR_PRINTF(3,4);
REDISMODULE_API void (*RedisModule_LogIOError)(RedisModuleIO *io, const char *levelstr, const char *fmt, ...) REDISMODULE_ATTR REDISMODULE_ATTR_PRINTF(3,4);
REDISMODULE_API void (*RedisModule__Assert)(const char *estr, const char *file, int line) REDISMODULE_ATTR;
REDISMODULE_API void (*RedisModule_LatencyAddSample)(const char *event, mstime_t latency) REDISMODULE_ATTR;
REDISMODULE_API int (*RedisModule_StringAppendBuffer)(RedisModuleCtx *ctx, RedisModuleString *str, const char *buf, size_t len) REDISMODULE_ATTR;
REDISMODULE_API void (*RedisModule_TrimStringAllocation)(RedisModuleString *str) REDISMODULE_ATTR;
REDISMODULE_API void (*RedisModule_RetainString)(RedisModuleCtx *ctx, RedisModuleString *str) REDISMODULE_ATTR;
REDISMODULE_API RedisModuleString * (*RedisModule_HoldString)(RedisModuleCtx *ctx, RedisModuleString *str) REDISMODULE_ATTR;
REDISMODULE_API int (*RedisModule_StringCompare)(const RedisModuleString *a, const RedisModuleString *b) REDISMODULE_ATTR;
REDISMODULE_API RedisModuleCtx * (*RedisModule_GetContextFromIO)(RedisModuleIO *io) REDISMODULE_ATTR;
REDISMODULE_API const RedisModuleString * (*RedisModule_GetKeyNameFromIO)(RedisModuleIO *io) REDISMODULE_ATTR;
REDISMODULE_API const RedisModuleString * (*RedisModule_GetKeyNameFromModuleKey)(RedisModuleKey *key) REDISMODULE_ATTR;
REDISMODULE_API int (*RedisModule_GetDbIdFromModuleKey)(RedisModuleKey *key) REDISMODULE_ATTR;
REDISMODULE_API int (*RedisModule_GetDbIdFromIO)(RedisModuleIO *io) REDISMODULE_ATTR;
REDISMODULE_API int (*RedisModule_GetDbIdFromOptCtx)(RedisModuleKeyOptCtx *ctx) REDISMODULE_ATTR;
REDISMODULE_API int (*RedisModule_GetToDbIdFromOptCtx)(RedisModuleKeyOptCtx *ctx) REDISMODULE_ATTR;
REDISMODULE_API const RedisModuleString * (*RedisModule_GetKeyNameFromOptCtx)(RedisModuleKeyOptCtx *ctx) REDISMODULE_ATTR;
REDISMODULE_API const RedisModuleString * (*RedisModule_GetToKeyNameFromOptCtx)(RedisModuleKeyOptCtx *ctx) REDISMODULE_ATTR;
REDISMODULE_API mstime_t (*RedisModule_Milliseconds)(void) REDISMODULE_ATTR;
REDISMODULE_API uint64_t (*RedisModule_MonotonicMicroseconds)(void) REDISMODULE_ATTR;
REDISMODULE_API ustime_t (*RedisModule_Microseconds)(void) REDISMODULE_ATTR;
REDISMODULE_API ustime_t (*RedisModule_CachedMicroseconds)(void) REDISMODULE_ATTR;
REDISMODULE_API void (*RedisModule_DigestAddStringBuffer)(RedisModuleDigest *md, const char *ele, size_t len) REDISMODULE_ATTR;
REDISMODULE_API void (*RedisModule_DigestAddLongLong)(RedisModuleDigest *md, long long ele) REDISMODULE_ATTR;
REDISMODULE_API void (*RedisModule_DigestEndSequence)(RedisModuleDigest *md) REDISMODULE_ATTR;
REDISMODULE_API int (*RedisModule_GetDbIdFromDigest)(RedisModuleDigest *dig) REDISMODULE_ATTR;
REDISMODULE_API const RedisModuleString * (*RedisModule_GetKeyNameFromDigest)(RedisModuleDigest *dig) REDISMODULE_ATTR;
REDISMODULE_API RedisModuleDict * (*RedisModule_CreateDict)(RedisModuleCtx *ctx) REDISMODULE_ATTR;
REDISMODULE_API void (*RedisModule_FreeDict)(RedisModuleCtx *ctx, RedisModuleDict *d) REDISMODULE_ATTR;
REDISMODULE_API uint64_t (*RedisModule_DictSize)(RedisModuleDict *d) REDISMODULE_ATTR;
REDISMODULE_API int (*RedisModule_DictSetC)(RedisModuleDict *d, void *key, size_t keylen, void *ptr) REDISMODULE_ATTR;
REDISMODULE_API int (*RedisModule_DictReplaceC)(RedisModuleDict *d, void *key, size_t keylen, void *ptr) REDISMODULE_ATTR;
REDISMODULE_API int (*RedisModule_DictSet)(RedisModuleDict *d, RedisModuleString *key, void *ptr) REDISMODULE_ATTR;
REDISMODULE_API int (*RedisModule_DictReplace)(RedisModuleDict *d, RedisModuleString *key, void *ptr) REDISMODULE_ATTR;
REDISMODULE_API void * (*RedisModule_DictGetC)(RedisModuleDict *d, void *key, size_t keylen, int *nokey) REDISMODULE_ATTR;
REDISMODULE_API void * (*RedisModule_DictGet)(RedisModuleDict *d, RedisModuleString *key, int *nokey) REDISMODULE_ATTR;
REDISMODULE_API int (*RedisModule_DictDelC)(RedisModuleDict *d, void *key, size_t keylen, void *oldval) REDISMODULE_ATTR;
REDISMODULE_API int (*RedisModule_DictDel)(RedisModuleDict *d, RedisModuleString *key, void *oldval) REDISMODULE_ATTR;
REDISMODULE_API RedisModuleDictIter * (*RedisModule_DictIteratorStartC)(RedisModuleDict *d, const char *op, void *key, size_t keylen) REDISMODULE_ATTR;
REDISMODULE_API RedisModuleDictIter * (*RedisModule_DictIteratorStart)(RedisModuleDict *d, const char *op, RedisModuleString *key) REDISMODULE_ATTR;
REDISMODULE_API void (*RedisModule_DictIteratorStop)(RedisModuleDictIter *di) REDISMODULE_ATTR;
REDISMODULE_API int (*RedisModule_DictIteratorReseekC)(RedisModuleDictIter *di, const char *op, void *key, size_t keylen) REDISMODULE_ATTR;
REDISMODULE_API int (*RedisModule_DictIteratorReseek)(RedisModuleDictIter *di, const char *op, RedisModuleString *key) REDISMODULE_ATTR;
REDISMODULE_API void * (*RedisModule_DictNextC)(RedisModuleDictIter *di, size_t *keylen, void **dataptr) REDISMODULE_ATTR;
REDISMODULE_API void * (*RedisModule_DictPrevC)(RedisModuleDictIter *di, size_t *keylen, void **dataptr) REDISMODULE_ATTR;
REDISMODULE_API RedisModuleString * (*RedisModule_DictNext)(RedisModuleCtx *ctx, RedisModuleDictIter *di, void **dataptr) REDISMODULE_ATTR;
REDISMODULE_API RedisModuleString * (*RedisModule_DictPrev)(RedisModuleCtx *ctx, RedisModuleDictIter *di, void **dataptr) REDISMODULE_ATTR;
REDISMODULE_API int (*RedisModule_DictCompareC)(RedisModuleDictIter *di, const char *op, void *key, size_t keylen) REDISMODULE_ATTR;
REDISMODULE_API int (*RedisModule_DictCompare)(RedisModuleDictIter *di, const char *op, RedisModuleString *key) REDISMODULE_ATTR;
REDISMODULE_API int (*RedisModule_RegisterInfoFunc)(RedisModuleCtx *ctx, RedisModuleInfoFunc cb) REDISMODULE_ATTR;
REDISMODULE_API int (*RedisModule_InfoAddSection)(RedisModuleInfoCtx *ctx, const char *name) REDISMODULE_ATTR;
REDISMODULE_API int (*RedisModule_InfoBeginDictField)(RedisModuleInfoCtx *ctx, const char *name) REDISMODULE_ATTR;
REDISMODULE_API int (*RedisModule_InfoEndDictField)(RedisModuleInfoCtx *ctx) REDISMODULE_ATTR;
REDISMODULE_API int (*RedisModule_InfoAddFieldString)(RedisModuleInfoCtx *ctx, const char *field, RedisModuleString *value) REDISMODULE_ATTR;
REDISMODULE_API int (*RedisModule_InfoAddFieldCString)(RedisModuleInfoCtx *ctx, const char *field,const  char *value) REDISMODULE_ATTR;
REDISMODULE_API int (*RedisModule_InfoAddFieldDouble)(RedisModuleInfoCtx *ctx, const char *field, double value) REDISMODULE_ATTR;
REDISMODULE_API int (*RedisModule_InfoAddFieldLongLong)(RedisModuleInfoCtx *ctx, const char *field, long long value) REDISMODULE_ATTR;
REDISMODULE_API int (*RedisModule_InfoAddFieldULongLong)(RedisModuleInfoCtx *ctx, const char *field, unsigned long long value) REDISMODULE_ATTR;
REDISMODULE_API RedisModuleServerInfoData * (*RedisModule_GetServerInfo)(RedisModuleCtx *ctx, const char *section) REDISMODULE_ATTR;
REDISMODULE_API void (*RedisModule_FreeServerInfo)(RedisModuleCtx *ctx, RedisModuleServerInfoData *data) REDISMODULE_ATTR;
REDISMODULE_API RedisModuleString * (*RedisModule_ServerInfoGetField)(RedisModuleCtx *ctx, RedisModuleServerInfoData *data, const char* field) REDISMODULE_ATTR;
REDISMODULE_API const char * (*RedisModule_ServerInfoGetFieldC)(RedisModuleServerInfoData *data, const char* field) REDISMODULE_ATTR;
REDISMODULE_API long long (*RedisModule_ServerInfoGetFieldSigned)(RedisModuleServerInfoData *data, const char* field, int *out_err) REDISMODULE_ATTR;
REDISMODULE_API unsigned long long (*RedisModule_ServerInfoGetFieldUnsigned)(RedisModuleServerInfoData *data, const char* field, int *out_err) REDISMODULE_ATTR;
REDISMODULE_API double (*RedisModule_ServerInfoGetFieldDouble)(RedisModuleServerInfoData *data, const char* field, int *out_err) REDISMODULE_ATTR;
REDISMODULE_API int (*RedisModule_SubscribeToServerEvent)(RedisModuleCtx *ctx, RedisModuleEvent event, RedisModuleEventCallback callback) REDISMODULE_ATTR;
REDISMODULE_API int (*RedisModule_SetLRU)(RedisModuleKey *key, mstime_t lru_idle) REDISMODULE_ATTR;
REDISMODULE_API int (*RedisModule_GetLRU)(RedisModuleKey *key, mstime_t *lru_idle) REDISMODULE_ATTR;
REDISMODULE_API int (*RedisModule_SetLFU)(RedisModuleKey *key, long long lfu_freq) REDISMODULE_ATTR;
REDISMODULE_API int (*RedisModule_GetLFU)(RedisModuleKey *key, long long *lfu_freq) REDISMODULE_ATTR;
REDISMODULE_API RedisModuleBlockedClient * (*RedisModule_BlockClientOnKeys)(RedisModuleCtx *ctx, RedisModuleCmdFunc reply_callback, RedisModuleCmdFunc timeout_callback, void (*free_privdata)(RedisModuleCtx*,void*), long long timeout_ms, RedisModuleString **keys, int numkeys, void *privdata) REDISMODULE_ATTR;
REDISMODULE_API void (*RedisModule_SignalKeyAsReady)(RedisModuleCtx *ctx, RedisModuleString *key) REDISMODULE_ATTR;
REDISMODULE_API RedisModuleString * (*RedisModule_GetBlockedClientReadyKey)(RedisModuleCtx *ctx) REDISMODULE_ATTR;
REDISMODULE_API RedisModuleScanCursor * (*RedisModule_ScanCursorCreate)() REDISMODULE_ATTR;
REDISMODULE_API void (*RedisModule_ScanCursorRestart)(RedisModuleScanCursor *cursor) REDISMODULE_ATTR;
REDISMODULE_API void (*RedisModule_ScanCursorDestroy)(RedisModuleScanCursor *cursor) REDISMODULE_ATTR;
REDISMODULE_API int (*RedisModule_Scan)(RedisModuleCtx *ctx, RedisModuleScanCursor *cursor, RedisModuleScanCB fn, void *privdata) REDISMODULE_ATTR;
REDISMODULE_API int (*RedisModule_ScanKey)(RedisModuleKey *key, RedisModuleScanCursor *cursor, RedisModuleScanKeyCB fn, void *privdata) REDISMODULE_ATTR;
REDISMODULE_API int (*RedisModule_GetContextFlagsAll)() REDISMODULE_ATTR;
REDISMODULE_API int (*RedisModule_GetKeyspaceNotificationFlagsAll)() REDISMODULE_ATTR;
REDISMODULE_API int (*RedisModule_IsSubEventSupported)(RedisModuleEvent event, uint64_t subevent) REDISMODULE_ATTR;
REDISMODULE_API int (*RedisModule_GetServerVersion)() REDISMODULE_ATTR;
REDISMODULE_API int (*RedisModule_GetTypeMethodVersion)() REDISMODULE_ATTR;
REDISMODULE_API void (*RedisModule_Yield)(RedisModuleCtx *ctx, int flags, const char *busy_reply) REDISMODULE_ATTR;
REDISMODULE_API RedisModuleBlockedClient * (*RedisModule_BlockClient)(RedisModuleCtx *ctx, RedisModuleCmdFunc reply_callback, RedisModuleCmdFunc timeout_callback, void (*free_privdata)(RedisModuleCtx*,void*), long long timeout_ms) REDISMODULE_ATTR;
REDISMODULE_API int (*RedisModule_UnblockClient)(RedisModuleBlockedClient *bc, void *privdata) REDISMODULE_ATTR;
REDISMODULE_API int (*RedisModule_IsBlockedReplyRequest)(RedisModuleCtx *ctx) REDISMODULE_ATTR;
REDISMODULE_API int (*RedisModule_IsBlockedTimeoutRequest)(RedisModuleCtx *ctx) REDISMODULE_ATTR;
REDISMODULE_API void * (*RedisModule_GetBlockedClientPrivateData)(RedisModuleCtx *ctx) REDISMODULE_ATTR;
REDISMODULE_API RedisModuleBlockedClient * (*RedisModule_GetBlockedClientHandle)(RedisModuleCtx *ctx) REDISMODULE_ATTR;
REDISMODULE_API int (*RedisModule_AbortBlock)(RedisModuleBlockedClient *bc) REDISMODULE_ATTR;
REDISMODULE_API int (*RedisModule_BlockedClientMeasureTimeStart)(RedisModuleBlockedClient *bc) REDISMODULE_ATTR;
REDISMODULE_API int (*RedisModule_BlockedClientMeasureTimeEnd)(RedisModuleBlockedClient *bc) REDISMODULE_ATTR;
REDISMODULE_API RedisModuleCtx * (*RedisModule_GetThreadSafeContext)(RedisModuleBlockedClient *bc) REDISMODULE_ATTR;
REDISMODULE_API RedisModuleCtx * (*RedisModule_GetDetachedThreadSafeContext)(RedisModuleCtx *ctx) REDISMODULE_ATTR;
REDISMODULE_API void (*RedisModule_FreeThreadSafeContext)(RedisModuleCtx *ctx) REDISMODULE_ATTR;
REDISMODULE_API void (*RedisModule_ThreadSafeContextLock)(RedisModuleCtx *ctx) REDISMODULE_ATTR;
REDISMODULE_API int (*RedisModule_ThreadSafeContextTryLock)(RedisModuleCtx *ctx) REDISMODULE_ATTR;
REDISMODULE_API void (*RedisModule_ThreadSafeContextUnlock)(RedisModuleCtx *ctx) REDISMODULE_ATTR;
REDISMODULE_API int (*RedisModule_SubscribeToKeyspaceEvents)(RedisModuleCtx *ctx, int types, RedisModuleNotificationFunc cb) REDISMODULE_ATTR;
REDISMODULE_API int (*RedisModule_NotifyKeyspaceEvent)(RedisModuleCtx *ctx, int type, const char *event, RedisModuleString *key) REDISMODULE_ATTR;
REDISMODULE_API int (*RedisModule_GetNotifyKeyspaceEvents)() REDISMODULE_ATTR;
REDISMODULE_API int (*RedisModule_BlockedClientDisconnected)(RedisModuleCtx *ctx) REDISMODULE_ATTR;
REDISMODULE_API void (*RedisModule_RegisterClusterMessageReceiver)(RedisModuleCtx *ctx, uint8_t type, RedisModuleClusterMessageReceiver callback) REDISMODULE_ATTR;
REDISMODULE_API int (*RedisModule_SendClusterMessage)(RedisModuleCtx *ctx, const char *target_id, uint8_t type, const char *msg, uint32_t len) REDISMODULE_ATTR;
REDISMODULE_API int (*RedisModule_GetClusterNodeInfo)(RedisModuleCtx *ctx, const char *id, char *ip, char *master_id, int *port, int *flags) REDISMODULE_ATTR;
REDISMODULE_API char ** (*RedisModule_GetClusterNodesList)(RedisModuleCtx *ctx, size_t *numnodes) REDISMODULE_ATTR;
REDISMODULE_API void (*RedisModule_FreeClusterNodesList)(char **ids) REDISMODULE_ATTR;
REDISMODULE_API RedisModuleTimerID (*RedisModule_CreateTimer)(RedisModuleCtx *ctx, mstime_t period, RedisModuleTimerProc callback, void *data) REDISMODULE_ATTR;
REDISMODULE_API int (*RedisModule_StopTimer)(RedisModuleCtx *ctx, RedisModuleTimerID id, void **data) REDISMODULE_ATTR;
REDISMODULE_API int (*RedisModule_GetTimerInfo)(RedisModuleCtx *ctx, RedisModuleTimerID id, uint64_t *remaining, void **data) REDISMODULE_ATTR;
REDISMODULE_API const char * (*RedisModule_GetMyClusterID)(void) REDISMODULE_ATTR;
REDISMODULE_API size_t (*RedisModule_GetClusterSize)(void) REDISMODULE_ATTR;
REDISMODULE_API void (*RedisModule_GetRandomBytes)(unsigned char *dst, size_t len) REDISMODULE_ATTR;
REDISMODULE_API void (*RedisModule_GetRandomHexChars)(char *dst, size_t len) REDISMODULE_ATTR;
REDISMODULE_API void (*RedisModule_SetDisconnectCallback)(RedisModuleBlockedClient *bc, RedisModuleDisconnectFunc callback) REDISMODULE_ATTR;
REDISMODULE_API void (*RedisModule_SetClusterFlags)(RedisModuleCtx *ctx, uint64_t flags) REDISMODULE_ATTR;
REDISMODULE_API int (*RedisModule_ExportSharedAPI)(RedisModuleCtx *ctx, const char *apiname, void *func) REDISMODULE_ATTR;
REDISMODULE_API void * (*RedisModule_GetSharedAPI)(RedisModuleCtx *ctx, const char *apiname) REDISMODULE_ATTR;
REDISMODULE_API RedisModuleCommandFilter * (*RedisModule_RegisterCommandFilter)(RedisModuleCtx *ctx, RedisModuleCommandFilterFunc cb, int flags) REDISMODULE_ATTR;
REDISMODULE_API int (*RedisModule_UnregisterCommandFilter)(RedisModuleCtx *ctx, RedisModuleCommandFilter *filter) REDISMODULE_ATTR;
REDISMODULE_API int (*RedisModule_CommandFilterArgsCount)(RedisModuleCommandFilterCtx *fctx) REDISMODULE_ATTR;
REDISMODULE_API RedisModuleString * (*RedisModule_CommandFilterArgGet)(RedisModuleCommandFilterCtx *fctx, int pos) REDISMODULE_ATTR;
REDISMODULE_API int (*RedisModule_CommandFilterArgInsert)(RedisModuleCommandFilterCtx *fctx, int pos, RedisModuleString *arg) REDISMODULE_ATTR;
REDISMODULE_API int (*RedisModule_CommandFilterArgReplace)(RedisModuleCommandFilterCtx *fctx, int pos, RedisModuleString *arg) REDISMODULE_ATTR;
REDISMODULE_API int (*RedisModule_CommandFilterArgDelete)(RedisModuleCommandFilterCtx *fctx, int pos) REDISMODULE_ATTR;
REDISMODULE_API int (*RedisModule_Fork)(RedisModuleForkDoneHandler cb, void *user_data) REDISMODULE_ATTR;
REDISMODULE_API void (*RedisModule_SendChildHeartbeat)(double progress) REDISMODULE_ATTR;
REDISMODULE_API int (*RedisModule_ExitFromChild)(int retcode) REDISMODULE_ATTR;
REDISMODULE_API int (*RedisModule_KillForkChild)(int child_pid) REDISMODULE_ATTR;
REDISMODULE_API float (*RedisModule_GetUsedMemoryRatio)() REDISMODULE_ATTR;
REDISMODULE_API size_t (*RedisModule_MallocSize)(void* ptr) REDISMODULE_ATTR;
REDISMODULE_API size_t (*RedisModule_MallocUsableSize)(void *ptr) REDISMODULE_ATTR;
REDISMODULE_API size_t (*RedisModule_MallocSizeString)(RedisModuleString* str) REDISMODULE_ATTR;
REDISMODULE_API size_t (*RedisModule_MallocSizeDict)(RedisModuleDict* dict) REDISMODULE_ATTR;
REDISMODULE_API RedisModuleUser * (*RedisModule_CreateModuleUser)(const char *name) REDISMODULE_ATTR;
REDISMODULE_API void (*RedisModule_FreeModuleUser)(RedisModuleUser *user) REDISMODULE_ATTR;
REDISMODULE_API int (*RedisModule_SetModuleUserACL)(RedisModuleUser *user, const char* acl) REDISMODULE_ATTR;
REDISMODULE_API RedisModuleString * (*RedisModule_GetCurrentUserName)(RedisModuleCtx *ctx) REDISMODULE_ATTR;
REDISMODULE_API RedisModuleUser * (*RedisModule_GetModuleUserFromUserName)(RedisModuleString *name) REDISMODULE_ATTR;
REDISMODULE_API int (*RedisModule_ACLCheckCommandPermissions)(RedisModuleUser *user, RedisModuleString **argv, int argc) REDISMODULE_ATTR;
REDISMODULE_API int (*RedisModule_ACLCheckKeyPermissions)(RedisModuleUser *user, RedisModuleString *key, int flags) REDISMODULE_ATTR;
REDISMODULE_API int (*RedisModule_ACLCheckChannelPermissions)(RedisModuleUser *user, RedisModuleString *ch, int literal) REDISMODULE_ATTR;
REDISMODULE_API void (*RedisModule_ACLAddLogEntry)(RedisModuleCtx *ctx, RedisModuleUser *user, RedisModuleString *object, RedisModuleACLLogEntryReason reason) REDISMODULE_ATTR;
REDISMODULE_API int (*RedisModule_AuthenticateClientWithACLUser)(RedisModuleCtx *ctx, const char *name, size_t len, RedisModuleUserChangedFunc callback, void *privdata, uint64_t *client_id) REDISMODULE_ATTR;
REDISMODULE_API int (*RedisModule_AuthenticateClientWithUser)(RedisModuleCtx *ctx, RedisModuleUser *user, RedisModuleUserChangedFunc callback, void *privdata, uint64_t *client_id) REDISMODULE_ATTR;
REDISMODULE_API int (*RedisModule_DeauthenticateAndCloseClient)(RedisModuleCtx *ctx, uint64_t client_id) REDISMODULE_ATTR;
REDISMODULE_API int (*RedisModule_RedactClientCommandArgument)(RedisModuleCtx *ctx, int pos) REDISMODULE_ATTR;
REDISMODULE_API RedisModuleString * (*RedisModule_GetClientCertificate)(RedisModuleCtx *ctx, uint64_t id) REDISMODULE_ATTR;
REDISMODULE_API int *(*RedisModule_GetCommandKeys)(RedisModuleCtx *ctx, RedisModuleString **argv, int argc, int *num_keys) REDISMODULE_ATTR;
REDISMODULE_API int *(*RedisModule_GetCommandKeysWithFlags)(RedisModuleCtx *ctx, RedisModuleString **argv, int argc, int *num_keys, int **out_flags) REDISMODULE_ATTR;
REDISMODULE_API const char *(*RedisModule_GetCurrentCommandName)(RedisModuleCtx *ctx) REDISMODULE_ATTR;
REDISMODULE_API int (*RedisModule_RegisterDefragFunc)(RedisModuleCtx *ctx, RedisModuleDefragFunc func) REDISMODULE_ATTR;
REDISMODULE_API void *(*RedisModule_DefragAlloc)(RedisModuleDefragCtx *ctx, void *ptr) REDISMODULE_ATTR;
REDISMODULE_API RedisModuleString *(*RedisModule_DefragRedisModuleString)(RedisModuleDefragCtx *ctx, RedisModuleString *str) REDISMODULE_ATTR;
REDISMODULE_API int (*RedisModule_DefragShouldStop)(RedisModuleDefragCtx *ctx) REDISMODULE_ATTR;
REDISMODULE_API int (*RedisModule_DefragCursorSet)(RedisModuleDefragCtx *ctx, unsigned long cursor) REDISMODULE_ATTR;
REDISMODULE_API int (*RedisModule_DefragCursorGet)(RedisModuleDefragCtx *ctx, unsigned long *cursor) REDISMODULE_ATTR;
REDISMODULE_API int (*RedisModule_GetDbIdFromDefragCtx)(RedisModuleDefragCtx *ctx) REDISMODULE_ATTR;
REDISMODULE_API const RedisModuleString * (*RedisModule_GetKeyNameFromDefragCtx)(RedisModuleDefragCtx *ctx) REDISMODULE_ATTR;
REDISMODULE_API int (*RedisModule_EventLoopAdd)(int fd, int mask, RedisModuleEventLoopFunc func, void *user_data) REDISMODULE_ATTR;
REDISMODULE_API int (*RedisModule_EventLoopDel)(int fd, int mask) REDISMODULE_ATTR;
REDISMODULE_API int (*RedisModule_EventLoopAddOneShot)(RedisModuleEventLoopOneShotFunc func, void *user_data) REDISMODULE_ATTR;
REDISMODULE_API int (*RedisModule_RegisterBoolConfig)(RedisModuleCtx *ctx, const char *name, int default_val, unsigned int flags, RedisModuleConfigGetBoolFunc getfn, RedisModuleConfigSetBoolFunc setfn, RedisModuleConfigApplyFunc applyfn, void *privdata) REDISMODULE_ATTR;
REDISMODULE_API int (*RedisModule_RegisterNumericConfig)(RedisModuleCtx *ctx, const char *name, long long default_val, unsigned int flags, long long min, long long max, RedisModuleConfigGetNumericFunc getfn, RedisModuleConfigSetNumericFunc setfn, RedisModuleConfigApplyFunc applyfn, void *privdata) REDISMODULE_ATTR;
REDISMODULE_API int (*RedisModule_RegisterStringConfig)(RedisModuleCtx *ctx, const char *name, const char *default_val, unsigned int flags, RedisModuleConfigGetStringFunc getfn, RedisModuleConfigSetStringFunc setfn, RedisModuleConfigApplyFunc applyfn, void *privdata) REDISMODULE_ATTR;
REDISMODULE_API int (*RedisModule_RegisterEnumConfig)(RedisModuleCtx *ctx, const char *name, int default_val, unsigned int flags, const char **enum_values, const int *int_values, int num_enum_vals, RedisModuleConfigGetEnumFunc getfn, RedisModuleConfigSetEnumFunc setfn, RedisModuleConfigApplyFunc applyfn, void *privdata) REDISMODULE_ATTR;
REDISMODULE_API int (*RedisModule_LoadConfigs)(RedisModuleCtx *ctx) REDISMODULE_ATTR;

#define RedisModule_IsAOFClient(id) ((id) == UINT64_MAX)

/* This is included inline inside each Redis module. */
static int RedisModule_Init(RedisModuleCtx *ctx, const char *name, int ver, int apiver) REDISMODULE_ATTR_UNUSED;
static int RedisModule_Init(RedisModuleCtx *ctx, const char *name, int ver, int apiver) {
    void *getapifuncptr = ((void**)ctx)[0];
    RedisModule_GetApi = (int (*)(const char *, void *)) (unsigned long)getapifuncptr;
    REDISMODULE_GET_API(Alloc);
    REDISMODULE_GET_API(TryAlloc);
    REDISMODULE_GET_API(Calloc);
    REDISMODULE_GET_API(Free);
    REDISMODULE_GET_API(Realloc);
    REDISMODULE_GET_API(Strdup);
    REDISMODULE_GET_API(CreateCommand);
    REDISMODULE_GET_API(GetCommand);
    REDISMODULE_GET_API(CreateSubcommand);
    REDISMODULE_GET_API(SetCommandInfo);
    REDISMODULE_GET_API(SetModuleAttribs);
    REDISMODULE_GET_API(IsModuleNameBusy);
    REDISMODULE_GET_API(WrongArity);
    REDISMODULE_GET_API(ReplyWithLongLong);
    REDISMODULE_GET_API(ReplyWithError);
    REDISMODULE_GET_API(ReplyWithSimpleString);
    REDISMODULE_GET_API(ReplyWithArray);
    REDISMODULE_GET_API(ReplyWithMap);
    REDISMODULE_GET_API(ReplyWithSet);
    REDISMODULE_GET_API(ReplyWithAttribute);
    REDISMODULE_GET_API(ReplyWithNullArray);
    REDISMODULE_GET_API(ReplyWithEmptyArray);
    REDISMODULE_GET_API(ReplySetArrayLength);
    REDISMODULE_GET_API(ReplySetMapLength);
    REDISMODULE_GET_API(ReplySetSetLength);
    REDISMODULE_GET_API(ReplySetAttributeLength);
    REDISMODULE_GET_API(ReplySetPushLength);
    REDISMODULE_GET_API(ReplyWithStringBuffer);
    REDISMODULE_GET_API(ReplyWithCString);
    REDISMODULE_GET_API(ReplyWithString);
    REDISMODULE_GET_API(ReplyWithEmptyString);
    REDISMODULE_GET_API(ReplyWithVerbatimString);
    REDISMODULE_GET_API(ReplyWithVerbatimStringType);
    REDISMODULE_GET_API(ReplyWithNull);
    REDISMODULE_GET_API(ReplyWithBool);
    REDISMODULE_GET_API(ReplyWithCallReply);
    REDISMODULE_GET_API(ReplyWithDouble);
    REDISMODULE_GET_API(ReplyWithBigNumber);
    REDISMODULE_GET_API(ReplyWithLongDouble);
    REDISMODULE_GET_API(GetSelectedDb);
    REDISMODULE_GET_API(SelectDb);
    REDISMODULE_GET_API(KeyExists);
    REDISMODULE_GET_API(OpenKey);
    REDISMODULE_GET_API(CloseKey);
    REDISMODULE_GET_API(KeyType);
    REDISMODULE_GET_API(ValueLength);
    REDISMODULE_GET_API(ListPush);
    REDISMODULE_GET_API(ListPop);
    REDISMODULE_GET_API(ListGet);
    REDISMODULE_GET_API(ListSet);
    REDISMODULE_GET_API(ListInsert);
    REDISMODULE_GET_API(ListDelete);
    REDISMODULE_GET_API(StringToLongLong);
    REDISMODULE_GET_API(StringToULongLong);
    REDISMODULE_GET_API(StringToDouble);
    REDISMODULE_GET_API(StringToLongDouble);
    REDISMODULE_GET_API(StringToStreamID);
    REDISMODULE_GET_API(Call);
    REDISMODULE_GET_API(CallReplyProto);
    REDISMODULE_GET_API(FreeCallReply);
    REDISMODULE_GET_API(CallReplyInteger);
    REDISMODULE_GET_API(CallReplyDouble);
    REDISMODULE_GET_API(CallReplyBool);
    REDISMODULE_GET_API(CallReplyBigNumber);
    REDISMODULE_GET_API(CallReplyVerbatim);
    REDISMODULE_GET_API(CallReplySetElement);
    REDISMODULE_GET_API(CallReplyMapElement);
    REDISMODULE_GET_API(CallReplyAttributeElement);
    REDISMODULE_GET_API(CallReplyAttribute);
    REDISMODULE_GET_API(CallReplyType);
    REDISMODULE_GET_API(CallReplyLength);
    REDISMODULE_GET_API(CallReplyArrayElement);
    REDISMODULE_GET_API(CallReplyStringPtr);
    REDISMODULE_GET_API(CreateStringFromCallReply);
    REDISMODULE_GET_API(CreateString);
    REDISMODULE_GET_API(CreateStringFromLongLong);
    REDISMODULE_GET_API(CreateStringFromULongLong);
    REDISMODULE_GET_API(CreateStringFromDouble);
    REDISMODULE_GET_API(CreateStringFromLongDouble);
    REDISMODULE_GET_API(CreateStringFromString);
    REDISMODULE_GET_API(CreateStringFromStreamID);
    REDISMODULE_GET_API(CreateStringPrintf);
    REDISMODULE_GET_API(FreeString);
    REDISMODULE_GET_API(StringPtrLen);
    REDISMODULE_GET_API(AutoMemory);
    REDISMODULE_GET_API(Replicate);
    REDISMODULE_GET_API(ReplicateVerbatim);
    REDISMODULE_GET_API(DeleteKey);
    REDISMODULE_GET_API(UnlinkKey);
    REDISMODULE_GET_API(StringSet);
    REDISMODULE_GET_API(StringDMA);
    REDISMODULE_GET_API(StringTruncate);
    REDISMODULE_GET_API(GetExpire);
    REDISMODULE_GET_API(SetExpire);
    REDISMODULE_GET_API(GetAbsExpire);
    REDISMODULE_GET_API(SetAbsExpire);
    REDISMODULE_GET_API(ResetDataset);
    REDISMODULE_GET_API(DbSize);
    REDISMODULE_GET_API(RandomKey);
    REDISMODULE_GET_API(ZsetAdd);
    REDISMODULE_GET_API(ZsetIncrby);
    REDISMODULE_GET_API(ZsetScore);
    REDISMODULE_GET_API(ZsetRem);
    REDISMODULE_GET_API(ZsetRangeStop);
    REDISMODULE_GET_API(ZsetFirstInScoreRange);
    REDISMODULE_GET_API(ZsetLastInScoreRange);
    REDISMODULE_GET_API(ZsetFirstInLexRange);
    REDISMODULE_GET_API(ZsetLastInLexRange);
    REDISMODULE_GET_API(ZsetRangeCurrentElement);
    REDISMODULE_GET_API(ZsetRangeNext);
    REDISMODULE_GET_API(ZsetRangePrev);
    REDISMODULE_GET_API(ZsetRangeEndReached);
    REDISMODULE_GET_API(HashSet);
    REDISMODULE_GET_API(HashGet);
    REDISMODULE_GET_API(StreamAdd);
    REDISMODULE_GET_API(StreamDelete);
    REDISMODULE_GET_API(StreamIteratorStart);
    REDISMODULE_GET_API(StreamIteratorStop);
    REDISMODULE_GET_API(StreamIteratorNextID);
    REDISMODULE_GET_API(StreamIteratorNextField);
    REDISMODULE_GET_API(StreamIteratorDelete);
    REDISMODULE_GET_API(StreamTrimByLength);
    REDISMODULE_GET_API(StreamTrimByID);
    REDISMODULE_GET_API(IsKeysPositionRequest);
    REDISMODULE_GET_API(KeyAtPos);
    REDISMODULE_GET_API(KeyAtPosWithFlags);
    REDISMODULE_GET_API(IsChannelsPositionRequest);
    REDISMODULE_GET_API(ChannelAtPosWithFlags);
    REDISMODULE_GET_API(GetClientId);
    REDISMODULE_GET_API(GetClientUserNameById);
    REDISMODULE_GET_API(GetContextFlags);
    REDISMODULE_GET_API(AvoidReplicaTraffic);
    REDISMODULE_GET_API(PoolAlloc);
    REDISMODULE_GET_API(CreateDataType);
    REDISMODULE_GET_API(ModuleTypeSetValue);
    REDISMODULE_GET_API(ModuleTypeReplaceValue);
    REDISMODULE_GET_API(ModuleTypeGetType);
    REDISMODULE_GET_API(ModuleTypeGetValue);
    REDISMODULE_GET_API(IsIOError);
    REDISMODULE_GET_API(SetModuleOptions);
    REDISMODULE_GET_API(SignalModifiedKey);
    REDISMODULE_GET_API(SaveUnsigned);
    REDISMODULE_GET_API(LoadUnsigned);
    REDISMODULE_GET_API(SaveSigned);
    REDISMODULE_GET_API(LoadSigned);
    REDISMODULE_GET_API(SaveString);
    REDISMODULE_GET_API(SaveStringBuffer);
    REDISMODULE_GET_API(LoadString);
    REDISMODULE_GET_API(LoadStringBuffer);
    REDISMODULE_GET_API(SaveDouble);
    REDISMODULE_GET_API(LoadDouble);
    REDISMODULE_GET_API(SaveFloat);
    REDISMODULE_GET_API(LoadFloat);
    REDISMODULE_GET_API(SaveLongDouble);
    REDISMODULE_GET_API(LoadLongDouble);
    REDISMODULE_GET_API(SaveDataTypeToString);
    REDISMODULE_GET_API(LoadDataTypeFromString);
    REDISMODULE_GET_API(LoadDataTypeFromStringEncver);
    REDISMODULE_GET_API(EmitAOF);
    REDISMODULE_GET_API(Log);
    REDISMODULE_GET_API(LogIOError);
    REDISMODULE_GET_API(_Assert);
    REDISMODULE_GET_API(LatencyAddSample);
    REDISMODULE_GET_API(StringAppendBuffer);
    REDISMODULE_GET_API(TrimStringAllocation);
    REDISMODULE_GET_API(RetainString);
    REDISMODULE_GET_API(HoldString);
    REDISMODULE_GET_API(StringCompare);
    REDISMODULE_GET_API(GetContextFromIO);
    REDISMODULE_GET_API(GetKeyNameFromIO);
    REDISMODULE_GET_API(GetKeyNameFromModuleKey);
    REDISMODULE_GET_API(GetDbIdFromModuleKey);
    REDISMODULE_GET_API(GetDbIdFromIO);
    REDISMODULE_GET_API(GetKeyNameFromOptCtx);
    REDISMODULE_GET_API(GetToKeyNameFromOptCtx);
    REDISMODULE_GET_API(GetDbIdFromOptCtx);
    REDISMODULE_GET_API(GetToDbIdFromOptCtx);
    REDISMODULE_GET_API(Milliseconds);
    REDISMODULE_GET_API(MonotonicMicroseconds);
    REDISMODULE_GET_API(Microseconds);
    REDISMODULE_GET_API(CachedMicroseconds);
    REDISMODULE_GET_API(DigestAddStringBuffer);
    REDISMODULE_GET_API(DigestAddLongLong);
    REDISMODULE_GET_API(DigestEndSequence);
    REDISMODULE_GET_API(GetKeyNameFromDigest);
    REDISMODULE_GET_API(GetDbIdFromDigest);
    REDISMODULE_GET_API(CreateDict);
    REDISMODULE_GET_API(FreeDict);
    REDISMODULE_GET_API(DictSize);
    REDISMODULE_GET_API(DictSetC);
    REDISMODULE_GET_API(DictReplaceC);
    REDISMODULE_GET_API(DictSet);
    REDISMODULE_GET_API(DictReplace);
    REDISMODULE_GET_API(DictGetC);
    REDISMODULE_GET_API(DictGet);
    REDISMODULE_GET_API(DictDelC);
    REDISMODULE_GET_API(DictDel);
    REDISMODULE_GET_API(DictIteratorStartC);
    REDISMODULE_GET_API(DictIteratorStart);
    REDISMODULE_GET_API(DictIteratorStop);
    REDISMODULE_GET_API(DictIteratorReseekC);
    REDISMODULE_GET_API(DictIteratorReseek);
    REDISMODULE_GET_API(DictNextC);
    REDISMODULE_GET_API(DictPrevC);
    REDISMODULE_GET_API(DictNext);
    REDISMODULE_GET_API(DictPrev);
    REDISMODULE_GET_API(DictCompare);
    REDISMODULE_GET_API(DictCompareC);
    REDISMODULE_GET_API(RegisterInfoFunc);
    REDISMODULE_GET_API(InfoAddSection);
    REDISMODULE_GET_API(InfoBeginDictField);
    REDISMODULE_GET_API(InfoEndDictField);
    REDISMODULE_GET_API(InfoAddFieldString);
    REDISMODULE_GET_API(InfoAddFieldCString);
    REDISMODULE_GET_API(InfoAddFieldDouble);
    REDISMODULE_GET_API(InfoAddFieldLongLong);
    REDISMODULE_GET_API(InfoAddFieldULongLong);
    REDISMODULE_GET_API(GetServerInfo);
    REDISMODULE_GET_API(FreeServerInfo);
    REDISMODULE_GET_API(ServerInfoGetField);
    REDISMODULE_GET_API(ServerInfoGetFieldC);
    REDISMODULE_GET_API(ServerInfoGetFieldSigned);
    REDISMODULE_GET_API(ServerInfoGetFieldUnsigned);
    REDISMODULE_GET_API(ServerInfoGetFieldDouble);
    REDISMODULE_GET_API(GetClientInfoById);
    REDISMODULE_GET_API(GetClientNameById);
    REDISMODULE_GET_API(SetClientNameById);
    REDISMODULE_GET_API(PublishMessage);
    REDISMODULE_GET_API(PublishMessageShard);
    REDISMODULE_GET_API(SubscribeToServerEvent);
    REDISMODULE_GET_API(SetLRU);
    REDISMODULE_GET_API(GetLRU);
    REDISMODULE_GET_API(SetLFU);
    REDISMODULE_GET_API(GetLFU);
    REDISMODULE_GET_API(BlockClientOnKeys);
    REDISMODULE_GET_API(SignalKeyAsReady);
    REDISMODULE_GET_API(GetBlockedClientReadyKey);
    REDISMODULE_GET_API(ScanCursorCreate);
    REDISMODULE_GET_API(ScanCursorRestart);
    REDISMODULE_GET_API(ScanCursorDestroy);
    REDISMODULE_GET_API(Scan);
    REDISMODULE_GET_API(ScanKey);
    REDISMODULE_GET_API(GetContextFlagsAll);
    REDISMODULE_GET_API(GetKeyspaceNotificationFlagsAll);
    REDISMODULE_GET_API(IsSubEventSupported);
    REDISMODULE_GET_API(GetServerVersion);
    REDISMODULE_GET_API(GetTypeMethodVersion);
    REDISMODULE_GET_API(Yield);
    REDISMODULE_GET_API(GetThreadSafeContext);
    REDISMODULE_GET_API(GetDetachedThreadSafeContext);
    REDISMODULE_GET_API(FreeThreadSafeContext);
    REDISMODULE_GET_API(ThreadSafeContextLock);
    REDISMODULE_GET_API(ThreadSafeContextTryLock);
    REDISMODULE_GET_API(ThreadSafeContextUnlock);
    REDISMODULE_GET_API(BlockClient);
    REDISMODULE_GET_API(UnblockClient);
    REDISMODULE_GET_API(IsBlockedReplyRequest);
    REDISMODULE_GET_API(IsBlockedTimeoutRequest);
    REDISMODULE_GET_API(GetBlockedClientPrivateData);
    REDISMODULE_GET_API(GetBlockedClientHandle);
    REDISMODULE_GET_API(AbortBlock);
    REDISMODULE_GET_API(BlockedClientMeasureTimeStart);
    REDISMODULE_GET_API(BlockedClientMeasureTimeEnd);
    REDISMODULE_GET_API(SetDisconnectCallback);
    REDISMODULE_GET_API(SubscribeToKeyspaceEvents);
    REDISMODULE_GET_API(NotifyKeyspaceEvent);
    REDISMODULE_GET_API(GetNotifyKeyspaceEvents);
    REDISMODULE_GET_API(BlockedClientDisconnected);
    REDISMODULE_GET_API(RegisterClusterMessageReceiver);
    REDISMODULE_GET_API(SendClusterMessage);
    REDISMODULE_GET_API(GetClusterNodeInfo);
    REDISMODULE_GET_API(GetClusterNodesList);
    REDISMODULE_GET_API(FreeClusterNodesList);
    REDISMODULE_GET_API(CreateTimer);
    REDISMODULE_GET_API(StopTimer);
    REDISMODULE_GET_API(GetTimerInfo);
    REDISMODULE_GET_API(GetMyClusterID);
    REDISMODULE_GET_API(GetClusterSize);
    REDISMODULE_GET_API(GetRandomBytes);
    REDISMODULE_GET_API(GetRandomHexChars);
    REDISMODULE_GET_API(SetClusterFlags);
    REDISMODULE_GET_API(ExportSharedAPI);
    REDISMODULE_GET_API(GetSharedAPI);
    REDISMODULE_GET_API(RegisterCommandFilter);
    REDISMODULE_GET_API(UnregisterCommandFilter);
    REDISMODULE_GET_API(CommandFilterArgsCount);
    REDISMODULE_GET_API(CommandFilterArgGet);
    REDISMODULE_GET_API(CommandFilterArgInsert);
    REDISMODULE_GET_API(CommandFilterArgReplace);
    REDISMODULE_GET_API(CommandFilterArgDelete);
    REDISMODULE_GET_API(Fork);
    REDISMODULE_GET_API(SendChildHeartbeat);
    REDISMODULE_GET_API(ExitFromChild);
    REDISMODULE_GET_API(KillForkChild);
    REDISMODULE_GET_API(GetUsedMemoryRatio);
    REDISMODULE_GET_API(MallocSize);
    REDISMODULE_GET_API(MallocUsableSize);
    REDISMODULE_GET_API(MallocSizeString);
    REDISMODULE_GET_API(MallocSizeDict);
    REDISMODULE_GET_API(CreateModuleUser);
    REDISMODULE_GET_API(FreeModuleUser);
    REDISMODULE_GET_API(SetModuleUserACL);
    REDISMODULE_GET_API(GetCurrentUserName);
    REDISMODULE_GET_API(GetModuleUserFromUserName);
    REDISMODULE_GET_API(ACLCheckCommandPermissions);
    REDISMODULE_GET_API(ACLCheckKeyPermissions);
    REDISMODULE_GET_API(ACLCheckChannelPermissions);
    REDISMODULE_GET_API(ACLAddLogEntry);
    REDISMODULE_GET_API(DeauthenticateAndCloseClient);
    REDISMODULE_GET_API(AuthenticateClientWithACLUser);
    REDISMODULE_GET_API(AuthenticateClientWithUser);
    REDISMODULE_GET_API(RedactClientCommandArgument);
    REDISMODULE_GET_API(GetClientCertificate);
    REDISMODULE_GET_API(GetCommandKeys);
    REDISMODULE_GET_API(GetCommandKeysWithFlags);
    REDISMODULE_GET_API(GetCurrentCommandName);
    REDISMODULE_GET_API(RegisterDefragFunc);
    REDISMODULE_GET_API(DefragAlloc);
    REDISMODULE_GET_API(DefragRedisModuleString);
    REDISMODULE_GET_API(DefragShouldStop);
    REDISMODULE_GET_API(DefragCursorSet);
    REDISMODULE_GET_API(DefragCursorGet);
    REDISMODULE_GET_API(GetKeyNameFromDefragCtx);
    REDISMODULE_GET_API(GetDbIdFromDefragCtx);
    REDISMODULE_GET_API(EventLoopAdd);
    REDISMODULE_GET_API(EventLoopDel);
    REDISMODULE_GET_API(EventLoopAddOneShot);
    REDISMODULE_GET_API(RegisterBoolConfig);
    REDISMODULE_GET_API(RegisterNumericConfig);
    REDISMODULE_GET_API(RegisterStringConfig);
    REDISMODULE_GET_API(RegisterEnumConfig);
    REDISMODULE_GET_API(LoadConfigs);

    if (RedisModule_IsModuleNameBusy && RedisModule_IsModuleNameBusy(name)) return REDISMODULE_ERR;
    RedisModule_SetModuleAttribs(ctx,name,ver,apiver);
    return REDISMODULE_OK;
}

#define RedisModule_Assert(_e) ((_e)?(void)0 : (RedisModule__Assert(#_e,__FILE__,__LINE__),exit(1)))

#define RMAPI_FUNC_SUPPORTED(func) (func != NULL)

#else

/* Things only defined for the modules core, not exported to modules
 * including this file. */
#define RedisModuleString robj

#endif /* REDISMODULE_CORE */
#endif /* REDISMODULE_H */<|MERGE_RESOLUTION|>--- conflicted
+++ resolved
@@ -185,16 +185,13 @@
 #define REDISMODULE_NOTIFY_KEY_MISS (1<<11)   /* m (Note: This one is excluded from REDISMODULE_NOTIFY_ALL on purpose) */
 #define REDISMODULE_NOTIFY_LOADED (1<<12)     /* module only key space notification, indicate a key loaded from rdb */
 #define REDISMODULE_NOTIFY_MODULE (1<<13)     /* d, module key space notification */
-<<<<<<< HEAD
-#define REDISMODULE_NOTIFY_REMOVED (1<<14)    /* module only key space notification, indicate a key is being removed from the db */
-=======
 #define REDISMODULE_NOTIFY_NEW (1<<14)        /* n, new key notification */
->>>>>>> c3a0253b
+#define REDISMODULE_NOTIFY_REMOVED (1<<15)    /* module only key space notification, indicate a key is being removed from the db */
 
 /* Next notification flag, must be updated when adding new flags above!
 This flag should not be used directly by the module.
  * Use RedisModule_GetKeyspaceNotificationFlagsAll instead. */
-#define _REDISMODULE_NOTIFY_NEXT (1<<15)
+#define _REDISMODULE_NOTIFY_NEXT (1<<16)
 
 #define REDISMODULE_NOTIFY_ALL (REDISMODULE_NOTIFY_GENERIC | REDISMODULE_NOTIFY_STRING | REDISMODULE_NOTIFY_LIST | REDISMODULE_NOTIFY_SET | REDISMODULE_NOTIFY_HASH | REDISMODULE_NOTIFY_ZSET | REDISMODULE_NOTIFY_EXPIRED | REDISMODULE_NOTIFY_EVICTED | REDISMODULE_NOTIFY_STREAM | REDISMODULE_NOTIFY_MODULE)      /* A */
 
