/* Implementation of EXPIRE (keys with fixed time to live).
 *
 * ----------------------------------------------------------------------------
 *
 * Copyright (c) 2009-2016, Salvatore Sanfilippo <antirez at gmail dot com>
 * All rights reserved.
 *
 * Redistribution and use in source and binary forms, with or without
 * modification, are permitted provided that the following conditions are met:
 *
 *   * Redistributions of source code must retain the above copyright notice,
 *     this list of conditions and the following disclaimer.
 *   * Redistributions in binary form must reproduce the above copyright
 *     notice, this list of conditions and the following disclaimer in the
 *     documentation and/or other materials provided with the distribution.
 *   * Neither the name of Redis nor the names of its contributors may be used
 *     to endorse or promote products derived from this software without
 *     specific prior written permission.
 *
 * THIS SOFTWARE IS PROVIDED BY THE COPYRIGHT HOLDERS AND CONTRIBUTORS "AS IS"
 * AND ANY EXPRESS OR IMPLIED WARRANTIES, INCLUDING, BUT NOT LIMITED TO, THE
 * IMPLIED WARRANTIES OF MERCHANTABILITY AND FITNESS FOR A PARTICULAR PURPOSE
 * ARE DISCLAIMED. IN NO EVENT SHALL THE COPYRIGHT OWNER OR CONTRIBUTORS BE
 * LIABLE FOR ANY DIRECT, INDIRECT, INCIDENTAL, SPECIAL, EXEMPLARY, OR
 * CONSEQUENTIAL DAMAGES (INCLUDING, BUT NOT LIMITED TO, PROCUREMENT OF
 * SUBSTITUTE GOODS OR SERVICES; LOSS OF USE, DATA, OR PROFITS; OR BUSINESS
 * INTERRUPTION) HOWEVER CAUSED AND ON ANY THEORY OF LIABILITY, WHETHER IN
 * CONTRACT, STRICT LIABILITY, OR TORT (INCLUDING NEGLIGENCE OR OTHERWISE)
 * ARISING IN ANY WAY OUT OF THE USE OF THIS SOFTWARE, EVEN IF ADVISED OF THE
 * POSSIBILITY OF SUCH DAMAGE.
 */

#include "server.h"

/*-----------------------------------------------------------------------------
 * Incremental collection of expired keys.
 *
 * When keys are accessed they are expired on-access. However we need a
 * mechanism in order to ensure keys are eventually removed when expired even
 * if no access is performed on them.
 *----------------------------------------------------------------------------*/

/* Helper function for the activeExpireCycle() function.
 * This function will try to expire the key that is stored in the hash table
 * entry 'de' of the 'expires' hash table of a Redis database.
 *
 * If the key is found to be expired, it is removed from the database and
 * 1 is returned. Otherwise no operation is performed and 0 is returned.
 *
 * When a key is expired, server.stat_expiredkeys is incremented.
 *
 * The parameter 'now' is the current time in milliseconds as is passed
 * to the function to avoid too many gettimeofday() syscalls. */
int activeExpireCycleTryExpire(redisDb *db, dictEntry *de, long long now) {
    long long t = dictGetSignedIntegerVal(de);
    if (now > t) {
        sds key = dictGetKey(de);
        robj *keyobj = createStringObject(key,sdslen(key));

        propagateExpire(db,keyobj,server.lazyfree_lazy_expire);
        if (server.lazyfree_lazy_expire)
            dbAsyncDelete(db,keyobj);
        else
            dbSyncDelete(db,keyobj);
        notifyKeyspaceEvent(NOTIFY_EXPIRED,
            "expired",keyobj,db->id);
        trackingInvalidateKey(NULL,keyobj);
        decrRefCount(keyobj);
        server.stat_expiredkeys++;
        return 1;
    } else {
        return 0;
    }
}

/* Try to expire a few timed out keys. The algorithm used is adaptive and
 * will use few CPU cycles if there are few expiring keys, otherwise
 * it will get more aggressive to avoid that too much memory is used by
 * keys that can be removed from the keyspace.
 *
 * Every expire cycle tests multiple databases: the next call will start
 * again from the next db, with the exception of exists for time limit: in that
 * case we restart again from the last database we were processing. Anyway
 * no more than CRON_DBS_PER_CALL databases are tested at every iteration.
 *
 * The function can perform more or less work, depending on the "type"
 * argument. It can execute a "fast cycle" or a "slow cycle". The slow
 * cycle is the main way we collect expired cycles: this happens with
 * the "server.hz" frequency (usually 10 hertz).
 *
 * However the slow cycle can exit for timeout, since it used too much time.
 * For this reason the function is also invoked to perform a fast cycle
 * at every event loop cycle, in the beforeSleep() function. The fast cycle
 * will try to perform less work, but will do it much more often.
 *
 * The following are the details of the two expire cycles and their stop
 * conditions:
 *
 * If type is ACTIVE_EXPIRE_CYCLE_FAST the function will try to run a
 * "fast" expire cycle that takes no longer than EXPIRE_FAST_CYCLE_DURATION
 * microseconds, and is not repeated again before the same amount of time.
 * The cycle will also refuse to run at all if the latest slow cycle did not
 * terminate because of a time limit condition.
 *
 * If type is ACTIVE_EXPIRE_CYCLE_SLOW, that normal expire cycle is
 * executed, where the time limit is a percentage of the REDIS_HZ period
<<<<<<< HEAD
 * as specified by the ACTIVE_EXPIRE_CYCLE_SLOW_TIME_PERC define. */
=======
 * as specified by the ACTIVE_EXPIRE_CYCLE_SLOW_TIME_PERC define. In the
 * fast cycle, the check of every database is interrupted once the number
 * of already expired keys in the database is estimated to be lower than
 * a given percentage, in order to avoid doing too much work to gain too
 * little memory.
 *
 * The configured expire "effort" will modify the baseline parameters in
 * order to do more work in both the fast and slow expire cycles.
 */

#define ACTIVE_EXPIRE_CYCLE_KEYS_PER_LOOP 20 /* Keys for each DB loop. */
#define ACTIVE_EXPIRE_CYCLE_FAST_DURATION 1000 /* Microseconds. */
#define ACTIVE_EXPIRE_CYCLE_SLOW_TIME_PERC 25 /* Max % of CPU to use. */
#define ACTIVE_EXPIRE_CYCLE_ACCEPTABLE_STALE 10 /* % of stale keys after which
                                                   we do extra efforts. */
>>>>>>> 7bf665f1

void activeExpireCycle(int type) {
    /* Adjust the running parameters according to the configured expire
     * effort. The default effort is 1, and the maximum configurable effort
     * is 10. */
    unsigned long
    effort = server.active_expire_effort-1, /* Rescale from 0 to 9. */
    config_keys_per_loop = ACTIVE_EXPIRE_CYCLE_KEYS_PER_LOOP +
                           ACTIVE_EXPIRE_CYCLE_KEYS_PER_LOOP/4*effort,
    config_cycle_fast_duration = ACTIVE_EXPIRE_CYCLE_FAST_DURATION +
                                 ACTIVE_EXPIRE_CYCLE_FAST_DURATION/4*effort,
    config_cycle_slow_time_perc = ACTIVE_EXPIRE_CYCLE_SLOW_TIME_PERC +
                                  2*effort,
    config_cycle_acceptable_stale = ACTIVE_EXPIRE_CYCLE_ACCEPTABLE_STALE-
                                    effort;

    /* This function has some global state in order to continue the work
     * incrementally across calls. */
    static unsigned int current_db = 0; /* Last DB tested. */
    static int timelimit_exit = 0;      /* Time limit hit in previous call? */
    static long long last_fast_cycle = 0; /* When last fast cycle ran. */

    int j, iteration = 0;
    int dbs_per_call = CRON_DBS_PER_CALL;
    long long start = ustime(), timelimit, elapsed;

    /* When clients are paused the dataset should be static not just from the
     * POV of clients not being able to write, but also from the POV of
     * expires and evictions of keys not being performed. */
    if (clientsArePaused()) return;

    if (type == ACTIVE_EXPIRE_CYCLE_FAST) {
        /* Don't start a fast cycle if the previous cycle did not exit
<<<<<<< HEAD
         * for time limt. Also don't repeat a fast cycle for the same period
=======
         * for time limit, unless the percentage of estimated stale keys is
         * too high. Also never repeat a fast cycle for the same period
>>>>>>> 7bf665f1
         * as the fast cycle total duration itself. */
        if (!timelimit_exit &&
            server.stat_expired_stale_perc < config_cycle_acceptable_stale)
            return;

        if (start < last_fast_cycle + (long long)config_cycle_fast_duration*2)
            return;

        last_fast_cycle = start;
    }

    /* We usually should test CRON_DBS_PER_CALL per iteration, with
     * two exceptions:
     *
     * 1) Don't test more DBs than we have.
     * 2) If last time we hit the time limit, we want to scan all DBs
     * in this iteration, as there is work to do in some DB and we don't want
     * expired keys to use memory for too much time. */
    if (dbs_per_call > server.dbnum || timelimit_exit)
        dbs_per_call = server.dbnum;

    /* We can use at max 'config_cycle_slow_time_perc' percentage of CPU
     * time per iteration. Since this function gets called with a frequency of
     * server.hz times per second, the following is the max amount of
     * microseconds we can spend in this function. */
    timelimit = config_cycle_slow_time_perc*1000000/server.hz/100;
    timelimit_exit = 0;
    if (timelimit <= 0) timelimit = 1;

    if (type == ACTIVE_EXPIRE_CYCLE_FAST)
        timelimit = config_cycle_fast_duration; /* in microseconds. */

    /* Accumulate some global stats as we expire keys, to have some idea
     * about the number of keys that are already logically expired, but still
     * existing inside the database. */
    long total_sampled = 0;
    long total_expired = 0;

    for (j = 0; j < dbs_per_call && timelimit_exit == 0; j++) {
        /* Expired and checked in a single loop. */
        unsigned long expired, sampled;

<<<<<<< HEAD
    /* Accumulate some global stats as we expire keys, to have some idea
     * about the number of keys that are already logically expired, but still
     * existing inside the database. */
    long total_sampled = 0;
    long total_expired = 0;

    for (j = 0; j < dbs_per_call && timelimit_exit == 0; j++) {
        int expired;
=======
>>>>>>> 7bf665f1
        redisDb *db = server.db+(current_db % server.dbnum);

        /* Increment the DB now so we are sure if we run out of time
         * in the current DB we'll restart from the next. This allows to
         * distribute the time evenly across DBs. */
        current_db++;

        /* Continue to expire if at the end of the cycle there are still
         * a big percentage of keys to expire, compared to the number of keys
         * we scanned. The percentage, stored in config_cycle_acceptable_stale
         * is not fixed, but depends on the Redis configured "expire effort". */
        do {
            unsigned long num, slots;
            long long now, ttl_sum;
            int ttl_samples;
            iteration++;

            /* If there is nothing to expire try next DB ASAP. */
            if ((num = dictSize(db->expires)) == 0) {
                db->avg_ttl = 0;
                break;
            }
            slots = dictSlots(db->expires);
            now = mstime();

            /* When there are less than 1% filled slots, sampling the key
             * space is expensive, so stop here waiting for better times...
             * The dictionary will be resized asap. */
            if (num && slots > DICT_HT_INITIAL_SIZE &&
                (num*100/slots < 1)) break;

            /* The main collection cycle. Sample random keys among keys
             * with an expire set, checking for expired ones. */
            expired = 0;
            sampled = 0;
            ttl_sum = 0;
            ttl_samples = 0;

            if (num > config_keys_per_loop)
                num = config_keys_per_loop;

            /* Here we access the low level representation of the hash table
             * for speed concerns: this makes this code coupled with dict.c,
             * but it hardly changed in ten years.
             *
             * Note that certain places of the hash table may be empty,
             * so we want also a stop condition about the number of
             * buckets that we scanned. However scanning for free buckets
             * is very fast: we are in the cache line scanning a sequential
             * array of NULL pointers, so we can scan a lot more buckets
             * than keys in the same time. */
            long max_buckets = num*20;
            long checked_buckets = 0;

            while (sampled < num && checked_buckets < max_buckets) {
                for (int table = 0; table < 2; table++) {
                    if (table == 1 && !dictIsRehashing(db->expires)) break;

                    unsigned long idx = db->expires_cursor;
                    idx &= db->expires->ht[table].sizemask;
                    dictEntry *de = db->expires->ht[table].table[idx];
                    long long ttl;

                    /* Scan the current bucket of the current table. */
                    checked_buckets++;
                    while(de) {
                        /* Get the next entry now since this entry may get
                         * deleted. */
                        dictEntry *e = de;
                        de = de->next;

                        ttl = dictGetSignedIntegerVal(e)-now;
                        if (activeExpireCycleTryExpire(db,e,now)) expired++;
                        if (ttl > 0) {
                            /* We want the average TTL of keys yet
                             * not expired. */
                            ttl_sum += ttl;
                            ttl_samples++;
                        }
                        sampled++;
                    }
                }
<<<<<<< HEAD
                total_sampled++;
            }
            total_expired += expired;
=======
                db->expires_cursor++;
            }
            total_expired += expired;
            total_sampled += sampled;
>>>>>>> 7bf665f1

            /* Update the average TTL stats for this database. */
            if (ttl_samples) {
                long long avg_ttl = ttl_sum/ttl_samples;

                /* Do a simple running average with a few samples.
                 * We just use the current estimate with a weight of 2%
                 * and the previous estimate with a weight of 98%. */
                if (db->avg_ttl == 0) db->avg_ttl = avg_ttl;
                db->avg_ttl = (db->avg_ttl/50)*49 + (avg_ttl/50);
            }

            /* We can't block forever here even if there are many keys to
             * expire. So after a given amount of milliseconds return to the
             * caller waiting for the other active expire cycle. */
            if ((iteration & 0xf) == 0) { /* check once every 16 iterations. */
                elapsed = ustime()-start;
                if (elapsed > timelimit) {
                    timelimit_exit = 1;
                    server.stat_expired_time_cap_reached_count++;
                    break;
                }
<<<<<<< HEAD
            }
            /* We don't repeat the cycle if there are less than 25% of keys
             * found expired in the current DB. */
        } while (expired > ACTIVE_EXPIRE_CYCLE_LOOKUPS_PER_LOOP/4);
    }

    elapsed = ustime()-start;
    latencyAddSampleIfNeeded("expire-cycle",elapsed/1000);

    /* Update our estimate of keys existing but yet to be expired.
     * Running average with this sample accounting for 5%. */
    double current_perc;
    if (total_sampled) {
        current_perc = (double)total_expired/total_sampled;
    } else
        current_perc = 0;
    server.stat_expired_stale_perc = (current_perc*0.05)+
                                     (server.stat_expired_stale_perc*0.95);
}

/*-----------------------------------------------------------------------------
 * Expires of keys created in writable slaves
 *
 * Normally slaves do not process expires: they wait the masters to synthesize
 * DEL operations in order to retain consistency. However writable slaves are
 * an exception: if a key is created in the slave and an expire is assigned
 * to it, we need a way to expire such a key, since the master does not know
 * anything about such a key.
 *
 * In order to do so, we track keys created in the slave side with an expire
 * set, and call the expireSlaveKeys() function from time to time in order to
 * reclaim the keys if they already expired.
 *
 * Note that the use case we are trying to cover here, is a popular one where
 * slaves are put in writable mode in order to compute slow operations in
 * the slave side that are mostly useful to actually read data in a more
 * processed way. Think at sets intersections in a tmp key, with an expire so
 * that it is also used as a cache to avoid intersecting every time.
 *
 * This implementation is currently not perfect but a lot better than leaking
 * the keys as implemented in 3.2.
 *----------------------------------------------------------------------------*/

/* The dictionary where we remember key names and database ID of keys we may
 * want to expire from the slave. Since this function is not often used we
 * don't even care to initialize the database at startup. We'll do it once
 * the feature is used the first time, that is, when rememberSlaveKeyWithExpire()
 * is called.
 *
 * The dictionary has an SDS string representing the key as the hash table
 * key, while the value is a 64 bit unsigned integer with the bits corresponding
 * to the DB where the keys may exist set to 1. Currently the keys created
 * with a DB id > 63 are not expired, but a trivial fix is to set the bitmap
 * to the max 64 bit unsigned value when we know there is a key with a DB
 * ID greater than 63, and check all the configured DBs in such a case. */
dict *slaveKeysWithExpire = NULL;

/* Check the set of keys created by the master with an expire set in order to
 * check if they should be evicted. */
void expireSlaveKeys(void) {
    if (slaveKeysWithExpire == NULL ||
        dictSize(slaveKeysWithExpire) == 0) return;

    int cycles = 0, noexpire = 0;
    mstime_t start = mstime();
    while(1) {
        dictEntry *de = dictGetRandomKey(slaveKeysWithExpire);
        sds keyname = dictGetKey(de);
        uint64_t dbids = dictGetUnsignedIntegerVal(de);
        uint64_t new_dbids = 0;

        /* Check the key against every database corresponding to the
         * bits set in the value bitmap. */
        int dbid = 0;
        while(dbids && dbid < server.dbnum) {
            if ((dbids & 1) != 0) {
                redisDb *db = server.db+dbid;
                dictEntry *expire = dictFind(db->expires,keyname);
                int expired = 0;

                if (expire &&
                    activeExpireCycleTryExpire(server.db+dbid,expire,start))
                {
                    expired = 1;
                }

                /* If the key was not expired in this DB, we need to set the
                 * corresponding bit in the new bitmap we set as value.
                 * At the end of the loop if the bitmap is zero, it means we
                 * no longer need to keep track of this key. */
                if (expire && !expired) {
                    noexpire++;
                    new_dbids |= (uint64_t)1 << dbid;
                }
            }
            dbid++;
            dbids >>= 1;
        }

        /* Set the new bitmap as value of the key, in the dictionary
         * of keys with an expire set directly in the writable slave. Otherwise
         * if the bitmap is zero, we no longer need to keep track of it. */
        if (new_dbids)
            dictSetUnsignedIntegerVal(de,new_dbids);
        else
            dictDelete(slaveKeysWithExpire,keyname);

        /* Stop conditions: found 3 keys we cna't expire in a row or
         * time limit was reached. */
        cycles++;
        if (noexpire > 3) break;
        if ((cycles % 64) == 0 && mstime()-start > 1) break;
        if (dictSize(slaveKeysWithExpire) == 0) break;
    }
}

/* Track keys that received an EXPIRE or similar command in the context
 * of a writable slave. */
void rememberSlaveKeyWithExpire(redisDb *db, robj *key) {
    if (slaveKeysWithExpire == NULL) {
        static dictType dt = {
            dictSdsHash,                /* hash function */
            NULL,                       /* key dup */
            NULL,                       /* val dup */
            dictSdsKeyCompare,          /* key compare */
            dictSdsDestructor,          /* key destructor */
            NULL                        /* val destructor */
        };
        slaveKeysWithExpire = dictCreate(&dt,NULL);
    }
    if (db->id > 63) return;

    dictEntry *de = dictAddOrFind(slaveKeysWithExpire,key->ptr);
    /* If the entry was just created, set it to a copy of the SDS string
     * representing the key: we don't want to need to take those keys
     * in sync with the main DB. The keys will be removed by expireSlaveKeys()
     * as it scans to find keys to remove. */
    if (de->key == key->ptr) {
        de->key = sdsdup(key->ptr);
        dictSetUnsignedIntegerVal(de,0);
    }

=======
            }
            /* We don't repeat the cycle for the current database if there are
             * an acceptable amount of stale keys (logically expired but yet
             * not reclaimed). */
        } while (sampled == 0 ||
                 (expired*100/sampled) > config_cycle_acceptable_stale);
    }

    elapsed = ustime()-start;
    server.stat_expire_cycle_time_used += elapsed;
    latencyAddSampleIfNeeded("expire-cycle",elapsed/1000);

    /* Update our estimate of keys existing but yet to be expired.
     * Running average with this sample accounting for 5%. */
    double current_perc;
    if (total_sampled) {
        current_perc = (double)total_expired/total_sampled;
    } else
        current_perc = 0;
    server.stat_expired_stale_perc = (current_perc*0.05)+
                                     (server.stat_expired_stale_perc*0.95);
}

/*-----------------------------------------------------------------------------
 * Expires of keys created in writable slaves
 *
 * Normally slaves do not process expires: they wait the masters to synthesize
 * DEL operations in order to retain consistency. However writable slaves are
 * an exception: if a key is created in the slave and an expire is assigned
 * to it, we need a way to expire such a key, since the master does not know
 * anything about such a key.
 *
 * In order to do so, we track keys created in the slave side with an expire
 * set, and call the expireSlaveKeys() function from time to time in order to
 * reclaim the keys if they already expired.
 *
 * Note that the use case we are trying to cover here, is a popular one where
 * slaves are put in writable mode in order to compute slow operations in
 * the slave side that are mostly useful to actually read data in a more
 * processed way. Think at sets intersections in a tmp key, with an expire so
 * that it is also used as a cache to avoid intersecting every time.
 *
 * This implementation is currently not perfect but a lot better than leaking
 * the keys as implemented in 3.2.
 *----------------------------------------------------------------------------*/

/* The dictionary where we remember key names and database ID of keys we may
 * want to expire from the slave. Since this function is not often used we
 * don't even care to initialize the database at startup. We'll do it once
 * the feature is used the first time, that is, when rememberSlaveKeyWithExpire()
 * is called.
 *
 * The dictionary has an SDS string representing the key as the hash table
 * key, while the value is a 64 bit unsigned integer with the bits corresponding
 * to the DB where the keys may exist set to 1. Currently the keys created
 * with a DB id > 63 are not expired, but a trivial fix is to set the bitmap
 * to the max 64 bit unsigned value when we know there is a key with a DB
 * ID greater than 63, and check all the configured DBs in such a case. */
dict *slaveKeysWithExpire = NULL;

/* Check the set of keys created by the master with an expire set in order to
 * check if they should be evicted. */
void expireSlaveKeys(void) {
    if (slaveKeysWithExpire == NULL ||
        dictSize(slaveKeysWithExpire) == 0) return;

    int cycles = 0, noexpire = 0;
    mstime_t start = mstime();
    while(1) {
        dictEntry *de = dictGetRandomKey(slaveKeysWithExpire);
        sds keyname = dictGetKey(de);
        uint64_t dbids = dictGetUnsignedIntegerVal(de);
        uint64_t new_dbids = 0;

        /* Check the key against every database corresponding to the
         * bits set in the value bitmap. */
        int dbid = 0;
        while(dbids && dbid < server.dbnum) {
            if ((dbids & 1) != 0) {
                redisDb *db = server.db+dbid;
                dictEntry *expire = dictFind(db->expires,keyname);
                int expired = 0;

                if (expire &&
                    activeExpireCycleTryExpire(server.db+dbid,expire,start))
                {
                    expired = 1;
                }

                /* If the key was not expired in this DB, we need to set the
                 * corresponding bit in the new bitmap we set as value.
                 * At the end of the loop if the bitmap is zero, it means we
                 * no longer need to keep track of this key. */
                if (expire && !expired) {
                    noexpire++;
                    new_dbids |= (uint64_t)1 << dbid;
                }
            }
            dbid++;
            dbids >>= 1;
        }

        /* Set the new bitmap as value of the key, in the dictionary
         * of keys with an expire set directly in the writable slave. Otherwise
         * if the bitmap is zero, we no longer need to keep track of it. */
        if (new_dbids)
            dictSetUnsignedIntegerVal(de,new_dbids);
        else
            dictDelete(slaveKeysWithExpire,keyname);

        /* Stop conditions: found 3 keys we cna't expire in a row or
         * time limit was reached. */
        cycles++;
        if (noexpire > 3) break;
        if ((cycles % 64) == 0 && mstime()-start > 1) break;
        if (dictSize(slaveKeysWithExpire) == 0) break;
    }
}

/* Track keys that received an EXPIRE or similar command in the context
 * of a writable slave. */
void rememberSlaveKeyWithExpire(redisDb *db, robj *key) {
    if (slaveKeysWithExpire == NULL) {
        static dictType dt = {
            dictSdsHash,                /* hash function */
            NULL,                       /* key dup */
            NULL,                       /* val dup */
            dictSdsKeyCompare,          /* key compare */
            dictSdsDestructor,          /* key destructor */
            NULL                        /* val destructor */
        };
        slaveKeysWithExpire = dictCreate(&dt,NULL);
    }
    if (db->id > 63) return;

    dictEntry *de = dictAddOrFind(slaveKeysWithExpire,key->ptr);
    /* If the entry was just created, set it to a copy of the SDS string
     * representing the key: we don't want to need to take those keys
     * in sync with the main DB. The keys will be removed by expireSlaveKeys()
     * as it scans to find keys to remove. */
    if (de->key == key->ptr) {
        de->key = sdsdup(key->ptr);
        dictSetUnsignedIntegerVal(de,0);
    }

>>>>>>> 7bf665f1
    uint64_t dbids = dictGetUnsignedIntegerVal(de);
    dbids |= (uint64_t)1 << db->id;
    dictSetUnsignedIntegerVal(de,dbids);
}

/* Return the number of keys we are tracking. */
size_t getSlaveKeyWithExpireCount(void) {
    if (slaveKeysWithExpire == NULL) return 0;
    return dictSize(slaveKeysWithExpire);
}

/* Remove the keys in the hash table. We need to do that when data is
 * flushed from the server. We may receive new keys from the master with
 * the same name/db and it is no longer a good idea to expire them.
 *
 * Note: technically we should handle the case of a single DB being flushed
 * but it is not worth it since anyway race conditions using the same set
 * of key names in a wriatable slave and in its master will lead to
 * inconsistencies. This is just a best-effort thing we do. */
void flushSlaveKeysWithExpireList(void) {
    if (slaveKeysWithExpire) {
        dictRelease(slaveKeysWithExpire);
        slaveKeysWithExpire = NULL;
    }
<<<<<<< HEAD
=======
}

int checkAlreadyExpired(long long when) {
    /* EXPIRE with negative TTL, or EXPIREAT with a timestamp into the past
     * should never be executed as a DEL when load the AOF or in the context
     * of a slave instance.
     *
     * Instead we add the already expired key to the database with expire time
     * (possibly in the past) and wait for an explicit DEL from the master. */
    return (when <= mstime() && !server.loading && !server.masterhost);
>>>>>>> 7bf665f1
}

/*-----------------------------------------------------------------------------
 * Expires Commands
 *----------------------------------------------------------------------------*/

/* This is the generic command implementation for EXPIRE, PEXPIRE, EXPIREAT
 * and PEXPIREAT. Because the commad second argument may be relative or absolute
 * the "basetime" argument is used to signal what the base time is (either 0
 * for *AT variants of the command, or the current time for relative expires).
 *
 * unit is either UNIT_SECONDS or UNIT_MILLISECONDS, and is only used for
 * the argv[2] parameter. The basetime is always specified in milliseconds. */
void expireGenericCommand(client *c, long long basetime, int unit) {
    robj *key = c->argv[1], *param = c->argv[2];
    long long when; /* unix time in milliseconds when the key will expire. */

    if (getLongLongFromObjectOrReply(c, param, &when, NULL) != C_OK)
        return;

    if (unit == UNIT_SECONDS) when *= 1000;
    when += basetime;

    /* No key, return zero. */
    if (lookupKeyWrite(c->db,key) == NULL) {
        addReply(c,shared.czero);
        return;
    }

    if (checkAlreadyExpired(when)) {
        robj *aux;

        int deleted = server.lazyfree_lazy_expire ? dbAsyncDelete(c->db,key) :
                                                    dbSyncDelete(c->db,key);
        serverAssertWithInfo(c,key,deleted);
        server.dirty++;

        /* Replicate/AOF this as an explicit DEL or UNLINK. */
        aux = server.lazyfree_lazy_expire ? shared.unlink : shared.del;
        rewriteClientCommandVector(c,2,aux,key);
        signalModifiedKey(c,c->db,key);
        notifyKeyspaceEvent(NOTIFY_GENERIC,"del",key,c->db->id);
        addReply(c, shared.cone);
        return;
    } else {
        setExpire(c,c->db,key,when);
        addReply(c,shared.cone);
        signalModifiedKey(c,c->db,key);
        notifyKeyspaceEvent(NOTIFY_GENERIC,"expire",key,c->db->id);
        server.dirty++;
        return;
    }
}

/* EXPIRE key seconds */
void expireCommand(client *c) {
    expireGenericCommand(c,mstime(),UNIT_SECONDS);
}

/* EXPIREAT key time */
void expireatCommand(client *c) {
    expireGenericCommand(c,0,UNIT_SECONDS);
}

/* PEXPIRE key milliseconds */
void pexpireCommand(client *c) {
    expireGenericCommand(c,mstime(),UNIT_MILLISECONDS);
}

/* PEXPIREAT key ms_time */
void pexpireatCommand(client *c) {
    expireGenericCommand(c,0,UNIT_MILLISECONDS);
}

/* Implements TTL and PTTL */
void ttlGenericCommand(client *c, int output_ms) {
    long long expire, ttl = -1;

    /* If the key does not exist at all, return -2 */
    if (lookupKeyReadWithFlags(c->db,c->argv[1],LOOKUP_NOTOUCH) == NULL) {
        addReplyLongLong(c,-2);
        return;
    }
    /* The key exists. Return -1 if it has no expire, or the actual
     * TTL value otherwise. */
    expire = getExpire(c->db,c->argv[1]);
    if (expire != -1) {
        ttl = expire-mstime();
        if (ttl < 0) ttl = 0;
    }
    if (ttl == -1) {
        addReplyLongLong(c,-1);
    } else {
        addReplyLongLong(c,output_ms ? ttl : ((ttl+500)/1000));
    }
}

/* TTL key */
void ttlCommand(client *c) {
    ttlGenericCommand(c, 0);
}

/* PTTL key */
void pttlCommand(client *c) {
    ttlGenericCommand(c, 1);
}

/* PERSIST key */
void persistCommand(client *c) {
    if (lookupKeyWrite(c->db,c->argv[1])) {
        if (removeExpire(c->db,c->argv[1])) {
            notifyKeyspaceEvent(NOTIFY_GENERIC,"persist",c->argv[1],c->db->id);
            addReply(c,shared.cone);
            server.dirty++;
        } else {
            addReply(c,shared.czero);
        }
    } else {
        addReply(c,shared.czero);
    }
}

/* TOUCH key1 [key2 key3 ... keyN] */
void touchCommand(client *c) {
    int touched = 0;
    for (int j = 1; j < c->argc; j++)
        if (lookupKeyRead(c->db,c->argv[j]) != NULL) touched++;
    addReplyLongLong(c,touched);
}
<|MERGE_RESOLUTION|>--- conflicted
+++ resolved
@@ -104,9 +104,6 @@
  *
  * If type is ACTIVE_EXPIRE_CYCLE_SLOW, that normal expire cycle is
  * executed, where the time limit is a percentage of the REDIS_HZ period
-<<<<<<< HEAD
- * as specified by the ACTIVE_EXPIRE_CYCLE_SLOW_TIME_PERC define. */
-=======
  * as specified by the ACTIVE_EXPIRE_CYCLE_SLOW_TIME_PERC define. In the
  * fast cycle, the check of every database is interrupted once the number
  * of already expired keys in the database is estimated to be lower than
@@ -122,7 +119,6 @@
 #define ACTIVE_EXPIRE_CYCLE_SLOW_TIME_PERC 25 /* Max % of CPU to use. */
 #define ACTIVE_EXPIRE_CYCLE_ACCEPTABLE_STALE 10 /* % of stale keys after which
                                                    we do extra efforts. */
->>>>>>> 7bf665f1
 
 void activeExpireCycle(int type) {
     /* Adjust the running parameters according to the configured expire
@@ -156,12 +152,8 @@
 
     if (type == ACTIVE_EXPIRE_CYCLE_FAST) {
         /* Don't start a fast cycle if the previous cycle did not exit
-<<<<<<< HEAD
-         * for time limt. Also don't repeat a fast cycle for the same period
-=======
          * for time limit, unless the percentage of estimated stale keys is
          * too high. Also never repeat a fast cycle for the same period
->>>>>>> 7bf665f1
          * as the fast cycle total duration itself. */
         if (!timelimit_exit &&
             server.stat_expired_stale_perc < config_cycle_acceptable_stale)
@@ -204,17 +196,6 @@
         /* Expired and checked in a single loop. */
         unsigned long expired, sampled;
 
-<<<<<<< HEAD
-    /* Accumulate some global stats as we expire keys, to have some idea
-     * about the number of keys that are already logically expired, but still
-     * existing inside the database. */
-    long total_sampled = 0;
-    long total_expired = 0;
-
-    for (j = 0; j < dbs_per_call && timelimit_exit == 0; j++) {
-        int expired;
-=======
->>>>>>> 7bf665f1
         redisDb *db = server.db+(current_db % server.dbnum);
 
         /* Increment the DB now so we are sure if we run out of time
@@ -297,16 +278,10 @@
                         sampled++;
                     }
                 }
-<<<<<<< HEAD
-                total_sampled++;
-            }
-            total_expired += expired;
-=======
                 db->expires_cursor++;
             }
             total_expired += expired;
             total_sampled += sampled;
->>>>>>> 7bf665f1
 
             /* Update the average TTL stats for this database. */
             if (ttl_samples) {
@@ -329,14 +304,16 @@
                     server.stat_expired_time_cap_reached_count++;
                     break;
                 }
-<<<<<<< HEAD
             }
-            /* We don't repeat the cycle if there are less than 25% of keys
-             * found expired in the current DB. */
-        } while (expired > ACTIVE_EXPIRE_CYCLE_LOOKUPS_PER_LOOP/4);
+            /* We don't repeat the cycle for the current database if there are
+             * an acceptable amount of stale keys (logically expired but yet
+             * not reclaimed). */
+        } while (sampled == 0 ||
+                 (expired*100/sampled) > config_cycle_acceptable_stale);
     }
 
     elapsed = ustime()-start;
+    server.stat_expire_cycle_time_used += elapsed;
     latencyAddSampleIfNeeded("expire-cycle",elapsed/1000);
 
     /* Update our estimate of keys existing but yet to be expired.
@@ -472,153 +449,6 @@
         dictSetUnsignedIntegerVal(de,0);
     }
 
-=======
-            }
-            /* We don't repeat the cycle for the current database if there are
-             * an acceptable amount of stale keys (logically expired but yet
-             * not reclaimed). */
-        } while (sampled == 0 ||
-                 (expired*100/sampled) > config_cycle_acceptable_stale);
-    }
-
-    elapsed = ustime()-start;
-    server.stat_expire_cycle_time_used += elapsed;
-    latencyAddSampleIfNeeded("expire-cycle",elapsed/1000);
-
-    /* Update our estimate of keys existing but yet to be expired.
-     * Running average with this sample accounting for 5%. */
-    double current_perc;
-    if (total_sampled) {
-        current_perc = (double)total_expired/total_sampled;
-    } else
-        current_perc = 0;
-    server.stat_expired_stale_perc = (current_perc*0.05)+
-                                     (server.stat_expired_stale_perc*0.95);
-}
-
-/*-----------------------------------------------------------------------------
- * Expires of keys created in writable slaves
- *
- * Normally slaves do not process expires: they wait the masters to synthesize
- * DEL operations in order to retain consistency. However writable slaves are
- * an exception: if a key is created in the slave and an expire is assigned
- * to it, we need a way to expire such a key, since the master does not know
- * anything about such a key.
- *
- * In order to do so, we track keys created in the slave side with an expire
- * set, and call the expireSlaveKeys() function from time to time in order to
- * reclaim the keys if they already expired.
- *
- * Note that the use case we are trying to cover here, is a popular one where
- * slaves are put in writable mode in order to compute slow operations in
- * the slave side that are mostly useful to actually read data in a more
- * processed way. Think at sets intersections in a tmp key, with an expire so
- * that it is also used as a cache to avoid intersecting every time.
- *
- * This implementation is currently not perfect but a lot better than leaking
- * the keys as implemented in 3.2.
- *----------------------------------------------------------------------------*/
-
-/* The dictionary where we remember key names and database ID of keys we may
- * want to expire from the slave. Since this function is not often used we
- * don't even care to initialize the database at startup. We'll do it once
- * the feature is used the first time, that is, when rememberSlaveKeyWithExpire()
- * is called.
- *
- * The dictionary has an SDS string representing the key as the hash table
- * key, while the value is a 64 bit unsigned integer with the bits corresponding
- * to the DB where the keys may exist set to 1. Currently the keys created
- * with a DB id > 63 are not expired, but a trivial fix is to set the bitmap
- * to the max 64 bit unsigned value when we know there is a key with a DB
- * ID greater than 63, and check all the configured DBs in such a case. */
-dict *slaveKeysWithExpire = NULL;
-
-/* Check the set of keys created by the master with an expire set in order to
- * check if they should be evicted. */
-void expireSlaveKeys(void) {
-    if (slaveKeysWithExpire == NULL ||
-        dictSize(slaveKeysWithExpire) == 0) return;
-
-    int cycles = 0, noexpire = 0;
-    mstime_t start = mstime();
-    while(1) {
-        dictEntry *de = dictGetRandomKey(slaveKeysWithExpire);
-        sds keyname = dictGetKey(de);
-        uint64_t dbids = dictGetUnsignedIntegerVal(de);
-        uint64_t new_dbids = 0;
-
-        /* Check the key against every database corresponding to the
-         * bits set in the value bitmap. */
-        int dbid = 0;
-        while(dbids && dbid < server.dbnum) {
-            if ((dbids & 1) != 0) {
-                redisDb *db = server.db+dbid;
-                dictEntry *expire = dictFind(db->expires,keyname);
-                int expired = 0;
-
-                if (expire &&
-                    activeExpireCycleTryExpire(server.db+dbid,expire,start))
-                {
-                    expired = 1;
-                }
-
-                /* If the key was not expired in this DB, we need to set the
-                 * corresponding bit in the new bitmap we set as value.
-                 * At the end of the loop if the bitmap is zero, it means we
-                 * no longer need to keep track of this key. */
-                if (expire && !expired) {
-                    noexpire++;
-                    new_dbids |= (uint64_t)1 << dbid;
-                }
-            }
-            dbid++;
-            dbids >>= 1;
-        }
-
-        /* Set the new bitmap as value of the key, in the dictionary
-         * of keys with an expire set directly in the writable slave. Otherwise
-         * if the bitmap is zero, we no longer need to keep track of it. */
-        if (new_dbids)
-            dictSetUnsignedIntegerVal(de,new_dbids);
-        else
-            dictDelete(slaveKeysWithExpire,keyname);
-
-        /* Stop conditions: found 3 keys we cna't expire in a row or
-         * time limit was reached. */
-        cycles++;
-        if (noexpire > 3) break;
-        if ((cycles % 64) == 0 && mstime()-start > 1) break;
-        if (dictSize(slaveKeysWithExpire) == 0) break;
-    }
-}
-
-/* Track keys that received an EXPIRE or similar command in the context
- * of a writable slave. */
-void rememberSlaveKeyWithExpire(redisDb *db, robj *key) {
-    if (slaveKeysWithExpire == NULL) {
-        static dictType dt = {
-            dictSdsHash,                /* hash function */
-            NULL,                       /* key dup */
-            NULL,                       /* val dup */
-            dictSdsKeyCompare,          /* key compare */
-            dictSdsDestructor,          /* key destructor */
-            NULL                        /* val destructor */
-        };
-        slaveKeysWithExpire = dictCreate(&dt,NULL);
-    }
-    if (db->id > 63) return;
-
-    dictEntry *de = dictAddOrFind(slaveKeysWithExpire,key->ptr);
-    /* If the entry was just created, set it to a copy of the SDS string
-     * representing the key: we don't want to need to take those keys
-     * in sync with the main DB. The keys will be removed by expireSlaveKeys()
-     * as it scans to find keys to remove. */
-    if (de->key == key->ptr) {
-        de->key = sdsdup(key->ptr);
-        dictSetUnsignedIntegerVal(de,0);
-    }
-
->>>>>>> 7bf665f1
     uint64_t dbids = dictGetUnsignedIntegerVal(de);
     dbids |= (uint64_t)1 << db->id;
     dictSetUnsignedIntegerVal(de,dbids);
@@ -643,8 +473,6 @@
         dictRelease(slaveKeysWithExpire);
         slaveKeysWithExpire = NULL;
     }
-<<<<<<< HEAD
-=======
 }
 
 int checkAlreadyExpired(long long when) {
@@ -655,7 +483,6 @@
      * Instead we add the already expired key to the database with expire time
      * (possibly in the past) and wait for an explicit DEL from the master. */
     return (when <= mstime() && !server.loading && !server.masterhost);
->>>>>>> 7bf665f1
 }
 
 /*-----------------------------------------------------------------------------
