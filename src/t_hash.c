/*
 * Copyright (c) 2009-Present, Redis Ltd.
 * All rights reserved.
 *
 * Licensed under your choice of the Redis Source Available License 2.0
 * (RSALv2) or the Server Side Public License v1 (SSPLv1).
 */

#include "server.h"
#include "ebuckets.h"
#include <math.h>

/* Threshold for HEXPIRE and HPERSIST to be considered whether it is worth to
 * update the expiration time of the hash object in global HFE DS. */
#define HASH_NEW_EXPIRE_DIFF_THRESHOLD max(4000, 1<<EB_BUCKET_KEY_PRECISION)

/* hash field expiration (HFE) funcs */
static ExpireAction onFieldExpire(eItem item, void *ctx);
static ExpireMeta* hfieldGetExpireMeta(const eItem field);
static ExpireMeta *hashGetExpireMeta(const eItem hash);
static void hexpireGenericCommand(client *c, const char *cmd, long long basetime, int unit);
static ExpireAction hashTypeActiveExpire(eItem hashObj, void *ctx);
<<<<<<< HEAD
static void hfieldPersist(redisDb *db, robj *hashObj, hfield field);
=======
static void hfieldPersist(robj *hashObj, hfield field);
static uint64_t hfieldGetExpireTime(hfield field);
static void updateGlobalHfeDs(redisDb *db, robj *o, uint64_t minExpire, uint64_t minExpireFields);
static uint64_t hashTypeGetNextTimeToExpire(robj *o);
static uint64_t hashTypeGetMinExpire(robj *keyObj);

>>>>>>> ca4ed48d

/* hash dictType funcs */
static int dictHfieldKeyCompare(dict *d, const void *key1, const void *key2);
static uint64_t dictMstrHash(const void *key);
static void dictHfieldDestructor(dict *d, void *field);
static size_t hashDictWithExpireMetadataBytes(dict *d);
static void hashDictWithExpireOnRelease(dict *d);
static robj* hashTypeLookupWriteOrCreate(client *c, robj *key);

/*-----------------------------------------------------------------------------
 * Define dictType of hash
 *
 * - Stores fields as mstr strings with optional metadata to attach TTL
 * - Note that small hashes are represented with listpacks
 * - Once expiration is set for a field, the dict instance and corresponding
 *   dictType are replaced with a dict containing metadata for Hash Field
 *   Expiration (HFE) and using dictType `mstrHashDictTypeWithHFE`
 *----------------------------------------------------------------------------*/
dictType mstrHashDictType = {
    dictSdsHash,                                /* lookup hash function */
    NULL,                                       /* key dup */
    NULL,                                       /* val dup */
    dictSdsMstrKeyCompare,                      /* lookup key compare */
    dictHfieldDestructor,                       /* key destructor */
    dictSdsDestructor,                          /* val destructor */
    .storedHashFunction = dictMstrHash,         /* stored hash function */
    .storedKeyCompare = dictHfieldKeyCompare,   /* stored key compare */
};

/* Define alternative dictType of hash with hash-field expiration (HFE) support */
dictType mstrHashDictTypeWithHFE = {
    dictSdsHash,                                /* lookup hash function */
    NULL,                                       /* key dup */
    NULL,                                       /* val dup */
    dictSdsMstrKeyCompare,                      /* lookup key compare */
    dictHfieldDestructor,                       /* key destructor */
    dictSdsDestructor,                          /* val destructor */
    .storedHashFunction = dictMstrHash,         /* stored hash function */
    .storedKeyCompare = dictHfieldKeyCompare,   /* stored key compare */
    .dictMetadataBytes = hashDictWithExpireMetadataBytes,
    .onDictRelease = hashDictWithExpireOnRelease,
};

/*-----------------------------------------------------------------------------
 * Hash Field Expiration (HFE) Feature
 *
 * Each hash instance maintains its own set of hash field expiration within its
 * private ebuckets DS. In order to support HFE active expire cycle across hash
 * instances, hashes with associated HFE will be also registered in a global
 * ebuckets DS with expiration time value that reflects their next minimum
 * time to expire. The global HFE Active expiration will be triggered from
 * activeExpireCycle() function and will invoke "local" HFE Active expiration
 * for each hash instance that has expired fields.
 *
 * hashExpireBucketsType - ebuckets-type to be used at the global space
 * (db->hexpires) to register hashes that have one or more fields with time-Expiration.
 * The hashes will be registered in with the expiration time of the earliest field
 * in the hash.
 *----------------------------------------------------------------------------*/
EbucketsType hashExpireBucketsType = {
    .onDeleteItem = NULL,
    .getExpireMeta = hashGetExpireMeta,   /* get ExpireMeta attached to each hash */
    .itemsAddrAreOdd = 0,                 /* Addresses of dict are even */
};

/* dictExpireMetadata - ebuckets-type for hash fields with time-Expiration. ebuckets
 * instance Will be attached to each hash that has at least one field with expiry
 * time. */
EbucketsType hashFieldExpireBucketsType = {
    .onDeleteItem = NULL,
    .getExpireMeta = hfieldGetExpireMeta, /* get ExpireMeta attached to each field */
    .itemsAddrAreOdd = 1,                 /* Addresses of hfield (mstr) are odd!! */
};

/* Each dict of hash object that has fields with time-Expiration will have the
 * following metadata attached to dict header */
typedef struct dictExpireMetadata {
    ExpireMeta expireMeta;   /* embedded ExpireMeta in dict.
                                To be used in order to register the hash in the
                                global ebuckets (i.e db->hexpires) with next,
                                minimum, hash-field to expire */
    ebuckets hfe;            /* DS of Hash Fields Expiration, associated to each hash */
    sds key;                 /* reference to the key, same one that stored in
                               db->dict. Will be used from active-expiration flow
                               for notification and deletion of the object, if
                               needed. */
} dictExpireMetadata;

/* ActiveExpireCtx passed to hashTypeActiveExpire() */
typedef struct ActiveExpireCtx {
    uint32_t fieldsToExpireQuota;
    redisDb *db;
} ActiveExpireCtx;

/* The implementation of hashes by dict was modified from storing fields as sds
 * strings to store "mstr" (Immutable string with metadata) in order to be able to
 * attach TTL (ExpireMeta) to the hash-field. This usage of mstr opens up the
 * opportunity for future features to attach additional metadata by need to the
 * fields.
 *
 * The following defines new hfield kind of mstr */
typedef enum HfieldMetaFlags {
    HFIELD_META_EXPIRE = 0,
} HfieldMetaFlags;

mstrKind mstrFieldKind = {
    .name = "hField",

    /* Taking care that all metaSize[*] values are even ensures that all
     * addresses of hfield instances will be odd. */
    .metaSize[HFIELD_META_EXPIRE] = sizeof(ExpireMeta),
};
static_assert(sizeof(struct ExpireMeta ) % 2 == 0, "must be even!");

/* Used by hpersistCommand() */
typedef enum SetPersistRes {
    HFE_PERSIST_NO_FIELD =     -2,   /* No such hash-field */
    HFE_PERSIST_NO_TTL =       -1,   /* No TTL attached to the field */
    HFE_PERSIST_OK =            1
} SetPersistRes;

static inline int isDictWithMetaHFE(dict *d) {
    return d->type == &mstrHashDictTypeWithHFE;
}

/*-----------------------------------------------------------------------------
 * setex* - Set field OR field's expiration
 *
 * Whereas setting plain fields is rather straightforward, setting expiration
 * time to fields might be time-consuming and complex since each update of
 * expiration time, not only updates `ebuckets` of corresponding hash, but also
 * might update `ebuckets` of global HFE DS. It is required to opt sequence of
 * field updates with expirartion for a given hash, such that only once done,
 * the global HFE DS will get updated.
 *
 * To do so, follow the scheme:
 * 1. Call hashTypeSetExInit() to initialize the HashTypeSetEx struct.
 * 2. Call hashTypeSetEx() one time or more, for each field/expiration update.
 * 3. Call hashTypeSetExDone() for notification and update of global HFE.
 *
 * If expiration is not required, then avoid this API and use instead hashTypeSet()
 *----------------------------------------------------------------------------*/

/* Returned value of hashTypeSetEx() */
typedef enum SetExRes {
    /* Common res from hashTypeSetEx() */
    HSETEX_OK =                1,   /* Expiration time set/updated as expected */

    /* If provided HashTypeSetEx struct to hashTypeSetEx() */
    HSETEX_NO_FIELD =         -2,   /* No such hash-field */
    HSETEX_NO_CONDITION_MET =  0,   /* Specified NX | XX | GT | LT condition not met */
    HSETEX_DELETED =           2,   /* Field deleted because the specified time is in the past */

    /* If not provided HashTypeSetEx struct to hashTypeSetEx() (plain HSET) */
    HSET_UPDATE =              4,   /* Update of the field without expiration time */

} SetExRes;

/* Used by httlGenericCommand() */
typedef enum GetExpireTimeRes {
    HFE_GET_NO_FIELD =          -2, /* No such hash-field */
    HFE_GET_NO_TTL =            -1, /* No TTL attached to the field */
} GetExpireTimeRes;

/* on fail return HSETEX_NO_CONDITION_MET */
typedef enum FieldSetCond {
    FIELD_CREATE_OR_OVRWRT = 0,
    FIELD_DONT_CREATE      = 1,
    FIELD_DONT_CREATE2     = 2,     /* on fail return HSETEX_NO_FIELD */
    FIELD_DONT_OVRWRT      = 3
} FieldSetCond;

typedef enum FieldGet { /* TBD */
    FIELD_GET_NONE = 0,
    FIELD_GET_NEW  = 1,
    FIELD_GET_OLD  = 2
} FieldGet;

typedef enum ExpireSetCond {
    HFE_NX = 1<<0,
    HFE_XX = 1<<1,
    HFE_GT = 1<<2,
    HFE_LT = 1<<3
} ExpireSetCond;

typedef struct HashTypeSet {
    sds value;
    int flags;
} HashTypeSet;

/* Used by hashTypeSetEx() for setting fields or their expiry  */
typedef struct HashTypeSetEx {

    /*** config ***/
    FieldSetCond fieldSetCond;          /* [DCF | DOF] */
    ExpireSetCond expireSetCond;        /* [XX | NX | GT | LT] */
    FieldGet fieldGet;                  /* [GETNEW | GETOLD] TODO */

    /*** metadata ***/
    uint64_t minExpire;                 /* if uninit EB_EXPIRE_TIME_INVALID */
    redisDb *db;
    robj *key, *hashObj;
    uint64_t minExpireFields;           /* Trace updated fields and their previous/new
                                         * minimum expiration time. If minimum recorded
                                         * is above minExpire of the hash, then we don't
                                         * have to update global HFE DS */
    int fieldDeleted;                   /* Number of fields deleted */
    int fieldUpdated;                   /* Number of fields updated */

    /* Optionally provide client for notification */
    client *c;
    const char *cmd;
} HashTypeSetEx;

static SetExRes hashTypeSetExListpack(redisDb *db, robj *o, sds field, HashTypeSet *s,
                                      uint64_t expireAt, HashTypeSetEx *ex);

int hashTypeSetExInit(robj *key, robj *o, client *c, redisDb *db, const char *cmd,
                      FieldSetCond fieldSetCond, FieldGet fieldGet,
                      ExpireSetCond expireSetCond, HashTypeSetEx *ex);

SetExRes hashTypeSetEx(redisDb *db, robj *o, sds field, HashTypeSet *setKeyVal,
                       uint64_t expireAt, HashTypeSetEx *exInfo);

void hashTypeSetExDone(HashTypeSetEx *e);

/*-----------------------------------------------------------------------------
 * Accessor functions for dictType of hash
 *----------------------------------------------------------------------------*/

static int dictHfieldKeyCompare(dict *d, const void *key1, const void *key2)
{
    int l1,l2;
    UNUSED(d);

    l1 = hfieldlen((hfield)key1);
    l2 = hfieldlen((hfield)key2);
    if (l1 != l2) return 0;
    return memcmp(key1, key2, l1) == 0;
}

static uint64_t dictMstrHash(const void *key) {
    return dictGenHashFunction((unsigned char*)key, mstrlen((char*)key));
}

static void dictHfieldDestructor(dict *d, void *field) {

    /* If attached TTL to the field, then remove it from hash's private ebuckets. */
    if (hfieldGetExpireTime(field) != EB_EXPIRE_TIME_INVALID) {
        dictExpireMetadata *dictExpireMeta = (dictExpireMetadata *) dictMetadata(d);
        ebRemove(&dictExpireMeta->hfe, &hashFieldExpireBucketsType, field);
    }

    hfieldFree(field);

    /* Don't have to update global HFE DS. It's unnecessary. Implementing this
     * would introduce significant complexity and overhead for an operation that
     * isn't critical. In the worst case scenario, the hash will be efficiently
     * updated later by an active-expire operation, or it will be removed by the
     * hash's dbGenericDelete() function. */
}

static size_t hashDictWithExpireMetadataBytes(dict *d) {
    UNUSED(d);
    /* expireMeta of the hash, ref to ebuckets and pointer to hash's key */
    return sizeof(dictExpireMetadata);
}

static void hashDictWithExpireOnRelease(dict *d) {
    /* for sure allocated with metadata. Otherwise, this func won't be registered */
    dictExpireMetadata *dictExpireMeta = (dictExpireMetadata *) dictMetadata(d);
    ebDestroy(&dictExpireMeta->hfe, &hashFieldExpireBucketsType, NULL);
}

/*-----------------------------------------------------------------------------
 * listpackEx functions
 *----------------------------------------------------------------------------*/
/*
 * If any of hash field expiration command is called on a listpack hash object
 * for the first time, we convert it to OBJ_ENCODING_LISTPACK_EX encoding.
 * We allocate "struct listpackEx" which holds listpack pointer and metadata to
 * register key to the global DS. In the listpack, we append another TTL entry
 * for each field-value pair. From now on, listpack will have triplets in it:
 * field-value-ttl. If TTL is not set for a field, we store 'zero' as the TTL
 * value. 'zero' is encoded as two bytes in the listpack. Memory overhead of a
 * non-existing TTL will be two bytes per field.
 *
 * Fields in the listpack will be ordered by TTL. Field with the smallest expiry
 * time will be the first item. Fields without TTL will be at the end of the
 * listpack. This way, it is easier/faster to find expired items.
 */

#define HASH_LP_NO_TTL 0

static struct listpackEx *listpackExCreate(void) {
    listpackEx *lpt = zcalloc(sizeof(*lpt));
    lpt->meta.trash = 1;
    lpt->lp = NULL;
    lpt->key = NULL;
    return lpt;
}

static void listpackExFree(listpackEx *lpt) {
    lpFree(lpt->lp);
    zfree(lpt);
}

/* Returns number of expired fields. */
static uint64_t listpackExExpireDryRun(const robj *o) {
    serverAssert(o->encoding == OBJ_ENCODING_LISTPACK_EX);

    uint64_t expired = 0;
    unsigned char *fptr, *s;
    listpackEx *lpt = o->ptr;

    fptr = lpFirst(lpt->lp);
    while (fptr != NULL) {
        long long val;

        fptr = lpNext(lpt->lp, fptr);
        serverAssert(fptr);
        fptr = lpNext(lpt->lp, fptr);
        serverAssert(fptr);

        s = lpGetValue(fptr, NULL, &val);
        serverAssert(!s);

        if (!hashTypeIsExpired(o, val))
            break;

        expired++;
        fptr = lpNext(lpt->lp, fptr);
    }

    return expired;
}

/* Returns the expiration time of the item with the nearest expiration. */
static uint64_t listpackExGetMinExpire(robj *o) {
    serverAssert(o->encoding == OBJ_ENCODING_LISTPACK_EX);

    long long expireAt;
    unsigned char *fptr, *s;
    listpackEx *lpt = o->ptr;

    /* As fields are ordered by expire time, first field will have the smallest
     * expiry time. Third element is the expiry time of the first field */
    fptr = lpSeek(lpt->lp, 2);
    if (fptr != NULL) {
        s = lpGetValue(fptr, NULL, &expireAt);
        serverAssert(!s);

        /* Check if this is a non-volatile field. */
        if (expireAt != HASH_LP_NO_TTL)
            return expireAt;
    }

    return EB_EXPIRE_TIME_INVALID;
}

/* Walk over fields and delete the expired ones. */
static void listpackExExpire(robj *o, ExpireInfo *info) {
    serverAssert(o->encoding == OBJ_ENCODING_LISTPACK_EX);
    uint64_t min = EB_EXPIRE_TIME_INVALID;
    unsigned char *ptr, *field, *s;
    listpackEx *lpt = o->ptr;

    ptr = lpFirst(lpt->lp);
    while (ptr != NULL && (info->itemsExpired < info->maxToExpire)) {
        long long val;

        field = ptr;
        ptr = lpNext(lpt->lp, ptr);
        serverAssert(ptr);
        ptr = lpNext(lpt->lp, ptr);
        serverAssert(ptr);

        s = lpGetValue(ptr, NULL, &val);
        serverAssert(!s);

        /* Fields are ordered by expiry time. If we reached to a non-expired
         * field or a non-volatile field, we know rest is not yet expired. */
        if (val == HASH_LP_NO_TTL || (uint64_t) val > info->now)
            break;

        server.stat_expired_hash_fields++;
        lpt->lp = lpDeleteRangeWithEntry(lpt->lp, &field, 3);
        ptr = field;
        info->itemsExpired++;
    }

    min = hashTypeGetNextTimeToExpire(o);
    info->nextExpireTime = (min != EB_EXPIRE_TIME_INVALID) ? min : 0;
}

/* Remove TTL from the field. */
static void listpackExPersist(robj *o, sds field, unsigned char *fptr,
                              unsigned char *vptr)
{
    serverAssert(o->encoding == OBJ_ENCODING_LISTPACK_EX);

    unsigned char tmp[512];
    unsigned int slen;
    long long val;
    unsigned char *s;
    sds p = NULL;
    listpackEx *lpt = o->ptr;

    /* To persist a field, we have to delete it first and append to the end as
     * we want to maintain order by expiry time. Before deleting it, copy the
     * value if it is stored as string. */
    s = lpGetValue(vptr, &slen, &val);
    if (s) {
        /* Normally, item length in the listpack is limited by
         * 'hash-max-listpack-value' config. It is unlikely, but it might be
         * larger than sizeof(tmp). */
        if (slen > sizeof(tmp))
            p = sdsnewlen(s, slen);
        else
            memcpy(tmp, s, slen);
    }

    /* Delete field name, value and expiry time.  */
    lpt->lp = lpDeleteRangeWithEntry(lpt->lp, &fptr, 3);

    /* Append field to the end as it does not have expiry time. */
    lpt->lp = lpAppend(lpt->lp, (unsigned char*)field, sdslen(field));

    if (s)
        lpt->lp = lpAppend(lpt->lp, p ? (unsigned char*) p : tmp, slen);
    else
        lpt->lp = lpAppendInteger(lpt->lp, val);

    lpt->lp = lpAppendInteger(lpt->lp, HASH_LP_NO_TTL);

    sdsfree(p);
}

/* If expiry time is changed, this function will place field into the correct
 * position. First, it deletes the field and re-inserts to the listpack ordered
 * by expiry time. */
static void listpackExUpdateExpiry(robj *o, sds field,
                                   unsigned char *fptr,
                                   unsigned char *vptr,
                                   uint64_t expireAt) {
    unsigned int slen;
    long long val;
    unsigned char tmp[512] = {0};
    unsigned char *valstr, *s, *elem;
    listpackEx *lpt = o->ptr;
    sds tmpval = NULL;

    /* Copy value */
    valstr = lpGetValue(vptr, &slen, &val);
    if (valstr) {
        /* Normally, item length in the listpack is limited by
         * 'hash-max-listpack-value' config. It is unlikely, but it might be
         * larger than sizeof(tmp). */
        if (slen > sizeof(tmp))
            tmpval = sdsnewlen(valstr, slen);
        else
            memcpy(tmp, valstr, slen);
    }

    /* Delete field name, value and expiry time */
    lpt->lp = lpDeleteRangeWithEntry(lpt->lp, &fptr, 3);

    /* Insert to the listpack */
    fptr = lpFirst(lpt->lp);
    while (fptr) {
        long long currExpiry;

        elem = fptr; /* Keep a pointer to field name */
        fptr = lpNext(lpt->lp, fptr);
        serverAssert(fptr);
        fptr = lpNext(lpt->lp, fptr);
        serverAssert(fptr);

        s = lpGetValue(fptr, NULL, &currExpiry);
        serverAssert(!s);

        if (currExpiry == HASH_LP_NO_TTL || (uint64_t) currExpiry >= expireAt) {
            /* Found a field with no expiry time or with a higher expiry time.
             * Insert new field just before it. */
            lpt->lp = lpInsertString(lpt->lp, (unsigned char*) field,
                                     sdslen(field), elem, LP_BEFORE, &fptr);

            /* Insert value after field name */
            if (valstr) {
                lpt->lp = lpInsertString(lpt->lp,
                                         tmpval ? (unsigned char*) tmpval : tmp,
                                         slen, fptr, LP_AFTER, &fptr);
            } else {
                lpt->lp = lpInsertInteger(lpt->lp, val, fptr, LP_AFTER, &fptr);
            }

            /* Insert expiry time after value. */
            lpt->lp = lpInsertInteger(lpt->lp, (long long) expireAt, fptr,
                                      LP_AFTER, NULL);
            goto out;
        }

        fptr = lpNext(lpt->lp, fptr);
    }

    /* Listpack is empty, append new item */
    lpt->lp = lpAppend(lpt->lp, (unsigned char*)field, sdslen(field));
    if (valstr)
        lpt->lp = lpAppend(lpt->lp, tmpval ? (unsigned char*) tmpval : tmp, slen);
    else
        lpt->lp = lpAppendInteger(lpt->lp, val);

    lpt->lp = lpAppendInteger(lpt->lp, (long long) expireAt);

out:
    sdsfree(tmpval);
}

/* Add new field ordered by expire time. */
static void listpackExAddNew(robj *o, sds field, sds value, uint64_t expireAt) {
    unsigned char *fptr, *s, *elem;
    listpackEx *lpt = o->ptr;

    /* Shortcut, just append at the end if this is a non-volatile field. */
    if (expireAt == HASH_LP_NO_TTL) {
        goto append;
    }

    fptr = lpFirst(lpt->lp);
    while (fptr) {
        long long currExpiry;

        elem = fptr; /* Keep a pointer to field name */
        fptr = lpNext(lpt->lp, fptr);
        serverAssert(fptr);
        fptr = lpNext(lpt->lp, fptr);
        serverAssert(fptr);

        s = lpGetValue(fptr, NULL, &currExpiry);
        serverAssert(!s);

        if (currExpiry == HASH_LP_NO_TTL || (uint64_t) currExpiry >= expireAt) {
            /* Found a field with no expiry time or with a higher expiry time.
             * Insert new field just before it. */
            lpt->lp = lpInsertString(lpt->lp, (unsigned char*) field,
                                     sdslen(field), elem, LP_BEFORE, &fptr);

            lpt->lp = lpInsertString(lpt->lp,(unsigned char*) value, sdslen(value),
                                     fptr, LP_AFTER, &fptr);

            /* Insert expiry time after value. */
            lpt->lp = lpInsertInteger(lpt->lp, (long long) expireAt, fptr,
                                      LP_AFTER, NULL);
            return;
        }

        fptr = lpNext(lpt->lp, fptr);
    }

    /* Either listpack is empty or field expiry time is HASH_LP_NO_TTL */
append:
    lpt->lp = lpAppend(lpt->lp, (unsigned char*)field, sdslen(field));
    lpt->lp = lpAppend(lpt->lp, (unsigned char*)value, sdslen(value));
    lpt->lp = lpAppendInteger(lpt->lp, (long long) expireAt);
}

/* Update field expire time. */
SetExRes hashTypeSetExpiryListpack(HashTypeSetEx *ex, sds field,
                                   unsigned char *fptr, unsigned char *vptr,
                                   unsigned char *tptr, uint64_t expireAt)
{
    long long expireTime;
    uint64_t prevExpire = EB_EXPIRE_TIME_INVALID;
    unsigned char *s;

    s = lpGetValue(tptr, NULL, &expireTime);
    serverAssert(!s);

    if (expireTime != HASH_LP_NO_TTL) {
        prevExpire = (uint64_t) expireTime;
    }

    if (prevExpire == EB_EXPIRE_TIME_INVALID) {
        if (ex->expireSetCond & (HFE_XX | HFE_LT | HFE_GT))
            return HSETEX_NO_CONDITION_MET;
    } else {
        if (((ex->expireSetCond == HFE_GT) && (prevExpire >= expireAt)) ||
            ((ex->expireSetCond == HFE_LT) && (prevExpire <= expireAt)) ||
            (ex->expireSetCond == HFE_NX) )
            return HSETEX_NO_CONDITION_MET;

        /* Track of minimum expiration time (only later update global HFE DS) */
        if (ex->minExpireFields > prevExpire)
            ex->minExpireFields = prevExpire;
    }

    /* if expiration time is in the past */
    if (unlikely(checkAlreadyExpired(expireAt))) {
        hashTypeDelete(ex->hashObj, field);
        ex->fieldDeleted++;
        return HSETEX_DELETED;
    }

    if (ex->minExpireFields > expireAt)
        ex->minExpireFields = expireAt;

    listpackExUpdateExpiry(ex->hashObj, field, fptr, vptr, expireAt);
    ex->fieldUpdated++;
    return HSETEX_OK;
}

/* Returns 1 if expired */
int hashTypeIsExpired(const robj *o, uint64_t expireAt) {
    if (o->encoding == OBJ_ENCODING_LISTPACK_EX) {
        if (expireAt == HASH_LP_NO_TTL)
            return 0;
    } else if (o->encoding == OBJ_ENCODING_HT) {
        if (expireAt == EB_EXPIRE_TIME_INVALID)
            return 0;
    } else {
        serverPanic("Unknown encoding: %d", o->encoding);
    }

    return (mstime_t) expireAt < commandTimeSnapshot();
}

/* Returns listpack pointer of the object. */
unsigned char *hashTypeListpackGetLp(robj *o) {
    if (o->encoding == OBJ_ENCODING_LISTPACK)
        return o->ptr;
    else if (o->encoding == OBJ_ENCODING_LISTPACK_EX)
        return ((listpackEx*)o->ptr)->lp;

    serverPanic("Unknown encoding: %d", o->encoding);
}

/*-----------------------------------------------------------------------------
 * Hash type API
 *----------------------------------------------------------------------------*/

/* Check the length of a number of objects to see if we need to convert a
 * listpack to a real hash. Note that we only check string encoded objects
 * as their string length can be queried in constant time. */
void hashTypeTryConversion(redisDb *db, robj *o, robj **argv, int start, int end) {
    int i;
    size_t sum = 0;

    if (o->encoding != OBJ_ENCODING_LISTPACK && o->encoding != OBJ_ENCODING_LISTPACK_EX)
        return;

    /* We guess that most of the values in the input are unique, so
     * if there are enough arguments we create a pre-sized hash, which
     * might over allocate memory if there are duplicates. */
    size_t new_fields = (end - start + 1) / 2;
    if (new_fields > server.hash_max_listpack_entries) {
        hashTypeConvert(o, OBJ_ENCODING_HT, &db->hexpires);
        dictExpand(o->ptr, new_fields);
        return;
    }

    for (i = start; i <= end; i++) {
        if (!sdsEncodedObject(argv[i]))
            continue;
        size_t len = sdslen(argv[i]->ptr);
        if (len > server.hash_max_listpack_value) {
            hashTypeConvert(o, OBJ_ENCODING_HT, &db->hexpires);
            return;
        }
        sum += len;
    }
    if (!lpSafeToAdd(hashTypeListpackGetLp(o), sum))
        hashTypeConvert(o, OBJ_ENCODING_HT, &db->hexpires);
}

/* Get the value from a listpack encoded hash, identified by field.
 * Returns -1 when the field cannot be found. */
int hashTypeGetFromListpack(robj *o, sds field,
                            unsigned char **vstr,
                            unsigned int *vlen,
                            long long *vll)
{
    unsigned char *zl, *fptr = NULL, *vptr = NULL;

    if (o->encoding == OBJ_ENCODING_LISTPACK) {
        zl = o->ptr;
        fptr = lpFirst(zl);
        if (fptr != NULL) {
            fptr = lpFind(zl, fptr, (unsigned char*)field, sdslen(field), 1);
            if (fptr != NULL) {
                /* Grab pointer to the value (fptr points to the field) */
                vptr = lpNext(zl, fptr);
                serverAssert(vptr != NULL);
            }
        }
    } else if (o->encoding == OBJ_ENCODING_LISTPACK_EX) {
        long long expire;
        unsigned char *h;
        listpackEx *lpt = o->ptr;

        fptr = lpFirst(lpt->lp);
        if (fptr != NULL) {
            fptr = lpFind(lpt->lp, fptr, (unsigned char*)field, sdslen(field), 2);
            if (fptr != NULL) {
                vptr = lpNext(lpt->lp, fptr);
                serverAssert(vptr != NULL);

                h = lpNext(lpt->lp, vptr);
                serverAssert(h != NULL);

                h = lpGetValue(h, NULL, &expire);
                serverAssert(h == NULL);

                if (hashTypeIsExpired(o, expire))
                    return -1;
            }
        }
    } else {
        serverPanic("Unknown hash encoding: %d", o->encoding);
    }

    if (vptr != NULL) {
        *vstr = lpGetValue(vptr, vlen, vll);
        return 0;
    }

    return -1;
}

/* Get the value from a hash table encoded hash, identified by field.
 * Returns NULL when the field cannot be found, otherwise the SDS value
 * is returned. */
sds hashTypeGetFromHashTable(robj *o, sds field) {
    dictEntry *de;

    serverAssert(o->encoding == OBJ_ENCODING_HT);

    de = dictFind(o->ptr, field);

    if (de == NULL) return NULL;

    /* Check if the field is expired */
    if (hfieldIsExpired(dictGetKey(de))) return NULL;

    return dictGetVal(de);
}

/* Higher level function of hashTypeGet*() that returns the hash value
 * associated with the specified field. If the field is found C_OK
 * is returned, otherwise C_ERR. The returned object is returned by
 * reference in either *vstr and *vlen if it's returned in string form,
 * or stored in *vll if it's returned as a number.
 *
 * If *vll is populated *vstr is set to NULL, so the caller
 * can always check the function return by checking the return value
 * for C_OK and checking if vll (or vstr) is NULL. */
int hashTypeGetValue(robj *o, sds field, unsigned char **vstr, unsigned int *vlen, long long *vll) {
    if (o->encoding == OBJ_ENCODING_LISTPACK ||
        o->encoding == OBJ_ENCODING_LISTPACK_EX)
    {
        *vstr = NULL;
        if (hashTypeGetFromListpack(o, field, vstr, vlen, vll) == 0)
            return C_OK;
    } else if (o->encoding == OBJ_ENCODING_HT) {
        sds value;
        if ((value = hashTypeGetFromHashTable(o, field)) != NULL) {
            *vstr = (unsigned char*) value;
            *vlen = sdslen(value);
            return C_OK;
        }
    } else {
        serverPanic("Unknown hash encoding");
    }
    return C_ERR;
}

/* Like hashTypeGetValue() but returns a Redis object, which is useful for
 * interaction with the hash type outside t_hash.c.
 * The function returns NULL if the field is not found in the hash. Otherwise
 * a newly allocated string object with the value is returned. */
robj *hashTypeGetValueObject(robj *o, sds field) {
    unsigned char *vstr;
    unsigned int vlen;
    long long vll;

    if (hashTypeGetValue(o,field,&vstr,&vlen,&vll) == C_ERR) return NULL;
    if (vstr) return createStringObject((char*)vstr,vlen);
    else return createStringObjectFromLongLong(vll);
}

/* Higher level function using hashTypeGet*() to return the length of the
 * object associated with the requested field, or 0 if the field does not
 * exist. */
size_t hashTypeGetValueLength(robj *o, sds field) {
    size_t len = 0;
    unsigned char *vstr = NULL;
    unsigned int vlen = UINT_MAX;
    long long vll = LLONG_MAX;

    if (hashTypeGetValue(o, field, &vstr, &vlen, &vll) == C_OK)
        len = vstr ? vlen : sdigits10(vll);

    return len;
}

/* Test if the specified field exists in the given hash. Returns 1 if the field
 * exists, and 0 when it doesn't. */
int hashTypeExists(robj *o, sds field) {
    unsigned char *vstr = NULL;
    unsigned int vlen = UINT_MAX;
    long long vll = LLONG_MAX;

    return hashTypeGetValue(o, field, &vstr, &vlen, &vll) == C_OK;
}

/* Add a new field, overwrite the old with the new value if it already exists.
 * Return 0 on insert and 1 on update.
 *
 * By default, the key and value SDS strings are copied if needed, so the
 * caller retains ownership of the strings passed. However this behavior
 * can be effected by passing appropriate flags (possibly bitwise OR-ed):
 *
 * HASH_SET_TAKE_FIELD -- The SDS field ownership passes to the function.
 * HASH_SET_TAKE_VALUE -- The SDS value ownership passes to the function.
 *
 * When the flags are used the caller does not need to release the passed
 * SDS string(s). It's up to the function to use the string to create a new
 * entry or to free the SDS string before returning to the caller.
 *
 * HASH_SET_COPY corresponds to no flags passed, and means the default
 * semantics of copying the values if needed.
 *
 */
#define HASH_SET_TAKE_FIELD (1<<0)
#define HASH_SET_TAKE_VALUE (1<<1)
#define HASH_SET_COPY 0
int hashTypeSet(redisDb *db, robj *o, sds field, sds value, int flags) {
    HashTypeSet set = {value, flags};
    return (hashTypeSetEx(db, o, field, &set, 0, NULL) == HSET_UPDATE) ? 1 : 0;
}

SetExRes hashTypeSetExpiry(HashTypeSetEx *ex, sds field, uint64_t expireAt, dictEntry **de) {
    dict *ht = ex->hashObj->ptr;
    dictEntry *newEntry = NULL, *existingEntry = NULL;

    /* New field with expiration metadata */
    hfield hfNew = hfieldNew(field, sdslen(field), 1 /*withExpireMeta*/);

    if ((ex->fieldSetCond == FIELD_DONT_CREATE) || (ex->fieldSetCond == FIELD_DONT_CREATE2)) {
        if ((existingEntry = dictFind(ht, field)) == NULL) {
            hfieldFree(hfNew);
            return (ex->fieldSetCond == FIELD_DONT_CREATE) ?
                   HSETEX_NO_CONDITION_MET : HSETEX_NO_FIELD;
        }
    } else {
        dictUseStoredKeyApi(ht, 1);
        newEntry = dictAddRaw(ht, hfNew, &existingEntry);
        dictUseStoredKeyApi(ht, 0);
    }

    if (newEntry) {
        *de = newEntry;

        if (ex->expireSetCond & (HFE_XX | HFE_LT | HFE_GT)) {
            dictDelete(ht, field);
            return HSETEX_NO_CONDITION_MET;
        }
    } else { /* field exist */
        *de = existingEntry;

        if (ex->fieldSetCond == FIELD_DONT_OVRWRT) {
            hfieldFree(hfNew);
            return HSETEX_NO_CONDITION_MET;
        }

        hfield hfOld = dictGetKey(existingEntry);

        /* If field doesn't have expiry metadata attached */
        if (!hfieldIsExpireAttached(hfOld)) {

            if (ex->expireSetCond & (HFE_XX | HFE_LT | HFE_GT)) {
                hfieldFree(hfNew);
                return HSETEX_NO_CONDITION_MET;
            }

            /* Delete old field. Below goanna dictSetKey(..,hfNew) */
            hfieldFree(hfOld);

        } else { /* field has ExpireMeta struct attached */

            /* No need for hfNew (Just modify expire-time of existing field) */
            hfieldFree(hfNew);

            uint64_t prevExpire = hfieldGetExpireTime(hfOld);

            /* If field has valid expiration time, then check GT|LT|NX */
            if (prevExpire != EB_EXPIRE_TIME_INVALID) {
                if (((ex->expireSetCond == HFE_GT) && (prevExpire >= expireAt)) ||
                    ((ex->expireSetCond == HFE_LT) && (prevExpire <= expireAt)) ||
                    (ex->expireSetCond == HFE_NX) )
                    return HSETEX_NO_CONDITION_MET;

                /* remove old expiry time from hash's private ebuckets */
                dictExpireMetadata *dm = (dictExpireMetadata *) dictMetadata(ht);
                ebRemove(&dm->hfe, &hashFieldExpireBucketsType, hfOld);

                /* Track of minimum expiration time (only later update global HFE DS) */
                if (ex->minExpireFields > prevExpire)
                    ex->minExpireFields = prevExpire;

            } else {
                /* field has invalid expiry. No need to ebRemove() */

                /* Check XX|LT|GT */
                if (ex->expireSetCond & (HFE_XX | HFE_LT | HFE_GT))
                    return HSETEX_NO_CONDITION_MET;
            }

            /* Reuse hfOld as hfNew and rewrite its expiry with ebAdd() */
            hfNew = hfOld;
        }

        dictSetKey(ht, existingEntry, hfNew);
    }

    /* if expiration time is in the past */
    if (unlikely(checkAlreadyExpired(expireAt))) {
        hashTypeDelete(ex->hashObj, field);
        ex->fieldDeleted++;
        return HSETEX_DELETED;
    }

    if (ex->minExpireFields > expireAt)
        ex->minExpireFields = expireAt;

    dictExpireMetadata *dm = (dictExpireMetadata *) dictMetadata(ht);
    ebAdd(&dm->hfe, &hashFieldExpireBucketsType, hfNew, expireAt);
    ex->fieldUpdated++;
    return HSETEX_OK;
}

/*
 * Set fields OR field's expiration (See also `setex*` comment above)
 *
 * Take care to call first hashTypeSetExInit() and then call this function.
 * Finally, call hashTypeSetExDone() to notify and update global HFE DS.
 */
SetExRes hashTypeSetEx(redisDb *db, robj *o, sds field, HashTypeSet *setKeyVal,
                       uint64_t expireAt, HashTypeSetEx *exInfo)
{
    SetExRes res = HSETEX_OK;
    int isSetKeyValue  = (setKeyVal) ? 1 : 0;
    int isSetExpire = (exInfo) ? 1 : 0;
    int flags = (setKeyVal) ? setKeyVal->flags : 0;

    /* Check if the field is too long for listpack, and convert before adding the item.
     * This is needed for HINCRBY* case since in other commands this is handled early by
     * hashTypeTryConversion, so this check will be a NOP. */
    if (isSetKeyValue && (o->encoding == OBJ_ENCODING_LISTPACK ||
                          o->encoding == OBJ_ENCODING_LISTPACK_EX))
    {
        if (sdslen(field) > server.hash_max_listpack_value ||
            sdslen(setKeyVal->value) > server.hash_max_listpack_value)
            hashTypeConvert(o, OBJ_ENCODING_HT, &db->hexpires);
    }

    if (o->encoding == OBJ_ENCODING_LISTPACK ||
        o->encoding == OBJ_ENCODING_LISTPACK_EX)
    {
        res = hashTypeSetExListpack(db, o, field, setKeyVal, expireAt, exInfo);
        goto SetExDone;
    } else if (o->encoding != OBJ_ENCODING_HT) {
        serverPanic("Unknown hash encoding");
    }

    /*** now deal with HT ***/
    hfield newField;
    dict *ht = o->ptr;
    dictEntry *de;

    /* If needed to set the field along with expiry */
    if (isSetExpire) {
        res = hashTypeSetExpiry(exInfo, field, expireAt, &de);
        if (res != HSETEX_OK) goto SetExDone;
    } else {
        dictEntry *existing;
        /* Cannot leverage HASH_SET_TAKE_FIELD since hfield is not of type sds */
        newField = hfieldNew(field, sdslen(field), 0);

        /* stored key is different than lookup key */
        dictUseStoredKeyApi(ht, 1);
        de = dictAddRaw(ht, newField, &existing);
        dictUseStoredKeyApi(ht, 0);

        /* If field already exists, then update "field". "Value" will be set afterward */
        if (de == NULL) {
            /* If attached TTL to the old field, then remove it from hash's private ebuckets */
            hfield oldField = dictGetKey(existing);
            hfieldPersist(o, oldField);

            hfieldFree(oldField);
            sdsfree(dictGetVal(existing));
            dictSetKey(ht, existing, newField);
            res = HSET_UPDATE;
            de = existing;
        }
    }

    /* If need to set value */
    if (isSetKeyValue) {
        if (flags & HASH_SET_TAKE_VALUE) {
            dictSetVal(ht, de, setKeyVal->value);
            flags &= ~HASH_SET_TAKE_VALUE;
        } else {
            dictSetVal(ht, de, sdsdup(setKeyVal->value));
        }
    }

SetExDone:
    /* Free SDS strings we did not referenced elsewhere if the flags
     * want this function to be responsible. */
    if (flags & HASH_SET_TAKE_FIELD && field) sdsfree(field);
    if (flags & HASH_SET_TAKE_VALUE && setKeyVal->value) sdsfree(setKeyVal->value);
    return res;
}

/*
 * Init HashTypeSetEx struct before calling hashTypeSetEx()
 *
 * Don't have to provide client and "cmd". If provided, then notification once
 * done by function hashTypeSetExDone().
 */
int hashTypeSetExInit(robj *key, robj *o, client *c, redisDb *db, const char *cmd, FieldSetCond fieldSetCond,
                      FieldGet fieldGet, ExpireSetCond expireSetCond,
                      HashTypeSetEx *ex)
{
    dict *ht = o->ptr;

    ex->fieldSetCond = fieldSetCond;
    ex->fieldGet = fieldGet;  /* TODO */
    ex->expireSetCond = expireSetCond;
    ex->minExpire = EB_EXPIRE_TIME_INVALID;
    ex->c = c;
    ex->cmd = cmd;
    ex->db = db;
    ex->key = key;
    ex->hashObj = o;
    ex->fieldDeleted = 0;
    ex->fieldUpdated = 0;
    ex->minExpireFields = EB_EXPIRE_TIME_INVALID;

    if (ex->hashObj->encoding == OBJ_ENCODING_LISTPACK) {
        hashTypeConvert(ex->hashObj, OBJ_ENCODING_LISTPACK_EX, &c->db->hexpires);

        listpackEx *lpt = ex->hashObj->ptr;
        dictEntry *de = dbFind(c->db, key->ptr);
        serverAssert(de != NULL);
        lpt->key = dictGetKey(de);
    } else if (ex->hashObj->encoding == OBJ_ENCODING_HT) {
        /* Take care dict has HFE metadata */
        if (!isDictWithMetaHFE(ht)) {
            /* Realloc (only header of dict) with metadata for hash-field expiration */
            dictTypeAddMeta(&ht, &mstrHashDictTypeWithHFE);
            dictExpireMetadata *m = (dictExpireMetadata *) dictMetadata(ht);
            ex->hashObj->ptr = ht;

            /* Find the key in the keyspace. Need to keep reference to the key for
             * notifications or even removal of the hash */
            dictEntry *de = dbFind(db, key->ptr);
            serverAssert(de != NULL);

            /* Fillup dict HFE metadata */
            m->key = dictGetKey(de); /* reference key in keyspace */
            m->hfe = ebCreate();     /* Allocate HFE DS */
            m->expireMeta.trash = 1; /* mark as trash (as long it wasn't ebAdd()) */
        }
    }

    ex->minExpire = hashTypeGetMinExpire(ex->hashObj);
    return C_OK;
}

/*
 * After calling hashTypeSetEx() for setting fields or their expiry, call this
 * function to notify and update global HFE DS.
 */
void hashTypeSetExDone(HashTypeSetEx *ex) {
    /* Notify keyspace event, update dirty count and update global HFE DS */
    if (ex->fieldDeleted + ex->fieldUpdated > 0) {

        if (ex->c) {
            server.dirty += ex->fieldDeleted + ex->fieldUpdated;
            signalModifiedKey(ex->c, ex->db, ex->key);
            notifyKeyspaceEvent(NOTIFY_HASH, ex->cmd, ex->key, ex->db->id);
        }
        if (ex->fieldDeleted && hashTypeLength(ex->hashObj, 0) == 0) {
            dbDelete(ex->db,ex->key);
            if (ex->c) notifyKeyspaceEvent(NOTIFY_GENERIC,"del",ex->key, ex->db->id);
        } else {
            updateGlobalHfeDs(ex->db, ex->hashObj, ex->minExpire, ex->minExpireFields);
        }
    }
}

/* Check if the field is too long for listpack, and convert before adding the item.
 * This is needed for HINCRBY* case since in other commands this is handled early by
 * hashTypeTryConversion, so this check will be a NOP. */
static SetExRes hashTypeSetExListpack(redisDb *db, robj *o, sds field, HashTypeSet *s,
                                      uint64_t expireAt, HashTypeSetEx *ex)
{
    int res = HSETEX_OK;
    unsigned char *fptr = NULL, *vptr = NULL, *tptr = NULL;

    if (o->encoding == OBJ_ENCODING_LISTPACK) {
        unsigned char *zl = o->ptr;
        fptr = lpFirst(zl);
        if (fptr != NULL) {
            fptr = lpFind(zl, fptr, (unsigned char*)field, sdslen(field), 1);
            if (fptr != NULL) {
                /* Grab pointer to the value (fptr points to the field) */
                vptr = lpNext(zl, fptr);
                serverAssert(vptr != NULL);
                res = HSET_UPDATE;

                /* Replace value */
                zl = lpReplace(zl, &vptr, (unsigned char *) s->value, sdslen(s->value));
            }
        }

        if (res != HSET_UPDATE) {
            /* Push new field/value pair onto the tail of the listpack */
            zl = lpAppend(zl, (unsigned char*)field, sdslen(field));
            zl = lpAppend(zl, (unsigned char*)s->value, sdslen(s->value));
        }
        o->ptr = zl;
        goto out;
    } else if (o->encoding == OBJ_ENCODING_LISTPACK_EX) {
        listpackEx *lpt = o->ptr;
        long long expireTime = HASH_LP_NO_TTL;

        fptr = lpFirst(lpt->lp);
        if (fptr != NULL) {
            fptr = lpFind(lpt->lp, fptr, (unsigned char*)field, sdslen(field), 2);
            if (fptr != NULL) {
                unsigned char *p;
                /* Grab pointer to the value (fptr points to the field) */
                vptr = lpNext(lpt->lp, fptr);
                serverAssert(vptr != NULL);

                if (s) {
                    /* Replace value */
                    lpt->lp = lpReplace(lpt->lp, &vptr,
                                        (unsigned char *) s->value,
                                        sdslen(s->value));

                    fptr = lpPrev(lpt->lp, vptr);
                    serverAssert(fptr != NULL);
                    res = HSET_UPDATE;
                }
                tptr = lpNext(lpt->lp, vptr);
                serverAssert(tptr != NULL);
                p = lpGetValue(tptr, NULL, &expireTime);
                serverAssert(!p);

                if (ex) {
                    res = hashTypeSetExpiryListpack(ex, field, fptr, vptr, tptr,
                                                    expireAt);
                    if (res != HSETEX_OK)
                        goto out;
                } else if (res == HSET_UPDATE && expireTime != HASH_LP_NO_TTL) {
                    /* Clear TTL */
                    listpackExPersist(o, field, fptr, vptr);
                }
            }
        }

        if (!fptr) {
            if (s) {
                listpackExAddNew(o, field, s->value,
                                 ex ? expireAt : HASH_LP_NO_TTL);
            } else {
                res = HSETEX_NO_FIELD;
            }
        }
    }
out:
    /* Check if the listpack needs to be converted to a hash table */
    if (hashTypeLength(o, 0) > server.hash_max_listpack_entries)
        hashTypeConvert(o, OBJ_ENCODING_HT, &db->hexpires);

    return res;
}

/* Delete an element from a hash.
 * Return 1 on deleted and 0 on not found. */
int hashTypeDelete(robj *o, sds field) {
    int deleted = 0;

    if (o->encoding == OBJ_ENCODING_LISTPACK) {
        unsigned char *zl, *fptr;

        zl = o->ptr;
        fptr = lpFirst(zl);
        if (fptr != NULL) {
            fptr = lpFind(zl, fptr, (unsigned char*)field, sdslen(field), 1);
            if (fptr != NULL) {
                /* Delete both of the key and the value. */
                zl = lpDeleteRangeWithEntry(zl,&fptr,2);
                o->ptr = zl;
                deleted = 1;
            }
        }
    } else if (o->encoding == OBJ_ENCODING_LISTPACK_EX) {
        unsigned char *fptr;
        listpackEx *lpt = o->ptr;

        fptr = lpFirst(lpt->lp);
        if (fptr != NULL) {
            fptr = lpFind(lpt->lp, fptr, (unsigned char*)field, sdslen(field), 2);
            if (fptr != NULL) {
                /* Delete field, value and ttl */
                lpt->lp = lpDeleteRangeWithEntry(lpt->lp, &fptr, 3);
                deleted = 1;
            }
        }
    } else if (o->encoding == OBJ_ENCODING_HT) {
        /* dictDelete() will call dictHfieldDestructor() */
        if (dictDelete((dict*)o->ptr, field) == C_OK) {
            deleted = 1;
        }

    } else {
        serverPanic("Unknown hash encoding");
    }
    return deleted;
}

/* Return the number of elements in a hash.
 *
 * Note, subtractExpiredFields=1 might be pricy in case there are many HFEs
 */
unsigned long hashTypeLength(const robj *o, int subtractExpiredFields) {
    unsigned long length = ULONG_MAX;

    if (o->encoding == OBJ_ENCODING_LISTPACK) {
        length = lpLength(o->ptr) / 2;
    } else if (o->encoding == OBJ_ENCODING_LISTPACK_EX) {
        listpackEx *lpt = o->ptr;
        length = lpLength(lpt->lp) / 3;

        if (subtractExpiredFields && lpt->meta.trash == 0)
            length -= listpackExExpireDryRun(o);
    } else if (o->encoding == OBJ_ENCODING_HT) {
        uint64_t expiredItems = 0;
        dict *d = (dict*)o->ptr;
        if (subtractExpiredFields && isDictWithMetaHFE(d)) {
            dictExpireMetadata *meta = (dictExpireMetadata *) dictMetadata(d);
            /* If dict registered in global HFE DS */
            if (meta->expireMeta.trash == 0)
                expiredItems = ebExpireDryRun(meta->hfe,
                                              &hashFieldExpireBucketsType,
                                              commandTimeSnapshot());
        }
        length = dictSize(d) - expiredItems;
    } else {
        serverPanic("Unknown hash encoding");
    }
    return length;
}

hashTypeIterator *hashTypeInitIterator(robj *subject) {
    hashTypeIterator *hi = zmalloc(sizeof(hashTypeIterator));
    hi->subject = subject;
    hi->encoding = subject->encoding;

    if (hi->encoding == OBJ_ENCODING_LISTPACK ||
        hi->encoding == OBJ_ENCODING_LISTPACK_EX)
    {
        hi->fptr = NULL;
        hi->vptr = NULL;
        hi->tptr = NULL;
        hi->expire_time = EB_EXPIRE_TIME_INVALID;
    } else if (hi->encoding == OBJ_ENCODING_HT) {
        hi->di = dictGetIterator(subject->ptr);
    } else {
        serverPanic("Unknown hash encoding");
    }
    return hi;
}

void hashTypeReleaseIterator(hashTypeIterator *hi) {
    if (hi->encoding == OBJ_ENCODING_HT)
        dictReleaseIterator(hi->di);
    zfree(hi);
}

/* Move to the next entry in the hash. Return C_OK when the next entry
 * could be found and C_ERR when the iterator reaches the end. */
int hashTypeNext(hashTypeIterator *hi, int skipExpiredFields) {
    if (hi->encoding == OBJ_ENCODING_LISTPACK) {
        unsigned char *zl;
        unsigned char *fptr, *vptr;

        zl = hi->subject->ptr;
        fptr = hi->fptr;
        vptr = hi->vptr;

        if (fptr == NULL) {
            /* Initialize cursor */
            serverAssert(vptr == NULL);
            fptr = lpFirst(zl);
        } else {
            /* Advance cursor */
            serverAssert(vptr != NULL);
            fptr = lpNext(zl, vptr);
        }
        if (fptr == NULL) return C_ERR;

        /* Grab pointer to the value (fptr points to the field) */
        vptr = lpNext(zl, fptr);
        serverAssert(vptr != NULL);

        /* fptr, vptr now point to the first or next pair */
        hi->fptr = fptr;
        hi->vptr = vptr;
    } else if (hi->encoding == OBJ_ENCODING_LISTPACK_EX) {
        long long expire_time;
        unsigned char *zl = hashTypeListpackGetLp(hi->subject);
        unsigned char *fptr, *vptr, *tptr;

        fptr = hi->fptr;
        vptr = hi->vptr;
        tptr = hi->tptr;

        if (fptr == NULL) {
            /* Initialize cursor */
            serverAssert(vptr == NULL);
            fptr = lpFirst(zl);
        } else {
            /* Advance cursor */
            serverAssert(tptr != NULL);
            fptr = lpNext(zl, tptr);
        }
        if (fptr == NULL) return C_ERR;

        while (fptr != NULL) {
            /* Grab pointer to the value (fptr points to the field) */
            vptr = lpNext(zl, fptr);
            serverAssert(vptr != NULL);

            tptr = lpNext(zl, vptr);
            serverAssert(tptr != NULL);

            lpGetValue(tptr, NULL, &expire_time);

            if (!skipExpiredFields || !hashTypeIsExpired(hi->subject, expire_time))
                break;

            fptr = lpNext(zl, tptr);
        }
        if (fptr == NULL) return C_ERR;

        /* fptr, vptr now point to the first or next pair */
        hi->fptr = fptr;
        hi->vptr = vptr;
        hi->tptr = tptr;
        hi->expire_time = (expire_time != HASH_LP_NO_TTL) ? (uint64_t) expire_time : EB_EXPIRE_TIME_INVALID;
    } else if (hi->encoding == OBJ_ENCODING_HT) {
        while ((hi->de = dictNext(hi->di)) != NULL) {
            if (skipExpiredFields && hfieldIsExpired(dictGetKey(hi->de)))
                continue;
            return C_OK;
        }
        return C_ERR;
    } else {
        serverPanic("Unknown hash encoding");
    }
    return C_OK;
}

/* Get the field or value at iterator cursor, for an iterator on a hash value
 * encoded as a listpack. Prototype is similar to `hashTypeGetFromListpack`. */
void hashTypeCurrentFromListpack(hashTypeIterator *hi, int what,
                                 unsigned char **vstr,
                                 unsigned int *vlen,
                                 long long *vll,
                                 uint64_t *expireTime)
{
    serverAssert(hi->encoding == OBJ_ENCODING_LISTPACK ||
                 hi->encoding == OBJ_ENCODING_LISTPACK_EX);

    if (what & OBJ_HASH_KEY) {
        *vstr = lpGetValue(hi->fptr, vlen, vll);
    } else {
        *vstr = lpGetValue(hi->vptr, vlen, vll);
    }

    if (expireTime)
        *expireTime = hi->expire_time;
}

/* Get the field or value at iterator cursor, for an iterator on a hash value
 * encoded as a hash table. Prototype is similar to
 * `hashTypeGetFromHashTable`.
 *
 * expireTime - If parameter is not null, then the function will return the expire
 *              time of the field. If expiry not set, return EB_EXPIRE_TIME_INVALID
 */
void hashTypeCurrentFromHashTable(hashTypeIterator *hi, int what, char **str, size_t *len, uint64_t *expireTime) {
    serverAssert(hi->encoding == OBJ_ENCODING_HT);
    hfield key = NULL;

    if (what & OBJ_HASH_KEY) {
        key = dictGetKey(hi->de);
        *str = key;
        *len = hfieldlen(key);
    } else {
        sds val = dictGetVal(hi->de);
        *str = val;
        *len = sdslen(val);
    }

    if (expireTime) {
        if (!key) key = dictGetKey(hi->de);
        *expireTime = hfieldGetExpireTime( key );
    }

}

/* Higher level function of hashTypeCurrent*() that returns the hash value
 * at current iterator position.
 *
 * The returned element is returned by reference in either *vstr and *vlen if
 * it's returned in string form, or stored in *vll if it's returned as
 * a number.
 *
 * If *vll is populated *vstr is set to NULL, so the caller
 * can always check the function return by checking the return value
 * type checking if vstr == NULL. */
void hashTypeCurrentObject(hashTypeIterator *hi,
                           int what,
                           unsigned char **vstr,
                           unsigned int *vlen,
                           long long *vll,
                           uint64_t *expireTime)
{
    if (hi->encoding == OBJ_ENCODING_LISTPACK ||
        hi->encoding == OBJ_ENCODING_LISTPACK_EX)
    {
        *vstr = NULL;
        hashTypeCurrentFromListpack(hi, what, vstr, vlen, vll, expireTime);
        /* TODO-HFE: Handle expireTime */
    } else if (hi->encoding == OBJ_ENCODING_HT) {
        char *ele;
        size_t eleLen;
        hashTypeCurrentFromHashTable(hi, what, &ele, &eleLen, expireTime);
        *vstr = (unsigned char*) ele;
        *vlen = eleLen;
    } else {
        serverPanic("Unknown hash encoding");
    }
}

/* Return the key or value at the current iterator position as a new
 * SDS string. */
sds hashTypeCurrentObjectNewSds(hashTypeIterator *hi, int what) {
    unsigned char *vstr;
    unsigned int vlen;
    long long vll;

    hashTypeCurrentObject(hi,what,&vstr,&vlen,&vll, NULL);
    if (vstr) return sdsnewlen(vstr,vlen);
    return sdsfromlonglong(vll);
}

/* Return the key at the current iterator position as a new hfield string. */
hfield hashTypeCurrentObjectNewHfield(hashTypeIterator *hi) {
    char buf[LONG_STR_SIZE];
    unsigned char *vstr;
    unsigned int vlen;
    long long vll;
    uint64_t expireTime;
    hfield hf;

    hashTypeCurrentObject(hi,OBJ_HASH_KEY,&vstr,&vlen,&vll, &expireTime);

    if (!vstr) {
        vlen = ll2string(buf, sizeof(buf), vll);
        vstr = (unsigned char *) buf;
    }

    hf = hfieldNew(vstr,vlen, expireTime != EB_EXPIRE_TIME_INVALID);
    return hf;
}

static robj *hashTypeLookupWriteOrCreate(client *c, robj *key) {
    robj *o = lookupKeyWrite(c->db,key);
    if (checkType(c,o,OBJ_HASH)) return NULL;

    if (o == NULL) {
        o = createHashObject();
        dbAdd(c->db,key,o);
    }
    return o;
}


void hashTypeConvertListpack(robj *o, int enc) {
    serverAssert(o->encoding == OBJ_ENCODING_LISTPACK);

    if (enc == OBJ_ENCODING_LISTPACK) {
        /* Nothing to do... */

    } else if (enc == OBJ_ENCODING_LISTPACK_EX) {
        unsigned char *p;

        /* Append HASH_LP_NO_TTL to each field name - value pair. */
        p = lpFirst(o->ptr);
        while (p != NULL) {
            p = lpNext(o->ptr, p);
            serverAssert(p);

            o->ptr = lpInsertInteger(o->ptr, HASH_LP_NO_TTL, p, LP_AFTER, &p);
            p = lpNext(o->ptr, p);
        }

        listpackEx *lpt = listpackExCreate();
        lpt->lp = o->ptr;
        o->encoding = OBJ_ENCODING_LISTPACK_EX;
        o->ptr = lpt;
    } else if (enc == OBJ_ENCODING_HT) {
        hashTypeIterator *hi;
        dict *dict;
        int ret;

        hi = hashTypeInitIterator(o);
        dict = dictCreate(&mstrHashDictType);

        /* Presize the dict to avoid rehashing */
        /* TODO: activeExpire list pack. Should be small */
        dictExpand(dict,hashTypeLength(o, 0));

        while (hashTypeNext(hi, 0) != C_ERR) {

            hfield key = hashTypeCurrentObjectNewHfield(hi);
            sds value = hashTypeCurrentObjectNewSds(hi,OBJ_HASH_VALUE);
            dictUseStoredKeyApi(dict, 1);
            ret = dictAdd(dict, key, value);
            dictUseStoredKeyApi(dict, 0);
            if (ret != DICT_OK) {
                hfieldFree(key); sdsfree(value); /* Needed for gcc ASAN */
                hashTypeReleaseIterator(hi);  /* Needed for gcc ASAN */
                serverLogHexDump(LL_WARNING,"listpack with dup elements dump",
                    o->ptr,lpBytes(o->ptr));
                serverPanic("Listpack corruption detected");
            }
        }
        hashTypeReleaseIterator(hi);
        zfree(o->ptr);
        o->encoding = OBJ_ENCODING_HT;
        o->ptr = dict;
    } else {
        serverPanic("Unknown hash encoding");
    }
}

void hashTypeConvertListpackEx(robj *o, int enc, ebuckets *hexpires) {
    serverAssert(o->encoding == OBJ_ENCODING_LISTPACK_EX);

    if (enc == OBJ_ENCODING_LISTPACK_EX) {
        return;
    } else if (enc == OBJ_ENCODING_HT) {
        int ret;
        hashTypeIterator *hi;
        dict *dict;
        dictExpireMetadata *dictExpireMeta;
        listpackEx *lpt = o->ptr;
        uint64_t minExpire = hashTypeGetMinExpire(o);

        if (hexpires && lpt->meta.trash != 1)
            ebRemove(hexpires, &hashExpireBucketsType, o);

        dict = dictCreate(&mstrHashDictTypeWithHFE);
        dictExpand(dict,hashTypeLength(o, 0));
        dictExpireMeta = (dictExpireMetadata *) dictMetadata(dict);

        /* Fillup dict HFE metadata */
        dictExpireMeta->key = lpt->key;       /* reference key in keyspace */
        dictExpireMeta->hfe = ebCreate();     /* Allocate HFE DS */
        dictExpireMeta->expireMeta.trash = 1; /* mark as trash (as long it wasn't ebAdd()) */

        hi = hashTypeInitIterator(o);

        while (hashTypeNext(hi, 0) != C_ERR) {
            hfield key = hashTypeCurrentObjectNewHfield(hi);
            sds value = hashTypeCurrentObjectNewSds(hi,OBJ_HASH_VALUE);
            dictUseStoredKeyApi(dict, 1);
            ret = dictAdd(dict, key, value);
            dictUseStoredKeyApi(dict, 0);
            if (ret != DICT_OK) {
                hfieldFree(key); sdsfree(value); /* Needed for gcc ASAN */
                hashTypeReleaseIterator(hi);  /* Needed for gcc ASAN */
                serverLogHexDump(LL_WARNING,"listpack with dup elements dump",
                                 o->ptr,lpBytes(o->ptr));
                serverPanic("Listpack corruption detected");
            }

            if (hi->expire_time != EB_EXPIRE_TIME_INVALID)
                ebAdd(&dictExpireMeta->hfe, &hashFieldExpireBucketsType, key, hi->expire_time);
        }
        hashTypeReleaseIterator(hi);
        listpackExFree(lpt);

        o->encoding = OBJ_ENCODING_HT;
        o->ptr = dict;

        if (hexpires && minExpire != EB_EXPIRE_TIME_INVALID)
            ebAdd(hexpires, &hashExpireBucketsType, o, minExpire);
    } else {
        serverPanic("Unknown hash encoding: %d", enc);
    }
}

void hashTypeConvert(robj *o, int enc, ebuckets *hexpires) {
    if (o->encoding == OBJ_ENCODING_LISTPACK) {
        hashTypeConvertListpack(o, enc);
    } else if (o->encoding == OBJ_ENCODING_LISTPACK_EX) {
        hashTypeConvertListpackEx(o, enc, hexpires);
    } else if (o->encoding == OBJ_ENCODING_HT) {
        serverPanic("Not implemented");
    } else {
        serverPanic("Unknown hash encoding");
    }
}

/* This is a helper function for the COPY command.
 * Duplicate a hash object, with the guarantee that the returned object
 * has the same encoding as the original one.
 *
 * The resulting object always has refcount set to 1 */
robj *hashTypeDup(robj *o, sds newkey, uint64_t *minHashExpire) {
    robj *hobj;
    hashTypeIterator *hi;

    serverAssert(o->type == OBJ_HASH);

    if(o->encoding == OBJ_ENCODING_LISTPACK) {
        unsigned char *zl = o->ptr;
        size_t sz = lpBytes(zl);
        unsigned char *new_zl = zmalloc(sz);
        memcpy(new_zl, zl, sz);
        hobj = createObject(OBJ_HASH, new_zl);
        hobj->encoding = OBJ_ENCODING_LISTPACK;
    } else if(o->encoding == OBJ_ENCODING_LISTPACK_EX) {
        listpackEx *lpt = o->ptr;

        if (lpt->meta.trash == 0)
            *minHashExpire = ebGetMetaExpTime(&lpt->meta);

        listpackEx *dup = listpackExCreate();
        dup->key = newkey;

        size_t sz = lpBytes(lpt->lp);
        dup->lp = lpNew(sz);
        memcpy(dup->lp, lpt->lp, sz);

        hobj = createObject(OBJ_HASH, dup);
        hobj->encoding = OBJ_ENCODING_LISTPACK_EX;
    } else if(o->encoding == OBJ_ENCODING_HT) {
        dictExpireMetadata *dictExpireMetaSrc, *dictExpireMetaDst = NULL;
        dict *d;

        /* If dict doesn't have HFE metadata, then create a new dict without it */
        if (!isDictWithMetaHFE(o->ptr)) {
            d = dictCreate(&mstrHashDictType);
        } else {
            /* Create a new dict with HFE metadata */
            d = dictCreate(&mstrHashDictTypeWithHFE);
            dictExpireMetaSrc = (dictExpireMetadata *) dictMetadata((dict *) o->ptr);
            dictExpireMetaDst = (dictExpireMetadata *) dictMetadata(d);
            dictExpireMetaDst->key = newkey;         /* reference key in keyspace */
            dictExpireMetaDst->hfe = ebCreate();     /* Allocate HFE DS */
            dictExpireMetaDst->expireMeta.trash = 1; /* mark as trash (as long it wasn't ebAdd()) */

            /* Extract the minimum expire time of the source hash (Will be used by caller
             * to register the new hash in the global ebuckets, i.e db->hexpires) */
            if (dictExpireMetaSrc->expireMeta.trash == 0)
                *minHashExpire = ebGetMetaExpTime(&dictExpireMetaSrc->expireMeta);
        }
        dictExpand(d, dictSize((const dict*)o->ptr));

        hi = hashTypeInitIterator(o);
        while (hashTypeNext(hi, 0) != C_ERR) {
            uint64_t expireTime;
            sds newfield, newvalue;
            /* Extract a field-value pair from an original hash object.*/
            char *field, *value;
            size_t fieldLen, valueLen;
            hashTypeCurrentFromHashTable(hi, OBJ_HASH_KEY, &field, &fieldLen, &expireTime);
            if (expireTime == EB_EXPIRE_TIME_INVALID) {
                newfield = hfieldNew(field, fieldLen, 0);
            } else {
                newfield = hfieldNew(field, fieldLen, 1);
                ebAdd(&dictExpireMetaDst->hfe, &hashFieldExpireBucketsType, newfield, expireTime);
            }

            hashTypeCurrentFromHashTable(hi, OBJ_HASH_VALUE, &value, &valueLen, NULL);
            newvalue = sdsnewlen(value, valueLen);

            /* Add a field-value pair to a new hash object. */
            dictUseStoredKeyApi(d, 1);
            dictAdd(d,newfield,newvalue);
            dictUseStoredKeyApi(d, 0);
        }
        hashTypeReleaseIterator(hi);

        hobj = createObject(OBJ_HASH, d);
        hobj->encoding = OBJ_ENCODING_HT;
    } else {
        serverPanic("Unknown hash encoding");
    }
    return hobj;
}

/* Create a new sds string from the listpack entry. */
sds hashSdsFromListpackEntry(listpackEntry *e) {
    return e->sval ? sdsnewlen(e->sval, e->slen) : sdsfromlonglong(e->lval);
}

/* Reply with bulk string from the listpack entry. */
void hashReplyFromListpackEntry(client *c, listpackEntry *e) {
    if (e->sval)
        addReplyBulkCBuffer(c, e->sval, e->slen);
    else
        addReplyBulkLongLong(c, e->lval);
}

/* Return random element from a non empty hash.
 * 'key' and 'val' will be set to hold the element.
 * The memory in them is not to be freed or modified by the caller.
 * 'val' can be NULL in which case it's not extracted. */
void hashTypeRandomElement(robj *hashobj, unsigned long hashsize, listpackEntry *key, listpackEntry *val) {
    if (hashobj->encoding == OBJ_ENCODING_HT) {
        dictEntry *de = dictGetFairRandomKey(hashobj->ptr);
        hfield field = dictGetKey(de);
        key->sval = (unsigned char*)field;
        key->slen = hfieldlen(field);
        if (val) {
            sds s = dictGetVal(de);
            val->sval = (unsigned char*)s;
            val->slen = sdslen(s);
        }
    } else if (hashobj->encoding == OBJ_ENCODING_LISTPACK) {
        lpRandomPair(hashobj->ptr, hashsize, key, val, 2);
    } else if (hashobj->encoding == OBJ_ENCODING_LISTPACK_EX) {
        lpRandomPair(hashTypeListpackGetLp(hashobj), hashsize, key, val, 3);
    } else {
        serverPanic("Unknown hash encoding");
    }
}

/*
 * Active expiration of fields in hash
 *
 * Called by hashTypeDbActiveExpire() for each hash registered in the HFE DB
 * (db->hexpires) with an expiration-time less than or equal current time.
 *
 * This callback performs the following actions for each hash:
 * - Delete expired fields as by calling ebExpire(hash)
 * - If afterward there are future fields to expire, it will update the hash in
 *   HFE DB with the next hash-field minimum expiration time by returning
 *   ACT_UPDATE_EXP_ITEM.
 * - If the hash has no more fields to expire, it is removed from the HFE DB
 *   by returning ACT_REMOVE_EXP_ITEM.
 * - If hash has no more fields afterward, it will remove the hash from keyspace.
 */
static ExpireAction hashTypeActiveExpire(eItem _hashObj, void *ctx) {
    robj *hashObj = (robj *) _hashObj;
    ActiveExpireCtx *activeExpireCtx = (ActiveExpireCtx *) ctx;
    sds keystr = NULL;
    ExpireInfo info = {0};

    /* If no more quota left for this callback, stop */
    if (activeExpireCtx->fieldsToExpireQuota == 0)
        return ACT_STOP_ACTIVE_EXP;

    if (hashObj->encoding == OBJ_ENCODING_LISTPACK_EX) {
        info = (ExpireInfo){
                .maxToExpire = activeExpireCtx->fieldsToExpireQuota,
                .ctx = hashObj,
                .now = commandTimeSnapshot(),
                .itemsExpired = 0};

        listpackExExpire(hashObj, &info);
        keystr = ((listpackEx*)hashObj->ptr)->key;
    } else {
        serverAssert(hashObj->encoding == OBJ_ENCODING_HT);

        dict *d = hashObj->ptr;
        dictExpireMetadata *dictExpireMeta = (dictExpireMetadata *) dictMetadata(d);

        info = (ExpireInfo){
                .maxToExpire = activeExpireCtx->fieldsToExpireQuota,
                .onExpireItem = onFieldExpire,
                .ctx = hashObj,
                .now = commandTimeSnapshot()
        };

        ebExpire(&dictExpireMeta->hfe, &hashFieldExpireBucketsType, &info);
        keystr = dictExpireMeta->key;
    }

    /* Update quota left */
    activeExpireCtx->fieldsToExpireQuota -= info.itemsExpired;

    /* If hash has no more fields to expire, remove it from HFE DB */
    if (info.nextExpireTime == 0) {
        if (hashTypeLength(hashObj, 0) == 0) {
            robj *key = createStringObject(keystr, sdslen(keystr));
            dbDelete(activeExpireCtx->db, key);
            //notifyKeyspaceEvent(NOTIFY_HASH,"xxxxxxxxx",c->argv[1],c->db->id);
            notifyKeyspaceEvent(NOTIFY_GENERIC,"del",key, activeExpireCtx->db->id);
            server.dirty++;
            signalModifiedKey(NULL, &server.db[0], key);
            decrRefCount(key);
        }
        return ACT_REMOVE_EXP_ITEM;
    } else {
        /* Hash has more fields to expire. Keep hash to pending items that will
         * be added back to global HFE DS at the end of ebExpire() */
        ExpireMeta *expireMeta = hashGetExpireMeta(hashObj);
        ebSetMetaExpTime(expireMeta, info.nextExpireTime);
        return ACT_UPDATE_EXP_ITEM;
    }
}

/* Return the next/minimum expiry time of the hash-field. This is useful if a
 * field with the minimum expiry is deleted, and you want to get the next
 * minimum expiry. Otherwise, consider using hashTypeGetMinExpire() which will
 * be faster. If there is no field with expiry, returns EB_EXPIRE_TIME_INVALID */
uint64_t hashTypeGetNextTimeToExpire(robj *o) {
    if (o->encoding == OBJ_ENCODING_LISTPACK) {
        return EB_EXPIRE_TIME_INVALID;
    } else if (o->encoding == OBJ_ENCODING_LISTPACK_EX) {
        return listpackExGetMinExpire(o);
    } else {
        serverAssert(o->encoding == OBJ_ENCODING_HT);

        dict *d = o->ptr;
        if (!isDictWithMetaHFE(d))
            return EB_EXPIRE_TIME_INVALID;

        dictExpireMetadata *expireMeta = (dictExpireMetadata *) dictMetadata(d);
        return ebGetNextTimeToExpire(expireMeta->hfe, &hashFieldExpireBucketsType);
    }
}

/* Return the next/minimum expiry time of the hash-field.
 * If not found, return EB_EXPIRE_TIME_INVALID */
uint64_t hashTypeGetMinExpire(robj *o) {
    ExpireMeta *expireMeta = NULL;

    if (o->encoding == OBJ_ENCODING_LISTPACK) {
        return EB_EXPIRE_TIME_INVALID;
    } else if (o->encoding == OBJ_ENCODING_LISTPACK_EX) {
        listpackEx *lpt = o->ptr;
        expireMeta = &lpt->meta;
    } else {
        serverAssert(o->encoding == OBJ_ENCODING_HT);

        dict *d = o->ptr;
        if (!isDictWithMetaHFE(d))
            return EB_EXPIRE_TIME_INVALID;

        expireMeta = &((dictExpireMetadata *) dictMetadata(d))->expireMeta;
    }

    /* Keep aside next hash-field expiry before updating HFE DS. Verify it is not trash */
    if (expireMeta->trash == 1)
        return EB_EXPIRE_TIME_INVALID;

    return ebGetMetaExpTime(expireMeta);
}

uint64_t hashTypeRemoveFromExpires(ebuckets *hexpires, robj *o) {
    if (o->encoding == OBJ_ENCODING_LISTPACK) {
        return EB_EXPIRE_TIME_INVALID;
    } else if (o->encoding == OBJ_ENCODING_HT) {
        /* If dict doesn't holds HFE metadata */
        if (!isDictWithMetaHFE(o->ptr))
            return EB_EXPIRE_TIME_INVALID;
    }

    uint64_t expireTime = ebGetExpireTime(&hashExpireBucketsType, o);

    /* If registered in global HFE DS then remove it (not trash) */
    if (expireTime != EB_EXPIRE_TIME_INVALID)
        ebRemove(hexpires, &hashExpireBucketsType, o);

    return expireTime;
}

/* Add hash to global HFE DS and update key for notifications.
 *
 * key - must be the same instance that is stored in db->dict
 */
void hashTypeAddToExpires(redisDb *db, sds key, robj *hashObj, uint64_t expireTime) {
    if (expireTime == EB_EXPIRE_TIME_INVALID)
         return;

    if (hashObj->encoding == OBJ_ENCODING_LISTPACK_EX) {
        listpackEx *lpt = hashObj->ptr;
        lpt->key = key;
        ebAdd(&db->hexpires, &hashExpireBucketsType, hashObj, expireTime);
        return;
    }
    serverAssert(hashObj->encoding == OBJ_ENCODING_HT);

    serverAssert(isDictWithMetaHFE(hashObj->ptr));

    /* Update hash with key for notifications */
    dict *d = hashObj->ptr;
    dictExpireMetadata *dictExpireMeta = (dictExpireMetadata *) dictMetadata(d);
    dictExpireMeta->key = key;

    /* Add hash to global HFE DS */
    ebAdd(&db->hexpires, &hashExpireBucketsType, hashObj, expireTime);
}

/* DB active expire and update hashes with time-expiration on fields.
 *
 * The callback function hashTypeActiveExpire() is invoked for each hash registered
 * in the HFE DB (db->expires) with an expiration-time less than or equal to the
 * current time. This callback performs the following actions for each hash:
 * - If the hash has one or more fields to expire, it will delete those fields.
 * - If there are more fields to expire, it will update the hash with the next
 *   expiration time in HFE DB.
 * - If the hash has no more fields to expire, it is removed from the HFE DB.
 * - If the hash has no more fields, it is removed from the main DB.
 *
 * Returns number of fields active-expired.
 */
uint64_t hashTypeDbActiveExpire(redisDb *db, uint32_t maxFieldsToExpire) {
    ActiveExpireCtx ctx = { .db = db, .fieldsToExpireQuota = maxFieldsToExpire };
    ExpireInfo info = {
            .maxToExpire = UINT64_MAX, /* Only maxFieldsToExpire play a role */
            .onExpireItem = hashTypeActiveExpire,
            .ctx = &ctx,
            .now = commandTimeSnapshot(),
            .itemsExpired = 0};

    ebExpire(&db->hexpires, &hashExpireBucketsType, &info);

    /* Return number of fields active-expired */
    return maxFieldsToExpire - ctx.fieldsToExpireQuota;
}

<<<<<<< HEAD
int hashTypeHasMetaHFE(robj *o) {
    return (o->encoding == OBJ_ENCODING_HT && isDictWithMetaHFE(o->ptr)) ||
        o->encoding == OBJ_ENCODING_LISTPACK_TTL;
}

void hashTypeUpdateMetaKey(robj *o, sds newkey) {
    if (o->encoding == OBJ_ENCODING_LISTPACK_TTL) {
        /* TODO */
    } if (o->encoding == OBJ_ENCODING_HT && isDictWithMetaHFE(o->ptr)) {
        dictExpireMetadata *dictExpireMeta = (dictExpireMetadata *)dictMetadata((dict*)o->ptr);
        dictExpireMeta->key = newkey;
    } else {
        /* nothing to do. */
    }
}

ebuckets *hashTypeGetDictMetaHFE(dict *d) {
    dictExpireMetadata *dictExpireMeta = (dictExpireMetadata *) dictMetadata(d);
    return &dictExpireMeta->hfe;
}

=======
void hashTypeFree(robj *o) {
    switch (o->encoding) {
        case OBJ_ENCODING_HT:
            dictRelease((dict*) o->ptr);
            break;
        case OBJ_ENCODING_LISTPACK:
            lpFree(o->ptr);
            break;
        case OBJ_ENCODING_LISTPACK_EX:
            listpackExFree(o->ptr);
            break;
        default:
            serverPanic("Unknown hash encoding type");
            break;
    }
}

>>>>>>> ca4ed48d
/*-----------------------------------------------------------------------------
 * Hash type commands
 *----------------------------------------------------------------------------*/

void hsetnxCommand(client *c) {
    robj *o;
    if ((o = hashTypeLookupWriteOrCreate(c,c->argv[1])) == NULL) return;

    if (hashTypeExists(o, c->argv[2]->ptr)) {
        addReply(c, shared.czero);
    } else {
        hashTypeTryConversion(c->db, o,c->argv,2,3);
        hashTypeSet(c->db, o,c->argv[2]->ptr,c->argv[3]->ptr,HASH_SET_COPY);
        addReply(c, shared.cone);
        signalModifiedKey(c,c->db,c->argv[1]);
        notifyKeyspaceEvent(NOTIFY_HASH,"hset",c->argv[1],c->db->id);
        server.dirty++;
    }
}

void hsetCommand(client *c) {
    int i, created = 0;
    robj *o;

    if ((c->argc % 2) == 1) {
        addReplyErrorArity(c);
        return;
    }

    if ((o = hashTypeLookupWriteOrCreate(c,c->argv[1])) == NULL) return;
    hashTypeTryConversion(c->db,o,c->argv,2,c->argc-1);

    for (i = 2; i < c->argc; i += 2)
        created += !hashTypeSet(c->db, o,c->argv[i]->ptr,c->argv[i+1]->ptr,HASH_SET_COPY);

    /* HMSET (deprecated) and HSET return value is different. */
    char *cmdname = c->argv[0]->ptr;
    if (cmdname[1] == 's' || cmdname[1] == 'S') {
        /* HSET */
        addReplyLongLong(c, created);
    } else {
        /* HMSET */
        addReply(c, shared.ok);
    }
    signalModifiedKey(c,c->db,c->argv[1]);
    notifyKeyspaceEvent(NOTIFY_HASH,"hset",c->argv[1],c->db->id);
    server.dirty += (c->argc - 2)/2;
}

void hincrbyCommand(client *c) {
    long long value, incr, oldvalue;
    robj *o;
    sds new;
    unsigned char *vstr;
    unsigned int vlen;

    if (getLongLongFromObjectOrReply(c,c->argv[3],&incr,NULL) != C_OK) return;
    if ((o = hashTypeLookupWriteOrCreate(c,c->argv[1])) == NULL) return;
    if (hashTypeGetValue(o,c->argv[2]->ptr,&vstr,&vlen,&value) == C_OK) {
        if (vstr) {
            if (string2ll((char*)vstr,vlen,&value) == 0) {
                addReplyError(c,"hash value is not an integer");
                return;
            }
        } /* Else hashTypeGetValue() already stored it into &value */
    } else {
        value = 0;
    }

    oldvalue = value;
    if ((incr < 0 && oldvalue < 0 && incr < (LLONG_MIN-oldvalue)) ||
        (incr > 0 && oldvalue > 0 && incr > (LLONG_MAX-oldvalue))) {
        addReplyError(c,"increment or decrement would overflow");
        return;
    }
    value += incr;
    new = sdsfromlonglong(value);
    hashTypeSet(c->db, o,c->argv[2]->ptr,new,HASH_SET_TAKE_VALUE);
    addReplyLongLong(c,value);
    signalModifiedKey(c,c->db,c->argv[1]);
    notifyKeyspaceEvent(NOTIFY_HASH,"hincrby",c->argv[1],c->db->id);
    server.dirty++;
}

void hincrbyfloatCommand(client *c) {
    long double value, incr;
    long long ll;
    robj *o;
    sds new;
    unsigned char *vstr;
    unsigned int vlen;

    if (getLongDoubleFromObjectOrReply(c,c->argv[3],&incr,NULL) != C_OK) return;
    if (isnan(incr) || isinf(incr)) {
        addReplyError(c,"value is NaN or Infinity");
        return;
    }
    if ((o = hashTypeLookupWriteOrCreate(c,c->argv[1])) == NULL) return;
    if (hashTypeGetValue(o,c->argv[2]->ptr,&vstr,&vlen,&ll) == C_OK) {
        if (vstr) {
            if (string2ld((char*)vstr,vlen,&value) == 0) {
                addReplyError(c,"hash value is not a float");
                return;
            }
        } else {
            value = (long double)ll;
        }
    } else {
        value = 0;
    }

    value += incr;
    if (isnan(value) || isinf(value)) {
        addReplyError(c,"increment would produce NaN or Infinity");
        return;
    }

    char buf[MAX_LONG_DOUBLE_CHARS];
    int len = ld2string(buf,sizeof(buf),value,LD_STR_HUMAN);
    new = sdsnewlen(buf,len);
    hashTypeSet(c->db, o,c->argv[2]->ptr,new,HASH_SET_TAKE_VALUE);
    addReplyBulkCBuffer(c,buf,len);
    signalModifiedKey(c,c->db,c->argv[1]);
    notifyKeyspaceEvent(NOTIFY_HASH,"hincrbyfloat",c->argv[1],c->db->id);
    server.dirty++;

    /* Always replicate HINCRBYFLOAT as an HSET command with the final value
     * in order to make sure that differences in float precision or formatting
     * will not create differences in replicas or after an AOF restart. */
    robj *newobj;
    newobj = createRawStringObject(buf,len);
    rewriteClientCommandArgument(c,0,shared.hset);
    rewriteClientCommandArgument(c,3,newobj);
    decrRefCount(newobj);
}

static void addHashFieldToReply(client *c, robj *o, sds field) {
    if (o == NULL) {
        addReplyNull(c);
        return;
    }

    unsigned char *vstr = NULL;
    unsigned int vlen = UINT_MAX;
    long long vll = LLONG_MAX;

    if (hashTypeGetValue(o, field, &vstr, &vlen, &vll) == C_OK) {
        if (vstr) {
            addReplyBulkCBuffer(c, vstr, vlen);
        } else {
            addReplyBulkLongLong(c, vll);
        }
    } else {
        addReplyNull(c);
    }
}

void hgetCommand(client *c) {
    robj *o;

    if ((o = lookupKeyReadOrReply(c,c->argv[1],shared.null[c->resp])) == NULL ||
        checkType(c,o,OBJ_HASH)) return;

    addHashFieldToReply(c, o, c->argv[2]->ptr);
}

void hmgetCommand(client *c) {
    robj *o;
    int i;

    /* Don't abort when the key cannot be found. Non-existing keys are empty
     * hashes, where HMGET should respond with a series of null bulks. */
    o = lookupKeyRead(c->db, c->argv[1]);
    if (checkType(c,o,OBJ_HASH)) return;

    addReplyArrayLen(c, c->argc-2);
    for (i = 2; i < c->argc; i++) {
        addHashFieldToReply(c, o, c->argv[i]->ptr);
    }
}

void hdelCommand(client *c) {
    robj *o;
    int j, deleted = 0, keyremoved = 0;

    if ((o = lookupKeyWriteOrReply(c,c->argv[1],shared.czero)) == NULL ||
        checkType(c,o,OBJ_HASH)) return;

    for (j = 2; j < c->argc; j++) {
        if (hashTypeDelete(o,c->argv[j]->ptr)) {
            deleted++;
            if (hashTypeLength(o, 0) == 0) {
                dbDelete(c->db,c->argv[1]);
                keyremoved = 1;
                break;
            }
        }
    }
    if (deleted) {
        signalModifiedKey(c,c->db,c->argv[1]);
        notifyKeyspaceEvent(NOTIFY_HASH,"hdel",c->argv[1],c->db->id);
        if (keyremoved)
            notifyKeyspaceEvent(NOTIFY_GENERIC,"del",c->argv[1],
                                c->db->id);
        server.dirty += deleted;
    }
    addReplyLongLong(c,deleted);
}

void hlenCommand(client *c) {
    robj *o;

    if ((o = lookupKeyReadOrReply(c,c->argv[1],shared.czero)) == NULL ||
        checkType(c,o,OBJ_HASH)) return;

    addReplyLongLong(c,hashTypeLength(o, 0));
}

void hstrlenCommand(client *c) {
    robj *o;

    if ((o = lookupKeyReadOrReply(c,c->argv[1],shared.czero)) == NULL ||
        checkType(c,o,OBJ_HASH)) return;
    addReplyLongLong(c,hashTypeGetValueLength(o,c->argv[2]->ptr));
}

static void addHashIteratorCursorToReply(client *c, hashTypeIterator *hi, int what) {
    if (hi->encoding == OBJ_ENCODING_LISTPACK ||
        hi->encoding == OBJ_ENCODING_LISTPACK_EX)
    {
        unsigned char *vstr = NULL;
        unsigned int vlen = UINT_MAX;
        long long vll = LLONG_MAX;

        hashTypeCurrentFromListpack(hi, what, &vstr, &vlen, &vll, NULL);
        if (vstr)
            addReplyBulkCBuffer(c, vstr, vlen);
        else
            addReplyBulkLongLong(c, vll);
    } else if (hi->encoding == OBJ_ENCODING_HT) {
        char *value;
        size_t len;
        hashTypeCurrentFromHashTable(hi, what, &value, &len, NULL);
        addReplyBulkCBuffer(c, value, len);
    } else {
        serverPanic("Unknown hash encoding");
    }
}

void genericHgetallCommand(client *c, int flags) {
    robj *o;
    hashTypeIterator *hi;
    int length, count = 0;

    robj *emptyResp = (flags & OBJ_HASH_KEY && flags & OBJ_HASH_VALUE) ?
        shared.emptymap[c->resp] : shared.emptyarray;
    if ((o = lookupKeyReadOrReply(c,c->argv[1],emptyResp))
        == NULL || checkType(c,o,OBJ_HASH)) return;

    /* We return a map if the user requested keys and values, like in the
     * HGETALL case. Otherwise to use a flat array makes more sense. */
    length = hashTypeLength(o, 1 /*subtractExpiredFields*/);
    if (flags & OBJ_HASH_KEY && flags & OBJ_HASH_VALUE) {
        addReplyMapLen(c, length);
    } else {
        addReplyArrayLen(c, length);
    }

    hi = hashTypeInitIterator(o);

    /* Skip expired fields if the hash has an expire time set at global HFE DS. We could
     * set it to constant 1, but then it will make another lookup for each field expiration */
    int skipExpiredFields = (EB_EXPIRE_TIME_INVALID == hashTypeGetMinExpire(o)) ? 0 : 1;

    while (hashTypeNext(hi, skipExpiredFields) != C_ERR) {
        if (flags & OBJ_HASH_KEY) {
            addHashIteratorCursorToReply(c, hi, OBJ_HASH_KEY);
            count++;
        }
        if (flags & OBJ_HASH_VALUE) {
            addHashIteratorCursorToReply(c, hi, OBJ_HASH_VALUE);
            count++;
        }
    }

    hashTypeReleaseIterator(hi);

    /* Make sure we returned the right number of elements. */
    if (flags & OBJ_HASH_KEY && flags & OBJ_HASH_VALUE) count /= 2;
    serverAssert(count == length);
}

void hkeysCommand(client *c) {
    genericHgetallCommand(c,OBJ_HASH_KEY);
}

void hvalsCommand(client *c) {
    genericHgetallCommand(c,OBJ_HASH_VALUE);
}

void hgetallCommand(client *c) {
    genericHgetallCommand(c,OBJ_HASH_KEY|OBJ_HASH_VALUE);
}

void hexistsCommand(client *c) {
    robj *o;
    if ((o = lookupKeyReadOrReply(c,c->argv[1],shared.czero)) == NULL ||
        checkType(c,o,OBJ_HASH)) return;

    addReply(c, hashTypeExists(o,c->argv[2]->ptr) ? shared.cone : shared.czero);
}

void hscanCommand(client *c) {
    robj *o;
    unsigned long long cursor;

    if (parseScanCursorOrReply(c,c->argv[2],&cursor) == C_ERR) return;
    if ((o = lookupKeyReadOrReply(c,c->argv[1],shared.emptyscan)) == NULL ||
        checkType(c,o,OBJ_HASH)) return;

    scanGenericCommand(c,o,cursor);
}

static void hrandfieldReplyWithListpack(client *c, unsigned int count, listpackEntry *keys, listpackEntry *vals) {
    for (unsigned long i = 0; i < count; i++) {
        if (vals && c->resp > 2)
            addReplyArrayLen(c,2);
        if (keys[i].sval)
            addReplyBulkCBuffer(c, keys[i].sval, keys[i].slen);
        else
            addReplyBulkLongLong(c, keys[i].lval);
        if (vals) {
            if (vals[i].sval)
                addReplyBulkCBuffer(c, vals[i].sval, vals[i].slen);
            else
                addReplyBulkLongLong(c, vals[i].lval);
        }
    }
}

/* How many times bigger should be the hash compared to the requested size
 * for us to not use the "remove elements" strategy? Read later in the
 * implementation for more info. */
#define HRANDFIELD_SUB_STRATEGY_MUL 3

/* If client is trying to ask for a very large number of random elements,
 * queuing may consume an unlimited amount of memory, so we want to limit
 * the number of randoms per time. */
#define HRANDFIELD_RANDOM_SAMPLE_LIMIT 1000

void hrandfieldWithCountCommand(client *c, long l, int withvalues) {
    unsigned long count, size;
    int uniq = 1;
    robj *hash;

    if ((hash = lookupKeyReadOrReply(c,c->argv[1],shared.emptyarray))
        == NULL || checkType(c,hash,OBJ_HASH)) return;
    /* TODO: Active-expire */
    size = hashTypeLength(hash, 0);

    if(l >= 0) {
        count = (unsigned long) l;
    } else {
        count = -l;
        uniq = 0;
    }

    /* If count is zero, serve it ASAP to avoid special cases later. */
    if (count == 0) {
        addReply(c,shared.emptyarray);
        return;
    }

    /* CASE 1: The count was negative, so the extraction method is just:
     * "return N random elements" sampling the whole set every time.
     * This case is trivial and can be served without auxiliary data
     * structures. This case is the only one that also needs to return the
     * elements in random order. */
    if (!uniq || count == 1) {
        if (withvalues && c->resp == 2)
            addReplyArrayLen(c, count*2);
        else
            addReplyArrayLen(c, count);
        if (hash->encoding == OBJ_ENCODING_HT) {
            while (count--) {
                dictEntry *de = dictGetFairRandomKey(hash->ptr);
                hfield field = dictGetKey(de);
                sds value = dictGetVal(de);
                if (withvalues && c->resp > 2)
                    addReplyArrayLen(c,2);
                addReplyBulkCBuffer(c, field, hfieldlen(field));
                if (withvalues)
                    addReplyBulkCBuffer(c, value, sdslen(value));
                if (c->flags & CLIENT_CLOSE_ASAP)
                    break;
            }
        } else if (hash->encoding == OBJ_ENCODING_LISTPACK ||
                   hash->encoding == OBJ_ENCODING_LISTPACK_EX)
        {
            listpackEntry *keys, *vals = NULL;
            unsigned long limit, sample_count;
            unsigned char *lp = hashTypeListpackGetLp(hash);
            int tuple_len = hash->encoding == OBJ_ENCODING_LISTPACK ? 2 : 3;

            limit = count > HRANDFIELD_RANDOM_SAMPLE_LIMIT ? HRANDFIELD_RANDOM_SAMPLE_LIMIT : count;
            keys = zmalloc(sizeof(listpackEntry)*limit);
            if (withvalues)
                vals = zmalloc(sizeof(listpackEntry)*limit);
            while (count) {
                sample_count = count > limit ? limit : count;
                count -= sample_count;
                lpRandomPairs(lp, sample_count, keys, vals, tuple_len);
                hrandfieldReplyWithListpack(c, sample_count, keys, vals);
                if (c->flags & CLIENT_CLOSE_ASAP)
                    break;
            }
            zfree(keys);
            zfree(vals);
        }
        return;
    }

    /* Initiate reply count, RESP3 responds with nested array, RESP2 with flat one. */
    long reply_size = count < size ? count : size;
    if (withvalues && c->resp == 2)
        addReplyArrayLen(c, reply_size*2);
    else
        addReplyArrayLen(c, reply_size);

    /* CASE 2:
    * The number of requested elements is greater than the number of
    * elements inside the hash: simply return the whole hash. */
    if(count >= size) {
        hashTypeIterator *hi = hashTypeInitIterator(hash);
        while (hashTypeNext(hi, 0) != C_ERR) {
            if (withvalues && c->resp > 2)
                addReplyArrayLen(c,2);
            addHashIteratorCursorToReply(c, hi, OBJ_HASH_KEY);
            if (withvalues)
                addHashIteratorCursorToReply(c, hi, OBJ_HASH_VALUE);
        }
        hashTypeReleaseIterator(hi);
        return;
    }

    /* CASE 2.5 listpack only. Sampling unique elements, in non-random order.
     * Listpack encoded hashes are meant to be relatively small, so
     * HRANDFIELD_SUB_STRATEGY_MUL isn't necessary and we rather not make
     * copies of the entries. Instead, we emit them directly to the output
     * buffer.
     *
     * And it is inefficient to repeatedly pick one random element from a
     * listpack in CASE 4. So we use this instead. */
    if (hash->encoding == OBJ_ENCODING_LISTPACK ||
        hash->encoding == OBJ_ENCODING_LISTPACK_EX)
    {
        unsigned char *lp = hashTypeListpackGetLp(hash);
        int tuple_len = hash->encoding == OBJ_ENCODING_LISTPACK ? 2 : 3;
        listpackEntry *keys, *vals = NULL;
        keys = zmalloc(sizeof(listpackEntry)*count);
        if (withvalues)
            vals = zmalloc(sizeof(listpackEntry)*count);
        serverAssert(lpRandomPairsUnique(lp, count, keys, vals, tuple_len) == count);
        hrandfieldReplyWithListpack(c, count, keys, vals);
        zfree(keys);
        zfree(vals);
        return;
    }

    /* CASE 3:
     * The number of elements inside the hash is not greater than
     * HRANDFIELD_SUB_STRATEGY_MUL times the number of requested elements.
     * In this case we create a hash from scratch with all the elements, and
     * subtract random elements to reach the requested number of elements.
     *
     * This is done because if the number of requested elements is just
     * a bit less than the number of elements in the hash, the natural approach
     * used into CASE 4 is highly inefficient. */
    if (count*HRANDFIELD_SUB_STRATEGY_MUL > size) {
        /* Hashtable encoding (generic implementation) */
        dict *d = dictCreate(&sdsReplyDictType);  /* without metadata! */
        dictExpand(d, size);
        hashTypeIterator *hi = hashTypeInitIterator(hash);

        /* Add all the elements into the temporary dictionary. */
        while ((hashTypeNext(hi, 0)) != C_ERR) {
            int ret = DICT_ERR;
            sds key, value = NULL;

            key = hashTypeCurrentObjectNewSds(hi,OBJ_HASH_KEY);
            if (withvalues)
                value = hashTypeCurrentObjectNewSds(hi,OBJ_HASH_VALUE);
            ret = dictAdd(d, key, value);

            serverAssert(ret == DICT_OK);
        }
        serverAssert(dictSize(d) == size);
        hashTypeReleaseIterator(hi);

        /* Remove random elements to reach the right count. */
        while (size > count) {
            dictEntry *de;
            de = dictGetFairRandomKey(d);
            dictUseStoredKeyApi(d, 1);
            dictUnlink(d,dictGetKey(de));
            dictUseStoredKeyApi(d, 0);
            sdsfree(dictGetKey(de));
            sdsfree(dictGetVal(de));
            dictFreeUnlinkedEntry(d,de);
            size--;
        }

        /* Reply with what's in the dict and release memory */
        dictIterator *di;
        dictEntry *de;
        di = dictGetIterator(d);
        while ((de = dictNext(di)) != NULL) {
            sds key = dictGetKey(de);
            sds value = dictGetVal(de);
            if (withvalues && c->resp > 2)
                addReplyArrayLen(c,2);
            addReplyBulkSds(c, key);
            if (withvalues)
                addReplyBulkSds(c, value);
        }

        dictReleaseIterator(di);
        dictRelease(d);
    }

    /* CASE 4: We have a big hash compared to the requested number of elements.
     * In this case we can simply get random elements from the hash and add
     * to the temporary hash, trying to eventually get enough unique elements
     * to reach the specified count. */
    else {
        /* Hashtable encoding (generic implementation) */
        unsigned long added = 0;
        listpackEntry key, value;
        dict *d = dictCreate(&hashDictType);
        dictExpand(d, count);
        while(added < count) {
            hashTypeRandomElement(hash, size, &key, withvalues? &value : NULL);

            /* Try to add the object to the dictionary. If it already exists
            * free it, otherwise increment the number of objects we have
            * in the result dictionary. */
            sds skey = hashSdsFromListpackEntry(&key);
            if (dictAdd(d,skey,NULL) != DICT_OK) {
                sdsfree(skey);
                continue;
            }
            added++;

            /* We can reply right away, so that we don't need to store the value in the dict. */
            if (withvalues && c->resp > 2)
                addReplyArrayLen(c,2);
            hashReplyFromListpackEntry(c, &key);
            if (withvalues)
                hashReplyFromListpackEntry(c, &value);
        }

        /* Release memory */
        dictRelease(d);
    }
}

/* HRANDFIELD key [<count> [WITHVALUES]] */
void hrandfieldCommand(client *c) {
    long l;
    int withvalues = 0;
    robj *hash;
    listpackEntry ele;

    if (c->argc >= 3) {
        if (getRangeLongFromObjectOrReply(c,c->argv[2],-LONG_MAX,LONG_MAX,&l,NULL) != C_OK) return;
        if (c->argc > 4 || (c->argc == 4 && strcasecmp(c->argv[3]->ptr,"withvalues"))) {
            addReplyErrorObject(c,shared.syntaxerr);
            return;
        } else if (c->argc == 4) {
            withvalues = 1;
            if (l < -LONG_MAX/2 || l > LONG_MAX/2) {
                addReplyError(c,"value is out of range");
                return;
            }
        }
        hrandfieldWithCountCommand(c, l, withvalues);
        return;
    }

    /* Handle variant without <count> argument. Reply with simple bulk string */
    if ((hash = lookupKeyReadOrReply(c,c->argv[1],shared.null[c->resp]))== NULL ||
        checkType(c,hash,OBJ_HASH)) {
        return;
    }

    hashTypeRandomElement(hash,hashTypeLength(hash, 0),&ele,NULL);
    hashReplyFromListpackEntry(c, &ele);
}

/*-----------------------------------------------------------------------------
 * Hash Field with optional expiry (based on mstr)
 *----------------------------------------------------------------------------*/
static hfield _hfieldNew(const void *field, size_t fieldlen, int withExpireMeta,
                         int trymalloc)
{
    if (!withExpireMeta)
        return mstrNew(field, fieldlen, trymalloc);

    hfield hf = mstrNewWithMeta(&mstrFieldKind, field, fieldlen,
                                (mstrFlags) 1 << HFIELD_META_EXPIRE, trymalloc);

    ExpireMeta *expireMeta = mstrMetaRef(hf, &mstrFieldKind, HFIELD_META_EXPIRE);

    /* as long as it is not inside ebuckets, it is considered trash */
    expireMeta->trash = 1;
    return hf;
}

/* if expireAt is 0, then expireAt is ignored and no metadata is attached */
hfield hfieldNew(const void *field, size_t fieldlen, int withExpireMeta) {
    return _hfieldNew(field, fieldlen, withExpireMeta, 0);
}

hfield hfieldTryNew(const void *field, size_t fieldlen, int withExpireMeta) {
    return _hfieldNew(field, fieldlen, withExpireMeta, 1);
}

int hfieldIsExpireAttached(hfield field) {
    return mstrIsMetaAttached(field) && mstrGetFlag(field, (int) HFIELD_META_EXPIRE);
}

static ExpireMeta* hfieldGetExpireMeta(const eItem field) {
    /* extract the expireMeta from the field of type mstr */
    return mstrMetaRef(field, &mstrFieldKind, (int) HFIELD_META_EXPIRE);
}

uint64_t hfieldGetExpireTime(hfield field) {
    if (!hfieldIsExpireAttached(field))
        return EB_EXPIRE_TIME_INVALID;

    ExpireMeta *expireMeta = mstrMetaRef(field, &mstrFieldKind, (int) HFIELD_META_EXPIRE);
    if (expireMeta->trash)
        return EB_EXPIRE_TIME_INVALID;

    return ebGetMetaExpTime(expireMeta);
}

/* Remove TTL from the field. Assumed ExpireMeta is attached and has valid value */
static void hfieldPersist(robj *hashObj, hfield field) {
    uint64_t fieldExpireTime = hfieldGetExpireTime(field);
    if (fieldExpireTime == EB_EXPIRE_TIME_INVALID)
        return;

    /* if field is set with expire, then dict must has HFE metadata attached */
    dict *d = hashObj->ptr;
    dictExpireMetadata *dictExpireMeta = (dictExpireMetadata *)dictMetadata(d);

    /* If field has valid expiry then dict must have valid metadata as well */
    serverAssert(dictExpireMeta->expireMeta.trash == 0);

    /* Remove field from private HFE DS */
    ebRemove(&dictExpireMeta->hfe, &hashFieldExpireBucketsType, field);

    /* Don't have to update global HFE DS. It's unnecessary. Implementing this
     * would introduce significant complexity and overhead for an operation that
     * isn't critical. In the worst case scenario, the hash will be efficiently
     * updated later by an active-expire operation, or it will be removed by the
     * hash's dbGenericDelete() function. */
}

int hfieldIsExpired(hfield field) {
    /* Condition remains valid even if hfieldGetExpireTime() returns EB_EXPIRE_TIME_INVALID,
     * as the constant is equivalent to (EB_EXPIRE_TIME_MAX + 1). */
    return ( (mstime_t)hfieldGetExpireTime(field) < commandTimeSnapshot());
}

/*-----------------------------------------------------------------------------
 * Hash Field Expiration (HFE)
 *----------------------------------------------------------------------------*/
/* Called during active expiration of hash-fields */
static ExpireAction onFieldExpire(eItem item, void *ctx) {
    hfield hf = item;
    robj *hashobj = (robj *) ctx;
    dictUseStoredKeyApi((dict *)hashobj->ptr, 1);
    hashTypeDelete(hashobj, hf);
    server.stat_expired_hash_fields++;
    dictUseStoredKeyApi((dict *)hashobj->ptr, 0);
    return ACT_REMOVE_EXP_ITEM;
}

/* Retrieve the ExpireMeta associated with the hash.
 * The caller is responsible for ensuring that it is indeed attached. */
static ExpireMeta *hashGetExpireMeta(const eItem hash) {
    robj *hashObj = (robj *)hash;
    if (hashObj->encoding == OBJ_ENCODING_LISTPACK_EX) {
        listpackEx *lpt = hashObj->ptr;
        return &lpt->meta;
    } else if (hashObj->encoding == OBJ_ENCODING_HT) {
        dict *d = hashObj->ptr;
        dictExpireMetadata *dictExpireMeta = (dictExpireMetadata *) dictMetadata(d);
        return &dictExpireMeta->expireMeta;
    } else {
        serverPanic("Unknown encoding: %d", hashObj->encoding);
    }
}

static void httlGenericCommand(client *c, const char *cmd, long long basetime, int unit) {
    UNUSED(cmd);
    robj *hashObj;
    long numFields = 0, numFieldsAt = 2;

    /* Read the hash object */
    if ((hashObj = lookupKeyReadOrReply(c, c->argv[1], shared.null[c->resp])) == NULL ||
        checkType(c, hashObj, OBJ_HASH)) return;

    /* Read number of fields */
    if (getRangeLongFromObjectOrReply(c, c->argv[numFieldsAt], 1, LONG_MAX,
                                      &numFields, "Parameter `numFileds` should be greater than 0") != C_OK)
        return;

    /* Verify `numFields` is consistent with number of arguments */
    if (numFields > (c->argc - numFieldsAt - 1)) {
        addReplyError(c, "Parameter `numFileds` is more than number of arguments");
        return;
    }

    if (hashObj->encoding == OBJ_ENCODING_LISTPACK) {
        void *lp = hashObj->ptr;

        addReplyArrayLen(c, numFields);
        for (int i = 0 ; i < numFields ; i++) {
            sds field = c->argv[3+i]->ptr;
            void *fptr = lpFirst(lp);
            if (fptr != NULL)
                fptr = lpFind(lp, fptr, (unsigned char *) field, sdslen(field), 1);

            if (!fptr)
                addReplyLongLong(c, HFE_GET_NO_FIELD);
            else
                addReplyLongLong(c, HFE_GET_NO_TTL);
        }
        return;
    } else if (hashObj->encoding == OBJ_ENCODING_LISTPACK_EX) {
        listpackEx *lpt = hashObj->ptr;

        addReplyArrayLen(c, numFields);
        for (int i = 0 ; i < numFields ; i++) {
            long long expire;
            sds field = c->argv[3+i]->ptr;
            void *fptr = lpFirst(lpt->lp);
            if (fptr != NULL)
                fptr = lpFind(lpt->lp, fptr, (unsigned char *) field, sdslen(field), 2);

            if (!fptr) {
                addReplyLongLong(c, HFE_GET_NO_FIELD);
                continue;
            }

            fptr = lpNext(lpt->lp, fptr);
            serverAssert(fptr);
            fptr = lpNext(lpt->lp, fptr);
            serverAssert(fptr);

            lpGetValue(fptr, NULL, &expire);

            if (expire == HASH_LP_NO_TTL) {
                addReplyLongLong(c, HFE_GET_NO_TTL);
                continue;
            }

            if (expire <= commandTimeSnapshot()) {
                addReplyLongLong(c, HFE_GET_NO_FIELD);
                continue;
            }

            if (unit == UNIT_SECONDS)
                addReplyLongLong(c, (expire + 999 - basetime) / 1000);
            else
                addReplyLongLong(c, (expire - basetime));
        }
        return;
    } else if (hashObj->encoding == OBJ_ENCODING_HT) {
        dict *d = hashObj->ptr;

        addReplyArrayLen(c, numFields);
        for (int i = 0 ; i < numFields ; i++) {
            sds field = c->argv[3+i]->ptr;
            dictEntry *de = dictFind(d, field);
            if (de == NULL) {
                addReplyLongLong(c, HFE_GET_NO_FIELD);
                continue;
            }

            hfield hf = dictGetKey(de);
            uint64_t expire = hfieldGetExpireTime(hf);
            if (expire == EB_EXPIRE_TIME_INVALID) {
                addReplyLongLong(c, HFE_GET_NO_TTL); /* no ttl */
                continue;
            }

            if ( (long long) expire < commandTimeSnapshot()) {
                addReplyLongLong(c, HFE_GET_NO_FIELD);
                continue;
            }

            if (unit == UNIT_SECONDS)
                addReplyLongLong(c, (expire + 999 - basetime) / 1000);
            else
                addReplyLongLong(c, (expire - basetime));
        }
        return;
    } else {
        serverPanic("Unknown encoding: %d", hashObj->encoding);
    }
}

/* This is the generic command implementation for HEXPIRE, HPEXPIRE, HEXPIREAT
 * and HPEXPIREAT. Because the command second argument may be relative or absolute
 * the "basetime" argument is used to signal what the base time is (either 0
 * for *AT variants of the command, or the current time for relative expires).
 *
 * unit is either UNIT_SECONDS or UNIT_MILLISECONDS, and is only used for
 * the argv[2] parameter. The basetime is always specified in milliseconds.
 *
 * Additional flags are supported and parsed via parseExtendedExpireArguments */
static void hexpireGenericCommand(client *c, const char *cmd, long long basetime, int unit) {
    long numFields = 0, numFieldsAt = 3;
    long long expire; /* unix time in msec */
    int expireSetCond = 0;
    robj *hashObj, *keyArg = c->argv[1], *expireArg = c->argv[2];

    /* Read the hash object */
    if ((hashObj = lookupKeyWriteOrReply(c, keyArg, shared.null[c->resp])) == NULL ||
        checkType(c, hashObj, OBJ_HASH)) return;

    /* Read the expiry time from command */
    if (getLongLongFromObjectOrReply(c, expireArg, &expire, NULL) != C_OK)
        return;

    /* Check expire overflow */
    if (expire > (long long) EB_EXPIRE_TIME_MAX) {
        addReplyErrorExpireTime(c);
        return;
    }

    if (unit == UNIT_SECONDS) {
        if (expire > (long long) EB_EXPIRE_TIME_MAX / 1000) {
            addReplyErrorExpireTime(c);
            return;
        }
        expire *= 1000;
    } else {
        if (expire > (long long) EB_EXPIRE_TIME_MAX) {
            addReplyErrorExpireTime(c);
            return;
        }
    }

    if (expire > (long long) EB_EXPIRE_TIME_MAX - basetime) {
        addReplyErrorExpireTime(c);
        return;
    }
    expire += basetime;

    /* Read optional expireSetCond [NX|XX|GT|LT] */
    char *optArg = c->argv[3]->ptr;
    if (!strcasecmp(optArg, "nx")) {
        expireSetCond = HFE_NX; ++numFieldsAt;
    } else if (!strcasecmp(optArg, "xx")) {
        expireSetCond = HFE_XX; ++numFieldsAt;
    } else if (!strcasecmp(optArg, "gt")) {
        expireSetCond = HFE_GT; ++numFieldsAt;
    } else if (!strcasecmp(optArg, "lt")) {
        expireSetCond = HFE_LT; ++numFieldsAt;
    }

    /* Read number of fields */
    if (getRangeLongFromObjectOrReply(c, c->argv[numFieldsAt], 1, LONG_MAX,
                                      &numFields, "Parameter `numFields` should be greater than 0") != C_OK)
        return;

    /* Verify `numFields` is consistent with number of arguments */
    if (numFields > (c->argc - numFieldsAt - 1)) {
        addReplyError(c, "Parameter `numFileds` is more than number of arguments");
        return;
    }

    HashTypeSetEx exCtx;
    hashTypeSetExInit(keyArg, hashObj, c, c->db, cmd,
                      FIELD_DONT_CREATE2,
                      FIELD_GET_NONE,
                      expireSetCond,
                      &exCtx);

    addReplyArrayLen(c, numFields);
    for (int i = 0 ; i < numFields ; i++) {
        sds field = c->argv[numFieldsAt+i+1]->ptr;
        SetExRes res = hashTypeSetEx(c->db, hashObj, field, NULL, expire, &exCtx);
        addReplyLongLong(c,res);
    }
    hashTypeSetExDone(&exCtx);
}

/* HPEXPIRE key milliseconds [ NX | XX | GT | LT] numfields <field [field ...]> */
void hpexpireCommand(client *c) {
    hexpireGenericCommand(c,"hpexpire", commandTimeSnapshot(),UNIT_MILLISECONDS);
}

/* HEXPIRE key seconds [NX | XX | GT | LT] numfields <field [field ...]> */
void hexpireCommand(client *c) {
    hexpireGenericCommand(c,"hexpire", commandTimeSnapshot(),UNIT_SECONDS);
}

/* HEXPIREAT key unix-time-seconds [NX | XX | GT | LT] numfields <field [field ...]> */
void hexpireatCommand(client *c) {
    hexpireGenericCommand(c,"hexpireat", 0,UNIT_SECONDS);
}

/* HPEXPIREAT key unix-time-milliseconds [NX | XX | GT | LT] numfields <field [field ...]> */
void hpexpireatCommand(client *c) {
    hexpireGenericCommand(c,"hpexpireat", 0,UNIT_MILLISECONDS);
}

/* for each specified field: get the remaining time to live in seconds*/
/* HTTL key numfields <field [field ...]> */
void httlCommand(client *c) {
    httlGenericCommand(c, "httl", commandTimeSnapshot(), UNIT_SECONDS);
}

/* HPTTL key numfields <field [field ...]> */
void hpttlCommand(client *c) {
    httlGenericCommand(c, "hpttl", commandTimeSnapshot(), UNIT_MILLISECONDS);
}

/* HEXPIRETIME key numFields <field [field ...]> */
void hexpiretimeCommand(client *c) {
    httlGenericCommand(c, "hexpiretime", 0, UNIT_SECONDS);
}

/* HPEXPIRETIME key numFields <field [field ...]> */
void hpexpiretimeCommand(client *c) {
    httlGenericCommand(c, "hexpiretime", 0, UNIT_MILLISECONDS);
}

/* HPERSIST key <FIELDS count field [field ...]> */
void hpersistCommand(client *c) {
    robj *hashObj;
    long numFields = 0, numFieldsAt = 2;
    int changed = 0; /* Used to determine whether to send a notification. */

    /* Read the hash object */
    if ((hashObj = lookupKeyReadOrReply(c, c->argv[1], shared.null[c->resp])) == NULL ||
        checkType(c, hashObj, OBJ_HASH)) return;

    /* Read number of fields */
    if (getRangeLongFromObjectOrReply(c, c->argv[numFieldsAt], 1, LONG_MAX,
                                      &numFields, "Parameter `numFileds` should be greater than 0") != C_OK)
        return;

    /* Verify `numFields` is consistent with number of arguments */
    if (numFields > (c->argc - numFieldsAt - 1)) {
        addReplyError(c, "Parameter `numFileds` is more than number of arguments");
        return;
    }

    if (hashObj->encoding == OBJ_ENCODING_LISTPACK) {
        addReplyArrayLen(c, numFields);
        for (int i = 0 ; i < numFields ; i++) {
            sds field = c->argv[3 + i]->ptr;
            unsigned char *fptr, *zl = hashObj->ptr;

            fptr = lpFirst(zl);
            if (fptr != NULL)
                fptr = lpFind(zl, fptr, (unsigned char *) field, sdslen(field), 1);

            if (!fptr)
                addReplyLongLong(c, HFE_PERSIST_NO_FIELD);
            else
                addReplyLongLong(c, HFE_PERSIST_NO_TTL);
        }
        return;
    } else if (hashObj->encoding == OBJ_ENCODING_LISTPACK_EX) {
        long long prevExpire;
        unsigned char *fptr, *vptr, *tptr, *s;
        listpackEx *lpt = hashObj->ptr;

        addReplyArrayLen(c, numFields);
        for (int i = 0 ; i < numFields ; i++) {
            sds field = c->argv[3 + i]->ptr;

            fptr = lpFirst(lpt->lp);
            if (fptr != NULL)
                fptr = lpFind(lpt->lp, fptr, (unsigned char*)field, sdslen(field), 2);

            if (!fptr) {
                addReplyLongLong(c, HFE_PERSIST_NO_FIELD);
                continue;
            }

            vptr = lpNext(lpt->lp, fptr);
            serverAssert(vptr);
            tptr = lpNext(lpt->lp, vptr);
            serverAssert(tptr);

            s = lpGetValue(tptr, NULL, &prevExpire);
            serverAssert(!s);

            if (prevExpire == HASH_LP_NO_TTL) {
                addReplyLongLong(c, HFE_PERSIST_NO_TTL);
                continue;
            }

            if (prevExpire < commandTimeSnapshot()) {
                addReplyLongLong(c, HFE_PERSIST_NO_FIELD);
                continue;
            }

            listpackExPersist(hashObj, field, fptr, vptr);
            addReplyLongLong(c, HFE_PERSIST_OK);
        }
        return;
    } else if (hashObj->encoding == OBJ_ENCODING_HT) {
        dict *d = hashObj->ptr;

        addReplyArrayLen(c, numFields);
        for (int i = 0 ; i < numFields ; i++) {
            sds field = c->argv[3+i]->ptr;
            dictEntry *de = dictFind(d, field);
            if (de == NULL) {
                addReplyLongLong(c, HFE_PERSIST_NO_FIELD);
                continue;
            }

            hfield hf = dictGetKey(de);
            uint64_t expire = hfieldGetExpireTime(hf);
            if (expire == EB_EXPIRE_TIME_INVALID) {
                addReplyLongLong(c, HFE_PERSIST_NO_TTL);
                continue;
            }

            /* Already expired. Pretend there is no such field */
            if ( (long long) expire < commandTimeSnapshot()) {
                addReplyLongLong(c, HFE_PERSIST_NO_FIELD);
                continue;
            }

            hfieldPersist(hashObj, hf);
            addReplyLongLong(c, HFE_PERSIST_OK);
        }
    } else {
        serverPanic("Unknown encoding: %d", hashObj->encoding);
    }
}

/**
 * TODO: Move top of the file
 * HGETF - HSETF command arguments
 */
#define HFE_CMD_NX          (1<<0)  /* If not exist  */
#define HFE_CMD_XX          (1<<1)  /* If exists     */
#define HFE_CMD_GT          (1<<2)  /* Greater than  */
#define HFE_CMD_LT          (1<<3)  /* Less than     */
#define HFE_CMD_COND_MASK   (0x0F)

#define HFE_CMD_PX          (1<<4)  /* Milliseconds */
#define HFE_CMD_EX          (1<<5)  /* Seconds */
#define HFE_CMD_PXAT        (1<<6)  /* Unix timestamp milliseconds */
#define HFE_CMD_EXAT        (1<<7)  /* Unix timestamp seconds */
#define HFE_CMD_PERSIST     (1<<8)  /* Delete TTL */
#define HFE_CMD_KEEPTTL     (1<<9)  /* Keep TTL */
#define HFE_CMD_EXPIRY_MASK (0x3F0)

#define HFE_CMD_DC          (1<<10)  /* Don't create key */
#define HFE_CMD_DCF         (1<<11)  /* Don't create field */
#define HFE_CMD_DOF         (1<<12)  /* Don't overwrite field */
#define HFE_CMD_GETNEW      (1<<13)  /* Get new value */
#define HFE_CMD_GETOLD      (1<<14)  /* Get old value */

#define HSETF_FAIL           0       /* Failed to set value (DCF/DOF not met) */
#define HSETF_FIELD          1       /* Field value is set without TTL */
#define HSETF_FIELD_AND_TTL  3       /* Both field value and TTL is set */

/* Validate expire time is not more than EB_EXPIRE_TIME_MAX,
 * or it does not overflow */
static int validateExpire(client *c, int unit, robj *o, long long basetime,
                          uint64_t *expire)
{
    long long val;
    /* Read the expiry time from command */
    if (getLongLongFromObjectOrReply(c, o, &val, NULL) != C_OK)
        return C_ERR;

    if (val < 0 || val > (long long) EB_EXPIRE_TIME_MAX) {
        addReplyErrorExpireTime(c);
        return C_ERR;
    }

    if (unit == UNIT_SECONDS) {
        if (val > (long long) EB_EXPIRE_TIME_MAX / 1000) {
            addReplyErrorExpireTime(c);
            return C_ERR;
        }
        val *= 1000;
    } else {
        if (val > (long long) EB_EXPIRE_TIME_MAX) {
            addReplyErrorExpireTime(c);
            return C_ERR;
        }
    }

    if (val > (long long) EB_EXPIRE_TIME_MAX - basetime) {
        addReplyErrorExpireTime(c);
        return C_ERR;
    }
    val += basetime;
    *expire = val;
    return C_OK;
}

/* Convert listpack to listpackEx encoding or attach hfe meta to dict */
static void attachHfeMeta(redisDb *db, robj *o, robj *keyArg) {
    if (o->encoding == OBJ_ENCODING_LISTPACK) {
        hashTypeConvert(o, OBJ_ENCODING_LISTPACK_EX, &db->hexpires);

        listpackEx *lpt = o->ptr;
        dictEntry *de = dbFind(db, keyArg->ptr);
        serverAssert(de != NULL);
        lpt->key = dictGetKey(de);
    } else if (o->encoding == OBJ_ENCODING_HT) {
        dictExpireMetadata *dictExpireMeta;
        dict *d = o->ptr;

        /* If dict doesn't have metadata attached */
        if (!isDictWithMetaHFE(d)) {
            /* Realloc (only header of dict) with metadata for hash-field expiration */
            dictTypeAddMeta(&d, &mstrHashDictTypeWithHFE);
            dictExpireMeta = (dictExpireMetadata *) dictMetadata(d);
            o->ptr = d;

            /* Find the key in the keyspace. Need to keep reference to the key for
             * notifications or even removal of the hash */
            dictEntry *de = dbFind(db, keyArg->ptr);
            serverAssert(de != NULL);
            sds key = dictGetKey(de);

            /* Fillup dict HFE metadata */
            dictExpireMeta->key = key;            /* reference key in keyspace */
            dictExpireMeta->hfe = ebCreate();     /* Allocate HFE DS */
            dictExpireMeta->expireMeta.trash = 1; /* mark as trash (as long it wasn't ebAdd()) */
        }
    }
}

/*
 * Called after modifying fields to update global hfe DS if necessary
 *
 * minExpire: minimum expiry time of the key before modification
 * minExpireFields: minimum expiry time of the modified fields
 */
static void updateGlobalHfeDs(redisDb *db, robj *o,uint64_t minExpire, uint64_t minExpireFields)
{
    /* If minimum HFE of the hash is smaller than expiration time of the
     * specified fields in the command as well as it is smaller or equal
     * than expiration time provided in the command, then the minimum
     * HFE of the hash won't change following this command. */
    if ((minExpire < minExpireFields))
        return;

    /* retrieve new expired time. It might have changed. */
    uint64_t newMinExpire = hashTypeGetNextTimeToExpire(o);

    /* Calculate the diff between old minExpire and newMinExpire. If it is
     * only few seconds, then don't have to update global HFE DS. At the worst
     * case fields of hash will be active-expired up to few seconds later.
     *
     * In any case, active-expire operation will know to update global
     * HFE DS more efficiently than here for a single item.
     */
    uint64_t diff = (minExpire > newMinExpire) ?
                    (minExpire - newMinExpire) : (newMinExpire - minExpire);
    if (diff < HASH_NEW_EXPIRE_DIFF_THRESHOLD) return;

    if (minExpire != EB_EXPIRE_TIME_INVALID)
        ebRemove(&db->hexpires, &hashExpireBucketsType, o);
    if (newMinExpire != EB_EXPIRE_TIME_INVALID)
        ebAdd(&db->hexpires, &hashExpireBucketsType, o, newMinExpire);
}

/* Parse hgetf command arguments. */
static int hgetfParseArgs(client *c, int *flags, uint64_t *expireAt,
                          int *firstFieldPos, int *fieldCount)
{
    *flags = 0;
    *firstFieldPos = -1;
    *fieldCount = -1;

    for (int i = 2; i < c->argc; i++) {
        if (!strcasecmp(c->argv[i]->ptr, "fields")) {
            long val;

            if (*firstFieldPos != -1) {
                addReplyErrorFormat(c, "multiple FIELDS argument");
                return C_ERR;
            }

            if (i >= c->argc - 2) {
                addReplyErrorArity(c);
                return C_ERR;
            }

            if (getRangeLongFromObjectOrReply(c, c->argv[i + 1], 1, INT_MAX, &val,
                                              "invalid number of fields") != C_OK)
                return C_ERR;

            if (val > c->argc - i  - 2) {
                addReplyErrorArity(c);
                return C_ERR;
            }

            *firstFieldPos = i + 2;
            *fieldCount = (int) val;
            i = *firstFieldPos + *fieldCount - 1;
        } else if (!strcasecmp(c->argv[i]->ptr, "NX")) {
            if (*flags & (HFE_CMD_XX | HFE_CMD_GT | HFE_CMD_LT))
                goto err_condition;
            *flags |= HFE_CMD_NX;
        } else if (!strcasecmp(c->argv[i]->ptr, "XX")) {
            if (*flags & (HFE_CMD_NX | HFE_CMD_GT | HFE_CMD_LT))
                goto err_condition;
            *flags |= HFE_CMD_XX;
        } else if (!strcasecmp(c->argv[i]->ptr, "GT")) {
            if (*flags & (HFE_CMD_NX | HFE_CMD_XX | HFE_CMD_LT))
                goto err_condition;
            *flags |= HFE_CMD_GT;
        } else if (!strcasecmp(c->argv[i]->ptr, "LT")) {
            if (*flags & (HFE_CMD_NX | HFE_CMD_XX | HFE_CMD_GT))
                goto err_condition;
            *flags |= HFE_CMD_LT;
        } else if (!strcasecmp(c->argv[i]->ptr, "EX")) {
            if (*flags & (HFE_CMD_EXAT | HFE_CMD_PX | HFE_CMD_PXAT | HFE_CMD_PERSIST))
                goto err_expiration;

            if (i >= c->argc - 1)
                goto err_missing_expire;

            *flags |= HFE_CMD_EX;
            i++;
            if (validateExpire(c, UNIT_SECONDS, c->argv[i],
                               commandTimeSnapshot(), expireAt) != C_OK)
                return C_ERR;

        } else if (!strcasecmp(c->argv[i]->ptr, "PX")) {
            if (*flags & (HFE_CMD_EX | HFE_CMD_EXAT | HFE_CMD_PXAT | HFE_CMD_PERSIST))
                goto err_expiration;

            if (i >= c->argc - 1)
                goto err_missing_expire;

            *flags |= HFE_CMD_PX;
            i++;
            if (validateExpire(c, UNIT_MILLISECONDS, c->argv[i],
                               commandTimeSnapshot(), expireAt) != C_OK)
                return C_ERR;
        } else if (!strcasecmp(c->argv[i]->ptr, "EXAT")) {
            if (*flags & (HFE_CMD_EX | HFE_CMD_PX | HFE_CMD_PXAT | HFE_CMD_PERSIST))
                goto err_expiration;

            if (i >= c->argc - 1)
                goto err_missing_expire;

            *flags |= HFE_CMD_EXAT;
            i++;
            if (validateExpire(c, UNIT_SECONDS, c->argv[i], 0, expireAt) != C_OK)
                return C_ERR;
        } else if (!strcasecmp(c->argv[i]->ptr, "PXAT")) {
            if (*flags & (HFE_CMD_EX | HFE_CMD_EXAT | HFE_CMD_PX | HFE_CMD_PERSIST))
                goto err_expiration;

            if (i >= c->argc - 1)
                goto err_missing_expire;

            *flags |= HFE_CMD_PXAT;
            i++;
            if (validateExpire(c, UNIT_MILLISECONDS, c->argv[i], 0, expireAt) != C_OK)
                return C_ERR;
        }  else if (!strcasecmp(c->argv[i]->ptr, "PERSIST")) {
            if (*flags & (HFE_CMD_EX | HFE_CMD_EXAT | HFE_CMD_PX | HFE_CMD_PXAT))
                goto err_expiration;
            *flags |= HFE_CMD_PERSIST;
        } else {
            addReplyErrorFormat(c, "unknown argument: %s", (char*) c->argv[i]->ptr);
            return C_ERR;
        }
    }

    /* FIELDS argument is mandatory. */
    if (*firstFieldPos < 0) {
        addReplyError(c, "missing FIELDS argument");
        return C_ERR;
    }

    if (*flags & HFE_CMD_COND_MASK &&
        (!(*flags & (HFE_CMD_EX | HFE_CMD_EXAT | HFE_CMD_PX | HFE_CMD_PXAT))))
    {
        addReplyError(c, "NX, XX, GT, and LT can be specified only when EX, PX, EXAT, or PXAT is specified");
        return C_ERR;
    }

    return C_OK;

err_missing_expire:
    addReplyError(c, "missing expire time");
    return C_ERR;
err_condition:
    addReplyError(c, "Only one of NX, XX, GT, and LT arguments can be specified");
    return C_ERR;
err_expiration:
    addReplyError(c, "Only one of EX, PX, EXAT, PXAT or PERSIST arguments can be specified");
    return C_ERR;
}

/* Reply with field value and optionally set expire time according to 'flag'.
 * Return 1 if expire time is updated. */
static int hgetfReplyValueAndSetExpiry(client *c, robj *o, sds field, int flag,
                                       uint64_t expireAt, uint64_t *minPrevExp)
{
    unsigned char *fptr = NULL, *vptr = NULL, *tptr, *h;
    hfield hf = NULL;
    dict *d = NULL;
    dictEntry *de = NULL;
    uint64_t prevExpire = EB_EXPIRE_TIME_INVALID;

    if (o->encoding == OBJ_ENCODING_HT) {
        d = o->ptr;
        /* First retrieve the field to check if it exists */
        de = dictFind(d, field);
        if (de == NULL) {
            addReplyNull(c);
            return 0;
        }

        hf = dictGetKey(de);
        if (hfieldIsExpired(hf)) {
            addReplyNull(c);
            return 0;
        }
        prevExpire = hfieldGetExpireTime(hf);

        /* Reply with value */
        sds val = dictGetVal(de);
        addReplyBulkCBuffer(c, val, sdslen(val));
    } else if (o->encoding == OBJ_ENCODING_LISTPACK_EX) {
        long long expire;
        unsigned char *vstr = NULL;
        unsigned int vlen = UINT_MAX;
        long long vll = LLONG_MAX;
        listpackEx *lpt = o->ptr;

        fptr = lpFirst(lpt->lp);
        if (fptr != NULL) {
            fptr = lpFind(lpt->lp, fptr, (unsigned char *) field, sdslen(field), 2);
            if (fptr != NULL) {
                vptr = lpNext(lpt->lp, fptr);
                serverAssert(vptr != NULL);

                tptr = lpNext(lpt->lp, vptr);
                serverAssert(tptr != NULL);

                h = lpGetValue(tptr, NULL, &expire);
                serverAssert(h == NULL);

                if (expire != HASH_LP_NO_TTL)
                    prevExpire = expire;
            }
        }

        /* Return null if field does not exist */
        if (fptr == NULL || hashTypeIsExpired(o, expire)) {
            addReplyNull(c);
            return 0;
        }

        /* Reply with value */
        vstr = lpGetValue(vptr, &vlen, &vll);
        if (vstr)
            addReplyBulkCBuffer(c, vstr, vlen);
        else
            addReplyLongLong(c, vll);
    } else {
        serverPanic("Unknown encoding: %d", o->encoding);
    }

    if (!(flag & HFE_CMD_EXPIRY_MASK) || /* Check if any of EX, EXAT, PX, PXAT, PERSIST flags is set */
        ((flag & HFE_CMD_GT) && (expireAt <= prevExpire)) ||
        ((flag & HFE_CMD_LT) && (expireAt >= prevExpire)) ||
        ((flag & HFE_CMD_XX) && (prevExpire == EB_EXPIRE_TIME_INVALID)) ||
        ((flag & HFE_CMD_NX) && (prevExpire != EB_EXPIRE_TIME_INVALID)) ||
        ((flag & HFE_CMD_PERSIST) && (prevExpire == EB_EXPIRE_TIME_INVALID))) {
        return 0;
    }

    if (*minPrevExp > prevExpire)
        *minPrevExp = prevExpire;

    /* if expiration time is in the past */
    if (checkAlreadyExpired(expireAt)) {
        hashTypeDelete(o, field);
        return 1;
    }

    if (o->encoding == OBJ_ENCODING_HT) {
        if (flag & HFE_CMD_PERSIST) {
            hfieldPersist(o, hf);
        } else {
            if (!hfieldIsExpireAttached(hf)) {
                /* allocate new field with expire metadata */
                hfield hfNew = hfieldNew(hf, hfieldlen(hf), 1 /*withExpireMeta*/);
                /* Replace the old field with the new one with metadata */
                dictSetKey(d, de, hfNew);
                hfieldFree(hf);
                hf = hfNew;
            }

            dictExpireMetadata *meta = (dictExpireMetadata *) dictMetadata(d);
            if (prevExpire != EB_EXPIRE_TIME_INVALID)
                ebRemove(&meta->hfe, &hashFieldExpireBucketsType, hf);

            ebAdd(&meta->hfe, &hashFieldExpireBucketsType, hf, expireAt);
        }
    } else {
        if (flag & HFE_CMD_PERSIST)
            listpackExPersist(o, field, fptr, vptr);
        else
            listpackExUpdateExpiry(o, field, fptr, vptr, expireAt);
    }

    return 1;
}

/*
 * For each specified field: get its value and optionally set the field's
 * remaining time to live.
 *
 * HGETF key
 *   [NX | XX | GT | LT]
 *   [EX seconds | PX milliseconds | EXAT unix-time-seconds | PXAT unix-time-milliseconds | PERSIST]
 *   <FIELDS count field [field ...]>
 **/
void hgetfCommand(client *c) {
    int flags = 0;
    robj *hashObj, *keyArg = c->argv[1];

    int firstFieldPos = 0;
    int numFields = 0;
    uint64_t expireAt = EB_EXPIRE_TIME_INVALID;

    if (hgetfParseArgs(c, &flags, &expireAt, &firstFieldPos, &numFields) != C_OK)
        return;

    /* Read the hash object */
    if ((hashObj = lookupKeyWriteOrReply(c, c->argv[1], shared.null[c->resp])) == NULL ||
        checkType(c, hashObj, OBJ_HASH)) return;

    attachHfeMeta(c->db, hashObj, keyArg);
    uint64_t minExpire = hashTypeGetMinExpire(hashObj);

    /* Figure out from provided set of fields in command, which one has the minimum
     * expiration time, before the modification (Will be used for optimization below) */
    uint64_t minExpireFields = EB_EXPIRE_TIME_INVALID;

    int updated = 0;
    addReplyArrayLen(c, numFields);
    for (int i = 0; i < numFields ; i++) {
        sds field = c->argv[firstFieldPos + i]->ptr;
        updated += hgetfReplyValueAndSetExpiry(c, hashObj, field, flags,
                                               expireAt, &minExpireFields);
    }

    /* Notify keyspace event, update dirty count and update global HFE DS */
    if (updated > 0) {
        server.dirty += updated;
        signalModifiedKey(c,c->db,keyArg);
        notifyKeyspaceEvent(NOTIFY_HASH,"hgetf",keyArg,c->db->id);
        if (hashTypeLength(hashObj, 0) == 0) {
            dbDelete(c->db,keyArg);
            notifyKeyspaceEvent(NOTIFY_GENERIC,"del",keyArg, c->db->id);
        } else {
            updateGlobalHfeDs(c->db, hashObj, minExpire, minExpireFields);
        }
    }
}

/* Check hsetf command args and return 1 if TTL will be updated/discarded. */
static int hsetfCheckTTLCondition(int flag, uint64_t prevExpire, uint64_t expireAt) {
    /* When none of EX, PX, EXAT, PXAT, KEEPTTL are specified:
     * any previous expiration time associated with field is discarded. */
    if (!(flag & HFE_CMD_EXPIRY_MASK) && prevExpire != EB_EXPIRE_TIME_INVALID)
        return 1;

    if ((flag & (HFE_CMD_PX | HFE_CMD_PXAT | HFE_CMD_EX | HFE_CMD_EXAT))) {
        if (((flag & HFE_CMD_COND_MASK) == 0) || /* None of NX, PX, GT, LT is set */
            ((flag & HFE_CMD_GT) && (expireAt > prevExpire)) ||
            ((flag & HFE_CMD_LT) && (expireAt < prevExpire)) ||
            (flag & HFE_CMD_XX && prevExpire != EB_EXPIRE_TIME_INVALID) ||
            (flag & HFE_CMD_NX && prevExpire == EB_EXPIRE_TIME_INVALID)) {
            return 1;
        }
    }
    return 0;
}

/* For hsetf command, add reply from listpack item */
static void hsetfReplyFromListpack(client *c, unsigned char *vptr) {
    unsigned int vlen = UINT_MAX;
    long long vll = LLONG_MAX;
    unsigned char *vstr = NULL;

    if (!vptr) {
        addReplyNull(c);
    } else {
        vstr = lpGetValue(vptr, &vlen, &vll);
        if (vstr)
            addReplyBulkCBuffer(c, vstr, vlen);
        else
            addReplyLongLong(c, vll);
    }
}

/* For hsetf command, add reply to client according to flag argument. */
static void hsetfAddReply(client *c, int flag, sds prevval, sds newval, int ret) {
    if (flag & HFE_CMD_GETOLD) {
        if (!prevval) {
            addReplyNull(c);
        } else {
            addReplyBulkCBuffer(c, prevval, sdslen(prevval));
        }
    } else if (flag & HFE_CMD_GETNEW) {
        if (!newval) {
            addReplyNull(c);
        } else {
            addReplyBulkCBuffer(c, newval, sdslen(newval));
        }
    } else {
        addReplyLongLong(c, ret);
    }
}

/* Set field and expire time according to 'flag'.
 * Return 1 if field and/or expire time is updated. */
static int hsetfSetFieldAndReply(client *c, robj *o, sds field, sds value,
                                 int flag, uint64_t expireAt, uint64_t *minPrevExp)
{
    int ret = HSETF_FAIL;
    uint64_t prevExpire = EB_EXPIRE_TIME_INVALID;

    if (o->encoding == OBJ_ENCODING_LISTPACK_EX) {
        long long expire;
        unsigned char *fptr, *vptr = NULL, *tptr, *h;
        listpackEx *lpt = o->ptr;

        fptr = lpFirst(lpt->lp);
        if (fptr != NULL) {
            fptr = lpFind(lpt->lp, fptr, (unsigned char *) field, sdslen(field), 2);
            if (fptr != NULL) {
                vptr = lpNext(lpt->lp, fptr);
                tptr = lpNext(lpt->lp, vptr);
                h = lpGetValue(tptr, NULL, &expire);
                serverAssert(!h);

                if (expire != HASH_LP_NO_TTL)
                    prevExpire = expire;
            }
        }

        /* Check DCF (don't create fields) and DOF (don't override fields) arg. */
        if ((!fptr && (flag & HFE_CMD_DCF)) || (fptr && (flag & HFE_CMD_DOF))) {
            /* When GETNEW or GETOLD is specified, regardless if a set operation
             * was actually performed, we return value / old value of field or
             * nil if there is no field. One corner case, if GETNEW and DOF
             * (don't override fields) arguments are given and field exists, we
             * won't override the field and return the existing value.
             */
            if (flag & (HFE_CMD_GETNEW | HFE_CMD_GETOLD))
                hsetfReplyFromListpack(c, vptr);
            else
                addReplyLongLong(c, ret);

            return 0;
        }

        /* Field value will be updated. */
        ret = HSETF_FIELD;

        /* Decide if we are going to set TTL */
        if (hsetfCheckTTLCondition(flag, prevExpire, expireAt))
            ret = HSETF_FIELD_AND_TTL;

        if (flag & HFE_CMD_GETOLD)
            hsetfReplyFromListpack(c, vptr);
        else if (flag & HFE_CMD_GETNEW)
            addReplyBulkCBuffer(c, (char*)value, sdslen(value));
        else
            addReplyLongLong(c, ret);

        if (!fptr) {
            if (ret != HSETF_FIELD_AND_TTL) {
                listpackExAddNew(o, field, value, HASH_LP_NO_TTL);
            } else {
                /* If expiration time is in the past, no need to create the field */
                if (!checkAlreadyExpired(expireAt)) {
                    if (*minPrevExp > expireAt)
                        *minPrevExp = expireAt;

                    listpackExAddNew(o, field, value, expireAt);
                }
            }
        } else {
            lpt->lp = lpReplace(lpt->lp, &vptr, (unsigned char *) value, sdslen(value));
            fptr = lpPrev(lpt->lp, vptr); /* Update fptr as above line invalidates it. */
            serverAssert(fptr != NULL);

            if (ret == HSETF_FIELD_AND_TTL) {
                if (*minPrevExp > prevExpire)
                    *minPrevExp = prevExpire;

                if (!(flag & HFE_CMD_EXPIRY_MASK)) {
                    /* If none of EX,EXAT,PX,PXAT,KEEPTTL is specified, TTL is
                     * discarded. */
                    listpackExPersist(o, field, fptr, vptr);
                } else if (checkAlreadyExpired(expireAt)) {
                    hashTypeDelete(o, field);
                } else {
                    if (*minPrevExp > expireAt)
                        *minPrevExp = expireAt;

                    listpackExUpdateExpiry(o, field, fptr, vptr, expireAt);
                }
            }
        }

        return 1;
    } else if (o->encoding == OBJ_ENCODING_HT) {
        hfield hf = NULL;
        dictEntry *de = NULL;
        dict *d  = o->ptr;
        dictExpireMetadata *meta = (dictExpireMetadata *) dictMetadata(d);
        sds prevVal = NULL;

        /* First retrieve the field to check if it exists */
        de = dictFind(d, field);
        if (de) {
            hf = dictGetKey(de);
            prevExpire = hfieldGetExpireTime(hf);
            prevVal = dictGetVal(de);
        }

        /* Check DCF (don't create fields) and DOF (don't override fields) arg. */
        if ((!de && (flag & HFE_CMD_DCF)) || (de && (flag & HFE_CMD_DOF))) {
            hsetfAddReply(c, flag, prevVal, prevVal, ret);
            return 0;
        }

        /* Field value will be updated. */
        ret = HSETF_FIELD;

        /* Decide if we are going to set/discard TTL */
        if (hsetfCheckTTLCondition(flag, prevExpire, expireAt))
            ret = HSETF_FIELD_AND_TTL;

        hsetfAddReply(c, flag, prevVal, value, ret);

        if (!hf || !hfieldIsExpireAttached(hf)) {
            hfieldFree(hf);

            int withExpireMeta = (ret == HSETF_FIELD_AND_TTL) ? 1 : 0;
            hf = hfieldNew(field, sdslen(field), withExpireMeta);

            if (!de) {
                dictUseStoredKeyApi(d, 1);
                de = dictAddRaw(d, hf, NULL);
                dictUseStoredKeyApi(d, 0);
            }
            dictSetKey(d, de, hf);
        }

        dictSetVal(d, de, sdsdup(value));
        sdsfree(prevVal);

        if (ret == HSETF_FIELD_AND_TTL) {
            if (*minPrevExp > prevExpire)
                *minPrevExp = prevExpire;

            if (!(flag & HFE_CMD_EXPIRY_MASK)) {
                /* If none of EX,EXAT,PX,PXAT,KEEPTTL is specified, TTL is
                 * discarded. */
                hfieldPersist(o, hf);
            } else if (checkAlreadyExpired(expireAt)) {
                /* if expiration time is in the past */
                hashTypeDelete(o, field);
            } else {
                if (*minPrevExp > expireAt)
                    *minPrevExp = expireAt;

                if (prevExpire != EB_EXPIRE_TIME_INVALID)
                    ebRemove(&meta->hfe, &hashFieldExpireBucketsType, hf);

                ebAdd(&meta->hfe, &hashFieldExpireBucketsType, hf, expireAt);
            }
        }

        return 1;
    } else {
        serverPanic("Unknown encoding: %d", o->encoding);
    }
}

/* Parse hsetf command arguments. */
static int hsetfParseArgs(client *c, int *flags, uint64_t *expireAt,
                          int *firstFieldPos, int *fieldCount)
{
    long val;

    *flags = 0;
    *firstFieldPos = -1;
    *fieldCount = -1;

    for (int i = 2; i < c->argc; i++) {
        if (!strcasecmp(c->argv[i]->ptr, "fvs")) {
            if (*firstFieldPos != -1) {
                addReplyErrorFormat(c, "multiple FVS argument");
                return C_ERR;
            }

            if (i >= c->argc - 3) {
                addReplyErrorArity(c);
                return C_ERR;
            }

            if (getRangeLongFromObjectOrReply(c, c->argv[i + 1], 1, INT_MAX, &val,
                                              "invalid number of fvs count") != C_OK)
                return C_ERR;

            if (val > ((c->argc - i  - 2) / 2)) {
                addReplyErrorArity(c);
                return C_ERR;
            }

            *firstFieldPos = i + 2;
            *fieldCount = (int) val;
            i = *firstFieldPos + (*fieldCount) * 2 - 1;
        } else if (!strcasecmp(c->argv[i]->ptr, "NX")) {
            if (*flags & (HFE_CMD_XX | HFE_CMD_GT | HFE_CMD_LT))
                goto err_condition;
            *flags |= HFE_CMD_NX;
        } else if (!strcasecmp(c->argv[i]->ptr, "XX")) {
            if (*flags & (HFE_CMD_NX | HFE_CMD_GT | HFE_CMD_LT))
                goto err_condition;
            *flags |= HFE_CMD_XX;
        } else if (!strcasecmp(c->argv[i]->ptr, "GT")) {
            if (*flags & (HFE_CMD_NX | HFE_CMD_XX | HFE_CMD_LT))
                goto err_condition;
            *flags |= HFE_CMD_GT;
        } else if (!strcasecmp(c->argv[i]->ptr, "LT")) {
            if (*flags & (HFE_CMD_NX | HFE_CMD_XX | HFE_CMD_GT))
                goto err_condition;
            *flags |= HFE_CMD_LT;
        } else if (!strcasecmp(c->argv[i]->ptr, "EX")) {
            if (*flags & (HFE_CMD_EXAT | HFE_CMD_PX | HFE_CMD_PXAT | HFE_CMD_KEEPTTL))
                goto err_expiration;

            if (i >= c->argc - 1)
                goto err_missing_expire;

            *flags |= HFE_CMD_EX;
            i++;
            if (validateExpire(c, UNIT_SECONDS, c->argv[i],
                               commandTimeSnapshot(), expireAt) != C_OK)
                return C_ERR;

        } else if (!strcasecmp(c->argv[i]->ptr, "PX")) {
            if (*flags & (HFE_CMD_EX | HFE_CMD_EXAT | HFE_CMD_PXAT | HFE_CMD_KEEPTTL))
                goto err_expiration;

            if (i >= c->argc - 1)
                goto err_missing_expire;

            *flags |= HFE_CMD_PX;
            i++;
            if (validateExpire(c, UNIT_MILLISECONDS, c->argv[i],
                               commandTimeSnapshot(), expireAt) != C_OK)
                return C_ERR;
        } else if (!strcasecmp(c->argv[i]->ptr, "EXAT")) {
            if (*flags & (HFE_CMD_EX | HFE_CMD_PX | HFE_CMD_PXAT | HFE_CMD_KEEPTTL))
                goto err_expiration;

            if (i >= c->argc - 1)
                goto err_missing_expire;

            *flags |= HFE_CMD_EXAT;
            i++;
            if (validateExpire(c, UNIT_SECONDS, c->argv[i], 0, expireAt) != C_OK)
                return C_ERR;
        } else if (!strcasecmp(c->argv[i]->ptr, "PXAT")) {
            if (*flags & (HFE_CMD_EX | HFE_CMD_EXAT | HFE_CMD_PX | HFE_CMD_KEEPTTL))
                goto err_expiration;

            if (i >= c->argc - 1)
                goto err_missing_expire;

            *flags |= HFE_CMD_PXAT;
            i++;
            if (validateExpire(c, UNIT_MILLISECONDS, c->argv[i], 0, expireAt) != C_OK)
                return C_ERR;
        } else if (!strcasecmp(c->argv[i]->ptr, "KEEPTTL")) {
            if (*flags & (HFE_CMD_EX | HFE_CMD_EXAT | HFE_CMD_PX | HFE_CMD_PXAT))
                goto err_expiration;
            *flags |= HFE_CMD_KEEPTTL;
        } else if (!strcasecmp(c->argv[i]->ptr, "DC")) {
            *flags |= HFE_CMD_DC;
        } else if (!strcasecmp(c->argv[i]->ptr, "DCF")) {
            if (*flags & HFE_CMD_DOF)
                goto err_field_condition;
            *flags |= HFE_CMD_DCF;
        } else if (!strcasecmp(c->argv[i]->ptr, "DOF")) {
            if (*flags & HFE_CMD_DCF)
                goto err_field_condition;
            *flags |= HFE_CMD_DOF;
        } else if (!strcasecmp(c->argv[i]->ptr, "GETNEW")) {
            if (*flags & HFE_CMD_GETOLD)
                goto err_return_condition;
            *flags |= HFE_CMD_GETNEW;
        } else if (!strcasecmp(c->argv[i]->ptr, "GETOLD")) {
            if (*flags & HFE_CMD_GETNEW)
                goto err_return_condition;
            *flags |= HFE_CMD_GETOLD;
        } else {
            addReplyErrorFormat(c, "unknown argument: %s", (char*) c->argv[i]->ptr);
            return C_ERR;
        }
    }

    /* FVS argument is mandatory. */
    if (*firstFieldPos <= 0) {
        addReplyError(c, "missing FVS argument");
        return C_ERR;
    }

    if (*flags & HFE_CMD_COND_MASK &&
        (!(*flags & (HFE_CMD_EX | HFE_CMD_EXAT | HFE_CMD_PX | HFE_CMD_PXAT))))
    {
        addReplyError(c, "NX, XX, GT, and LT can be specified only when EX, PX, EXAT, or PXAT is specified");
        return C_ERR;
    }

    return C_OK;

err_missing_expire:
    addReplyError(c, "missing expire time");
    return C_ERR;
err_condition:
    addReplyError(c, "Only one of NX, XX, GT, and LT arguments can be specified");
    return C_ERR;
err_expiration:
    addReplyError(c, "Only one of EX, PX, EXAT, PXAT or KEEPTTL arguments can be specified");
    return C_ERR;
err_field_condition:
    addReplyError(c, "Only one of DCF or DOF arguments can be specified");
    return C_ERR;
err_return_condition:
    addReplyError(c, "Only one of GETOLD or GETNEW arguments can be specified");
    return C_ERR;
}

/*
 * Set field value and optionally set the field's remaining time to live.
 * Optionally it creates the key/fields.
 *
 * HSETF key
 *      [DC] [DCF | DOF]
 *      [NX | XX | GT | LT]
 *      [GETNEW | GETOLD]
 *      [EX seconds | PX milliseconds | EXAT unix-time-seconds | PXAT unix-time-milliseconds | KEEPTTL]
 *      <FVS count field value [field value …]>
 */
void hsetfCommand(client *c) {
    int flags = 0;
    robj *hashObj, *keyArg = c->argv[1];

    int firstFieldPos = 0;
    int numFields = 0;
    uint64_t expireAt = EB_EXPIRE_TIME_INVALID;

    if (hsetfParseArgs(c, &flags, &expireAt, &firstFieldPos, &numFields) != C_OK)
        return;

    hashObj = lookupKeyWrite(c->db, c->argv[1]);
    if (!hashObj) {
        /* Don't create the object if command has DC or DCF arguments */
        if (flags & HFE_CMD_DC || flags & HFE_CMD_DCF) {
            addReplyOrErrorObject(c, shared.null[c->resp]);
            return;
        }

<<<<<<< HEAD
        hfieldPersist(c->db, hashObj, hf);
        addReplyLongLong(c, HFE_PERSIST_OK);
        changed = 1;
=======
        hashObj = createHashObject();
        dbAdd(c->db,c->argv[1],hashObj);
    }

    hashTypeTryConversion(c->db,hashObj,c->argv,
                          firstFieldPos,
                          firstFieldPos + (numFields * 2) - 1);

    attachHfeMeta(c->db, hashObj, keyArg);
    uint64_t minExpire = hashTypeGetMinExpire(hashObj);

    /* Figure out from provided set of fields in command, which one has the minimum
     * expiration time, before the modification (Will be used for optimization below) */
    uint64_t minExpireFields = EB_EXPIRE_TIME_INVALID;

    int updated = 0;
    addReplyArrayLen(c, numFields);
    for (int i = 0; i < numFields ; i++) {
        sds field = c->argv[firstFieldPos + (i * 2)]->ptr;
        sds value = c->argv[firstFieldPos + (i * 2) + 1]->ptr;
        updated += hsetfSetFieldAndReply(c, hashObj, field, value, flags,
                                         expireAt, &minExpireFields);
    }

    if (updated == 0) {
        /* If we didn't update anything and object is empty, it means we just
         * created the object above and leaving it empty. If this is the case,
         * we should avoid creating the object in the first place.
         * See above DC / DCF flags check when object does not exist. */
        serverAssert(hashTypeLength(hashObj, 0) != 0);
    } else {
        /* Notify keyspace event, update dirty count and update global HFE DS */
        server.dirty += updated;
        signalModifiedKey(c,c->db,keyArg);
        notifyKeyspaceEvent(NOTIFY_HASH,"hsetf",keyArg,c->db->id);
        if (hashTypeLength(hashObj, 0) == 0) {
            dbDelete(c->db,keyArg);
            notifyKeyspaceEvent(NOTIFY_GENERIC,"del",keyArg, c->db->id);
        } else {
            updateGlobalHfeDs(c->db, hashObj, minExpire, minExpireFields);
        }
>>>>>>> ca4ed48d
    }
    
    if (changed) notifyKeyspaceEvent(NOTIFY_HASH,"hpersist",c->argv[1],c->db->id);
}<|MERGE_RESOLUTION|>--- conflicted
+++ resolved
@@ -20,16 +20,9 @@
 static ExpireMeta *hashGetExpireMeta(const eItem hash);
 static void hexpireGenericCommand(client *c, const char *cmd, long long basetime, int unit);
 static ExpireAction hashTypeActiveExpire(eItem hashObj, void *ctx);
-<<<<<<< HEAD
-static void hfieldPersist(redisDb *db, robj *hashObj, hfield field);
-=======
 static void hfieldPersist(robj *hashObj, hfield field);
-static uint64_t hfieldGetExpireTime(hfield field);
 static void updateGlobalHfeDs(redisDb *db, robj *o, uint64_t minExpire, uint64_t minExpireFields);
 static uint64_t hashTypeGetNextTimeToExpire(robj *o);
-static uint64_t hashTypeGetMinExpire(robj *keyObj);
-
->>>>>>> ca4ed48d
 
 /* hash dictType funcs */
 static int dictHfieldKeyCompare(dict *d, const void *key1, const void *key2);
@@ -1986,29 +1979,6 @@
     return maxFieldsToExpire - ctx.fieldsToExpireQuota;
 }
 
-<<<<<<< HEAD
-int hashTypeHasMetaHFE(robj *o) {
-    return (o->encoding == OBJ_ENCODING_HT && isDictWithMetaHFE(o->ptr)) ||
-        o->encoding == OBJ_ENCODING_LISTPACK_TTL;
-}
-
-void hashTypeUpdateMetaKey(robj *o, sds newkey) {
-    if (o->encoding == OBJ_ENCODING_LISTPACK_TTL) {
-        /* TODO */
-    } if (o->encoding == OBJ_ENCODING_HT && isDictWithMetaHFE(o->ptr)) {
-        dictExpireMetadata *dictExpireMeta = (dictExpireMetadata *)dictMetadata((dict*)o->ptr);
-        dictExpireMeta->key = newkey;
-    } else {
-        /* nothing to do. */
-    }
-}
-
-ebuckets *hashTypeGetDictMetaHFE(dict *d) {
-    dictExpireMetadata *dictExpireMeta = (dictExpireMetadata *) dictMetadata(d);
-    return &dictExpireMeta->hfe;
-}
-
-=======
 void hashTypeFree(robj *o) {
     switch (o->encoding) {
         case OBJ_ENCODING_HT:
@@ -2026,7 +1996,27 @@
     }
 }
 
->>>>>>> ca4ed48d
+int hashTypeHasMetaHFE(robj *o) {
+    return (o->encoding == OBJ_ENCODING_HT && isDictWithMetaHFE(o->ptr)) ||
+        o->encoding == OBJ_ENCODING_LISTPACK_EX;
+}
+
+void hashTypeUpdateMetaKey(robj *o, sds newkey) {
+    if (o->encoding == OBJ_ENCODING_LISTPACK_EX) {
+        /* TODO */
+    } if (o->encoding == OBJ_ENCODING_HT && isDictWithMetaHFE(o->ptr)) {
+        dictExpireMetadata *dictExpireMeta = (dictExpireMetadata *)dictMetadata((dict*)o->ptr);
+        dictExpireMeta->key = newkey;
+    } else {
+        /* nothing to do. */
+    }
+}
+
+ebuckets *hashTypeGetDictMetaHFE(dict *d) {
+    dictExpireMetadata *dictExpireMeta = (dictExpireMetadata *) dictMetadata(d);
+    return &dictExpireMeta->hfe;
+}
+
 /*-----------------------------------------------------------------------------
  * Hash type commands
  *----------------------------------------------------------------------------*/
@@ -2975,7 +2965,6 @@
 void hpersistCommand(client *c) {
     robj *hashObj;
     long numFields = 0, numFieldsAt = 2;
-    int changed = 0; /* Used to determine whether to send a notification. */
 
     /* Read the hash object */
     if ((hashObj = lookupKeyReadOrReply(c, c->argv[1], shared.null[c->resp])) == NULL ||
@@ -3930,11 +3919,6 @@
             return;
         }
 
-<<<<<<< HEAD
-        hfieldPersist(c->db, hashObj, hf);
-        addReplyLongLong(c, HFE_PERSIST_OK);
-        changed = 1;
-=======
         hashObj = createHashObject();
         dbAdd(c->db,c->argv[1],hashObj);
     }
@@ -3976,8 +3960,5 @@
         } else {
             updateGlobalHfeDs(c->db, hashObj, minExpire, minExpireFields);
         }
->>>>>>> ca4ed48d
-    }
-    
-    if (changed) notifyKeyspaceEvent(NOTIFY_HASH,"hpersist",c->argv[1],c->db->id);
+    }
 }