/*
 * Copyright (c) 2009-2012, Salvatore Sanfilippo <antirez at gmail dot com>
 * Copyright (c) 2009-2012, Pieter Noordhuis <pcnoordhuis at gmail dot com>
 * All rights reserved.
 *
 * Redistribution and use in source and binary forms, with or without
 * modification, are permitted provided that the following conditions are met:
 *
 *   * Redistributions of source code must retain the above copyright notice,
 *     this list of conditions and the following disclaimer.
 *   * Redistributions in binary form must reproduce the above copyright
 *     notice, this list of conditions and the following disclaimer in the
 *     documentation and/or other materials provided with the distribution.
 *   * Neither the name of Redis nor the names of its contributors may be used
 *     to endorse or promote products derived from this software without
 *     specific prior written permission.
 *
 * THIS SOFTWARE IS PROVIDED BY THE COPYRIGHT HOLDERS AND CONTRIBUTORS "AS IS"
 * AND ANY EXPRESS OR IMPLIED WARRANTIES, INCLUDING, BUT NOT LIMITED TO, THE
 * IMPLIED WARRANTIES OF MERCHANTABILITY AND FITNESS FOR A PARTICULAR PURPOSE
 * ARE DISCLAIMED. IN NO EVENT SHALL THE COPYRIGHT OWNER OR CONTRIBUTORS BE
 * LIABLE FOR ANY DIRECT, INDIRECT, INCIDENTAL, SPECIAL, EXEMPLARY, OR
 * CONSEQUENTIAL DAMAGES (INCLUDING, BUT NOT LIMITED TO, PROCUREMENT OF
 * SUBSTITUTE GOODS OR SERVICES; LOSS OF USE, DATA, OR PROFITS; OR BUSINESS
 * INTERRUPTION) HOWEVER CAUSED AND ON ANY THEORY OF LIABILITY, WHETHER IN
 * CONTRACT, STRICT LIABILITY, OR TORT (INCLUDING NEGLIGENCE OR OTHERWISE)
 * ARISING IN ANY WAY OUT OF THE USE OF THIS SOFTWARE, EVEN IF ADVISED OF THE
 * POSSIBILITY OF SUCH DAMAGE.
 */

/*-----------------------------------------------------------------------------
 * Sorted set API
 *----------------------------------------------------------------------------*/

/* ZSETs are ordered sets using two data structures to hold the same elements
 * in order to get O(log(N)) INSERT and REMOVE operations into a sorted
 * data structure.
 *
 * The elements are added to a hash table mapping Redis objects to scores.
 * At the same time the elements are added to a skip list mapping scores
 * to Redis objects (so objects are sorted by scores in this "view").
 *
 * Note that the SDS string representing the element is the same in both
 * the hash table and skiplist in order to save memory. What we do in order
 * to manage the shared SDS string more easily is to free the SDS string
 * only in zslFreeNode(). The dictionary has no value free method set.
 * So we should always remove an element from the dictionary, and later from
 * the skiplist.
 *
 * This skiplist implementation is almost a C translation of the original
 * algorithm described by William Pugh in "Skip Lists: A Probabilistic
 * Alternative to Balanced Trees", modified in three ways:
 * a) this implementation allows for repeated scores.
 * b) the comparison is not just by key (our 'score') but by satellite data.
 * c) there is a back pointer, so it's a doubly linked list with the back
 * pointers being only at "level 1". This allows to traverse the list
 * from tail to head, useful for ZREVRANGE. */

#include "server.h"
#include "intset.h"  /* Compact integer set structure */
#include <math.h>

/*-----------------------------------------------------------------------------
 * Skiplist implementation of the low level API
 *----------------------------------------------------------------------------*/

int zslLexValueGteMin(sds value, zlexrangespec *spec);
int zslLexValueLteMax(sds value, zlexrangespec *spec);
void zsetConvertAndExpand(robj *zobj, int encoding, unsigned long cap);
zskiplistNode *zslGetElementByRankFromNode(zskiplistNode *start_node, int start_level, unsigned long rank);
zskiplistNode *zslGetElementByRank(zskiplist *zsl, unsigned long rank);

/* Create a skiplist node with the specified number of levels.
 * The SDS string 'ele' is referenced by the node after the call. */
zskiplistNode *zslCreateNode(int level, double score, sds ele) {
    zskiplistNode *zn =
        zmalloc(sizeof(*zn)+level*sizeof(struct zskiplistLevel));
    zn->score = score;
    zn->ele = ele;
    return zn;
}

/* Create a new skiplist. */
zskiplist *zslCreate(void) {
    int j;
    zskiplist *zsl;

    zsl = zmalloc(sizeof(*zsl));
    zsl->level = 1;
    zsl->length = 0;
    zsl->header = zslCreateNode(ZSKIPLIST_MAXLEVEL,0,NULL);
    for (j = 0; j < ZSKIPLIST_MAXLEVEL; j++) {
        zsl->header->level[j].forward = NULL;
        zsl->header->level[j].span = 0;
    }
    zsl->header->backward = NULL;
    zsl->tail = NULL;
    return zsl;
}

/* Free the specified skiplist node. The referenced SDS string representation
 * of the element is freed too, unless node->ele is set to NULL before calling
 * this function. */
void zslFreeNode(zskiplistNode *node) {
    sdsfree(node->ele);
    zfree(node);
}

/* Free a whole skiplist. */
void zslFree(zskiplist *zsl) {
    zskiplistNode *node = zsl->header->level[0].forward, *next;

    zfree(zsl->header);
    while(node) {
        next = node->level[0].forward;
        zslFreeNode(node);
        node = next;
    }
    zfree(zsl);
}

/* Returns a random level for the new skiplist node we are going to create.
 * The return value of this function is between 1 and ZSKIPLIST_MAXLEVEL
 * (both inclusive), with a powerlaw-alike distribution where higher
 * levels are less likely to be returned. */
int zslRandomLevel(void) {
    static const int threshold = ZSKIPLIST_P*RAND_MAX;
    int level = 1;
    while (random() < threshold)
        level += 1;
    return (level<ZSKIPLIST_MAXLEVEL) ? level : ZSKIPLIST_MAXLEVEL;
}

/* Insert a new node in the skiplist. Assumes the element does not already
 * exist (up to the caller to enforce that). The skiplist takes ownership
 * of the passed SDS string 'ele'. */
zskiplistNode *zslInsert(zskiplist *zsl, double score, sds ele) {
    zskiplistNode *update[ZSKIPLIST_MAXLEVEL], *x;
    unsigned long rank[ZSKIPLIST_MAXLEVEL];
    int i, level;

    serverAssert(!isnan(score));
    x = zsl->header;
    for (i = zsl->level-1; i >= 0; i--) {
        /* store rank that is crossed to reach the insert position */
        rank[i] = i == (zsl->level-1) ? 0 : rank[i+1];
        while (x->level[i].forward &&
                (x->level[i].forward->score < score ||
                    (x->level[i].forward->score == score &&
                    sdscmp(x->level[i].forward->ele,ele) < 0)))
        {
            rank[i] += x->level[i].span;
            x = x->level[i].forward;
        }
        update[i] = x;
    }
    /* we assume the element is not already inside, since we allow duplicated
     * scores, reinserting the same element should never happen since the
     * caller of zslInsert() should test in the hash table if the element is
     * already inside or not. */
    level = zslRandomLevel();
    if (level > zsl->level) {
        for (i = zsl->level; i < level; i++) {
            rank[i] = 0;
            update[i] = zsl->header;
            update[i]->level[i].span = zsl->length;
        }
        zsl->level = level;
    }
    x = zslCreateNode(level,score,ele);
    for (i = 0; i < level; i++) {
        x->level[i].forward = update[i]->level[i].forward;
        update[i]->level[i].forward = x;

        /* update span covered by update[i] as x is inserted here */
        x->level[i].span = update[i]->level[i].span - (rank[0] - rank[i]);
        update[i]->level[i].span = (rank[0] - rank[i]) + 1;
    }

    /* increment span for untouched levels */
    for (i = level; i < zsl->level; i++) {
        update[i]->level[i].span++;
    }

    x->backward = (update[0] == zsl->header) ? NULL : update[0];
    if (x->level[0].forward)
        x->level[0].forward->backward = x;
    else
        zsl->tail = x;
    zsl->length++;
    return x;
}

/* Internal function used by zslDelete, zslDeleteRangeByScore and
 * zslDeleteRangeByRank. */
void zslDeleteNode(zskiplist *zsl, zskiplistNode *x, zskiplistNode **update) {
    int i;
    for (i = 0; i < zsl->level; i++) {
        if (update[i]->level[i].forward == x) {
            update[i]->level[i].span += x->level[i].span - 1;
            update[i]->level[i].forward = x->level[i].forward;
        } else {
            update[i]->level[i].span -= 1;
        }
    }
    if (x->level[0].forward) {
        x->level[0].forward->backward = x->backward;
    } else {
        zsl->tail = x->backward;
    }
    while(zsl->level > 1 && zsl->header->level[zsl->level-1].forward == NULL)
        zsl->level--;
    zsl->length--;
}

/* Delete an element with matching score/element from the skiplist.
 * The function returns 1 if the node was found and deleted, otherwise
 * 0 is returned.
 *
 * If 'node' is NULL the deleted node is freed by zslFreeNode(), otherwise
 * it is not freed (but just unlinked) and *node is set to the node pointer,
 * so that it is possible for the caller to reuse the node (including the
 * referenced SDS string at node->ele). */
int zslDelete(zskiplist *zsl, double score, sds ele, zskiplistNode **node) {
    zskiplistNode *update[ZSKIPLIST_MAXLEVEL], *x;
    int i;

    x = zsl->header;
    for (i = zsl->level-1; i >= 0; i--) {
        while (x->level[i].forward &&
                (x->level[i].forward->score < score ||
                    (x->level[i].forward->score == score &&
                     sdscmp(x->level[i].forward->ele,ele) < 0)))
        {
            x = x->level[i].forward;
        }
        update[i] = x;
    }
    /* We may have multiple elements with the same score, what we need
     * is to find the element with both the right score and object. */
    x = x->level[0].forward;
    if (x && score == x->score && sdscmp(x->ele,ele) == 0) {
        zslDeleteNode(zsl, x, update);
        if (!node)
            zslFreeNode(x);
        else
            *node = x;
        return 1;
    }
    return 0; /* not found */
}

/* Update the score of an element inside the sorted set skiplist.
 * Note that the element must exist and must match 'score'.
 * This function does not update the score in the hash table side, the
 * caller should take care of it.
 *
 * Note that this function attempts to just update the node, in case after
 * the score update, the node would be exactly at the same position.
 * Otherwise the skiplist is modified by removing and re-adding a new
 * element, which is more costly.
 *
 * The function returns the updated element skiplist node pointer. */
zskiplistNode *zslUpdateScore(zskiplist *zsl, double curscore, sds ele, double newscore) {
    zskiplistNode *update[ZSKIPLIST_MAXLEVEL], *x;
    int i;

    /* We need to seek to element to update to start: this is useful anyway,
     * we'll have to update or remove it. */
    x = zsl->header;
    for (i = zsl->level-1; i >= 0; i--) {
        while (x->level[i].forward &&
                (x->level[i].forward->score < curscore ||
                    (x->level[i].forward->score == curscore &&
                     sdscmp(x->level[i].forward->ele,ele) < 0)))
        {
            x = x->level[i].forward;
        }
        update[i] = x;
    }

    /* Jump to our element: note that this function assumes that the
     * element with the matching score exists. */
    x = x->level[0].forward;
    serverAssert(x && curscore == x->score && sdscmp(x->ele,ele) == 0);

    /* If the node, after the score update, would be still exactly
     * at the same position, we can just update the score without
     * actually removing and re-inserting the element in the skiplist. */
    if ((x->backward == NULL || x->backward->score < newscore) &&
        (x->level[0].forward == NULL || x->level[0].forward->score > newscore))
    {
        x->score = newscore;
        return x;
    }

    /* No way to reuse the old node: we need to remove and insert a new
     * one at a different place. */
    zslDeleteNode(zsl, x, update);
    zskiplistNode *newnode = zslInsert(zsl,newscore,x->ele);
    /* We reused the old node x->ele SDS string, free the node now
     * since zslInsert created a new one. */
    x->ele = NULL;
    zslFreeNode(x);
    return newnode;
}

int zslValueGteMin(double value, zrangespec *spec) {
    return spec->minex ? (value > spec->min) : (value >= spec->min);
}

int zslValueLteMax(double value, zrangespec *spec) {
    return spec->maxex ? (value < spec->max) : (value <= spec->max);
}

/* Returns if there is a part of the zset is in range. */
int zslIsInRange(zskiplist *zsl, zrangespec *range) {
    zskiplistNode *x;

    /* Test for ranges that will always be empty. */
    if (range->min > range->max ||
            (range->min == range->max && (range->minex || range->maxex)))
        return 0;
    x = zsl->tail;
    if (x == NULL || !zslValueGteMin(x->score,range))
        return 0;
    x = zsl->header->level[0].forward;
    if (x == NULL || !zslValueLteMax(x->score,range))
        return 0;
    return 1;
}

/* Find the Nth node that is contained in the specified range. N should be 0-based.
 * Negative N works for reversed order (-1 represents the last element). Returns
 * NULL when no element is contained in the range. */
zskiplistNode *zslNthInRange(zskiplist *zsl, zrangespec *range, long n) {
    zskiplistNode *x;
    int i;
    long edge_rank = 0;
    long last_highest_level_rank = 0;
    zskiplistNode *last_highest_level_node = NULL;
    unsigned long rank_diff;

    /* If everything is out of range, return early. */
    if (!zslIsInRange(zsl,range)) return NULL;

    /* Go forward while *OUT* of range at level of zsl->level-1. */
    x = zsl->header;
    i = zsl->level - 1;
    while (x->level[i].forward && !zslValueGteMin(x->level[i].forward->score, range)) {
        edge_rank += x->level[i].span;
        x = x->level[i].forward;
    }
    /* Remember the last node which has zsl->level-1 levels and its rank. */
    last_highest_level_node = x;
    last_highest_level_rank = edge_rank;

    if (n >= 0) {
        for (i = zsl->level - 2; i >= 0; i--) {
            /* Go forward while *OUT* of range. */
            while (x->level[i].forward && !zslValueGteMin(x->level[i].forward->score, range)) {
                /* Count the rank of the last element smaller than the range. */
                edge_rank += x->level[i].span;
                x = x->level[i].forward;
            }
        }
        /* Check if zsl is long enough. */
        if ((unsigned long)(edge_rank + n) >= zsl->length) return NULL;
        if (n < ZSKIPLIST_MAX_SEARCH) {
            /* If offset is small, we can just jump node by node */
            /* rank+1 is the first element in range, so we need n+1 steps to reach target. */
            for (i = 0; i < n + 1; i++) { 
                x = x->level[0].forward;
            }
        } else {
            /* If offset is big, we can jump from the last zsl->level-1 node. */
            rank_diff = edge_rank + 1 + n - last_highest_level_rank;
            x = zslGetElementByRankFromNode(last_highest_level_node, zsl->level - 1, rank_diff);
        }
        /* Check if score <= max. */
        if (x && !zslValueLteMax(x->score,range)) return NULL;
    } else  {
        for (i = zsl->level - 1; i >= 0; i--) {
            /* Go forward while *IN* range. */
            while (x->level[i].forward && zslValueLteMax(x->level[i].forward->score, range)) {
                /* Count the rank of the last element in range. */
                edge_rank += x->level[i].span;
                x = x->level[i].forward;
            }
        }
        /* Check if the range is big enough. */
        if (edge_rank < -n) return NULL;
        if (n + 1 > -ZSKIPLIST_MAX_SEARCH) {
            /* If offset is small, we can just jump node by node */
            /* rank is the -1th element in range, so we need -n-1 steps to reach target. */
            for (i = 0; i < -n - 1; i++) {
                x = x->backward;
            }
        } else {
            /* If offset is big, we can jump from the last zsl->level-1 node. */
            /* rank is the last element in range, n is -1-based, so we need n+1 to count backwards. */
            rank_diff = edge_rank + 1 + n - last_highest_level_rank;
            x = zslGetElementByRankFromNode(last_highest_level_node, zsl->level - 1, rank_diff);
        }
        /* Check if score >= min. */
        if (x && !zslValueGteMin(x->score, range)) return NULL;
    }

    return x;
}

/* Delete all the elements with score between min and max from the skiplist.
 * Both min and max can be inclusive or exclusive (see range->minex and
 * range->maxex). When inclusive a score >= min && score <= max is deleted.
 * Note that this function takes the reference to the hash table view of the
 * sorted set, in order to remove the elements from the hash table too. */
unsigned long zslDeleteRangeByScore(zskiplist *zsl, zrangespec *range, dict *dict) {
    zskiplistNode *update[ZSKIPLIST_MAXLEVEL], *x;
    unsigned long removed = 0;
    int i;

    x = zsl->header;
    for (i = zsl->level-1; i >= 0; i--) {
        while (x->level[i].forward &&
            !zslValueGteMin(x->level[i].forward->score, range))
                x = x->level[i].forward;
        update[i] = x;
    }

    /* Current node is the last with score < or <= min. */
    x = x->level[0].forward;

    /* Delete nodes while in range. */
    while (x && zslValueLteMax(x->score, range)) {
        zskiplistNode *next = x->level[0].forward;
        zslDeleteNode(zsl,x,update);
        dictDelete(dict,x->ele);
        zslFreeNode(x); /* Here is where x->ele is actually released. */
        removed++;
        x = next;
    }
    return removed;
}

unsigned long zslDeleteRangeByLex(zskiplist *zsl, zlexrangespec *range, dict *dict) {
    zskiplistNode *update[ZSKIPLIST_MAXLEVEL], *x;
    unsigned long removed = 0;
    int i;


    x = zsl->header;
    for (i = zsl->level-1; i >= 0; i--) {
        while (x->level[i].forward &&
            !zslLexValueGteMin(x->level[i].forward->ele,range))
                x = x->level[i].forward;
        update[i] = x;
    }

    /* Current node is the last with score < or <= min. */
    x = x->level[0].forward;

    /* Delete nodes while in range. */
    while (x && zslLexValueLteMax(x->ele,range)) {
        zskiplistNode *next = x->level[0].forward;
        zslDeleteNode(zsl,x,update);
        dictDelete(dict,x->ele);
        zslFreeNode(x); /* Here is where x->ele is actually released. */
        removed++;
        x = next;
    }
    return removed;
}

/* Delete all the elements with rank between start and end from the skiplist.
 * Start and end are inclusive. Note that start and end need to be 1-based */
unsigned long zslDeleteRangeByRank(zskiplist *zsl, unsigned int start, unsigned int end, dict *dict) {
    zskiplistNode *update[ZSKIPLIST_MAXLEVEL], *x;
    unsigned long traversed = 0, removed = 0;
    int i;

    x = zsl->header;
    for (i = zsl->level-1; i >= 0; i--) {
        while (x->level[i].forward && (traversed + x->level[i].span) < start) {
            traversed += x->level[i].span;
            x = x->level[i].forward;
        }
        update[i] = x;
    }

    traversed++;
    x = x->level[0].forward;
    while (x && traversed <= end) {
        zskiplistNode *next = x->level[0].forward;
        zslDeleteNode(zsl,x,update);
        dictDelete(dict,x->ele);
        zslFreeNode(x);
        removed++;
        traversed++;
        x = next;
    }
    return removed;
}

/* Find the rank for an element by both score and key.
 * Returns 0 when the element cannot be found, rank otherwise.
 * Note that the rank is 1-based due to the span of zsl->header to the
 * first element. */
unsigned long zslGetRank(zskiplist *zsl, double score, sds ele) {
    zskiplistNode *x;
    unsigned long rank = 0;
    int i;

    x = zsl->header;
    for (i = zsl->level-1; i >= 0; i--) {
        while (x->level[i].forward &&
            (x->level[i].forward->score < score ||
                (x->level[i].forward->score == score &&
                sdscmp(x->level[i].forward->ele,ele) <= 0))) {
            rank += x->level[i].span;
            x = x->level[i].forward;
        }

        /* x might be equal to zsl->header, so test if obj is non-NULL */
        if (x->ele && x->score == score && sdscmp(x->ele,ele) == 0) {
            return rank;
        }
    }
    return 0;
}

/* Finds an element by its rank from start node. The rank argument needs to be 1-based. */
zskiplistNode *zslGetElementByRankFromNode(zskiplistNode *start_node, int start_level, unsigned long rank) {
    zskiplistNode *x;
    unsigned long traversed = 0;
    int i;

    x = start_node;
    for (i = start_level; i >= 0; i--) {
        while (x->level[i].forward && (traversed + x->level[i].span) <= rank)
        {
            traversed += x->level[i].span;
            x = x->level[i].forward;
        }
        if (traversed == rank) {
            return x;
        }
    }
    return NULL;
}

/* Finds an element by its rank. The rank argument needs to be 1-based. */
zskiplistNode *zslGetElementByRank(zskiplist *zsl, unsigned long rank) {
    return zslGetElementByRankFromNode(zsl->header, zsl->level - 1, rank);
}

/* Populate the rangespec according to the objects min and max. */
static int zslParseRange(robj *min, robj *max, zrangespec *spec) {
    char *eptr;
    spec->minex = spec->maxex = 0;

    /* Parse the min-max interval. If one of the values is prefixed
     * by the "(" character, it's considered "open". For instance
     * ZRANGEBYSCORE zset (1.5 (2.5 will match min < x < max
     * ZRANGEBYSCORE zset 1.5 2.5 will instead match min <= x <= max */
    if (min->encoding == OBJ_ENCODING_INT) {
        spec->min = (long)min->ptr;
    } else {
        if (((char*)min->ptr)[0] == '(') {
            spec->min = strtod((char*)min->ptr+1,&eptr);
            if (eptr[0] != '\0' || isnan(spec->min)) return C_ERR;
            spec->minex = 1;
        } else {
            spec->min = strtod((char*)min->ptr,&eptr);
            if (eptr[0] != '\0' || isnan(spec->min)) return C_ERR;
        }
    }
    if (max->encoding == OBJ_ENCODING_INT) {
        spec->max = (long)max->ptr;
    } else {
        if (((char*)max->ptr)[0] == '(') {
            spec->max = strtod((char*)max->ptr+1,&eptr);
            if (eptr[0] != '\0' || isnan(spec->max)) return C_ERR;
            spec->maxex = 1;
        } else {
            spec->max = strtod((char*)max->ptr,&eptr);
            if (eptr[0] != '\0' || isnan(spec->max)) return C_ERR;
        }
    }

    return C_OK;
}

/* ------------------------ Lexicographic ranges ---------------------------- */

/* Parse max or min argument of ZRANGEBYLEX.
  * (foo means foo (open interval)
  * [foo means foo (closed interval)
  * - means the min string possible
  * + means the max string possible
  *
  * If the string is valid the *dest pointer is set to the redis object
  * that will be used for the comparison, and ex will be set to 0 or 1
  * respectively if the item is exclusive or inclusive. C_OK will be
  * returned.
  *
  * If the string is not a valid range C_ERR is returned, and the value
  * of *dest and *ex is undefined. */
int zslParseLexRangeItem(robj *item, sds *dest, int *ex) {
    char *c = item->ptr;

    switch(c[0]) {
    case '+':
        if (c[1] != '\0') return C_ERR;
        *ex = 1;
        *dest = shared.maxstring;
        return C_OK;
    case '-':
        if (c[1] != '\0') return C_ERR;
        *ex = 1;
        *dest = shared.minstring;
        return C_OK;
    case '(':
        *ex = 1;
        *dest = sdsnewlen(c+1,sdslen(c)-1);
        return C_OK;
    case '[':
        *ex = 0;
        *dest = sdsnewlen(c+1,sdslen(c)-1);
        return C_OK;
    default:
        return C_ERR;
    }
}

/* Free a lex range structure, must be called only after zslParseLexRange()
 * populated the structure with success (C_OK returned). */
void zslFreeLexRange(zlexrangespec *spec) {
    if (spec->min != shared.minstring &&
        spec->min != shared.maxstring) sdsfree(spec->min);
    if (spec->max != shared.minstring &&
        spec->max != shared.maxstring) sdsfree(spec->max);
}

/* Populate the lex rangespec according to the objects min and max.
 *
 * Return C_OK on success. On error C_ERR is returned.
 * When OK is returned the structure must be freed with zslFreeLexRange(),
 * otherwise no release is needed. */
int zslParseLexRange(robj *min, robj *max, zlexrangespec *spec) {
    /* The range can't be valid if objects are integer encoded.
     * Every item must start with ( or [. */
    if (min->encoding == OBJ_ENCODING_INT ||
        max->encoding == OBJ_ENCODING_INT) return C_ERR;

    spec->min = spec->max = NULL;
    if (zslParseLexRangeItem(min, &spec->min, &spec->minex) == C_ERR ||
        zslParseLexRangeItem(max, &spec->max, &spec->maxex) == C_ERR) {
        zslFreeLexRange(spec);
        return C_ERR;
    } else {
        return C_OK;
    }
}

/* This is just a wrapper to sdscmp() that is able to
 * handle shared.minstring and shared.maxstring as the equivalent of
 * -inf and +inf for strings */
int sdscmplex(sds a, sds b) {
    if (a == b) return 0;
    if (a == shared.minstring || b == shared.maxstring) return -1;
    if (a == shared.maxstring || b == shared.minstring) return 1;
    return sdscmp(a,b);
}

int zslLexValueGteMin(sds value, zlexrangespec *spec) {
    return spec->minex ?
        (sdscmplex(value,spec->min) > 0) :
        (sdscmplex(value,spec->min) >= 0);
}

int zslLexValueLteMax(sds value, zlexrangespec *spec) {
    return spec->maxex ?
        (sdscmplex(value,spec->max) < 0) :
        (sdscmplex(value,spec->max) <= 0);
}

/* Returns if there is a part of the zset is in the lex range. */
int zslIsInLexRange(zskiplist *zsl, zlexrangespec *range) {
    zskiplistNode *x;

    /* Test for ranges that will always be empty. */
    int cmp = sdscmplex(range->min,range->max);
    if (cmp > 0 || (cmp == 0 && (range->minex || range->maxex)))
        return 0;
    x = zsl->tail;
    if (x == NULL || !zslLexValueGteMin(x->ele,range))
        return 0;
    x = zsl->header->level[0].forward;
    if (x == NULL || !zslLexValueLteMax(x->ele,range))
        return 0;
    return 1;
}

/* Find the Nth node that is contained in the specified range. N should be 0-based.
 * Negative N works for reversed order (-1 represents the last element). Returns
 * NULL when no element is contained in the range. */
zskiplistNode *zslNthInLexRange(zskiplist *zsl, zlexrangespec *range, long n) {
    zskiplistNode *x;
    int i;
    long edge_rank = 0;
    long last_highest_level_rank = 0;
    zskiplistNode *last_highest_level_node = NULL;
    unsigned long rank_diff;

    /* If everything is out of range, return early. */
    if (!zslIsInLexRange(zsl,range)) return NULL;

    /* Go forward while *OUT* of range at level of zsl->level-1. */
    x = zsl->header;
    i = zsl->level - 1;
    while (x->level[i].forward && !zslLexValueGteMin(x->level[i].forward->ele, range)) {
        edge_rank += x->level[i].span;
        x = x->level[i].forward;
    }
    /* Remember the last node which has zsl->level-1 levels and its rank. */
    last_highest_level_node = x;
    last_highest_level_rank = edge_rank;

    if (n >= 0) {
        for (i = zsl->level - 2; i >= 0; i--) {
            /* Go forward while *OUT* of range. */
            while (x->level[i].forward && !zslLexValueGteMin(x->level[i].forward->ele, range)) {
                /* Count the rank of the last element smaller than the range. */
                edge_rank += x->level[i].span;
                x = x->level[i].forward;
            }
        }
        /* Check if zsl is long enough. */
        if ((unsigned long)(edge_rank + n) >= zsl->length) return NULL; 
        if (n < ZSKIPLIST_MAX_SEARCH) {
            /* If offset is small, we can just jump node by node */
            /* rank+1 is the first element in range, so we need n+1 steps to reach target. */
            for (i = 0; i < n + 1; i++) { 
                x = x->level[0].forward;
            }
        } else {
            /* If offset is big, we caasn jump from the last zsl->level-1 node. */
            rank_diff = edge_rank + 1 + n - last_highest_level_rank;
            x = zslGetElementByRankFromNode(last_highest_level_node, zsl->level - 1, rank_diff);
        }
        /* Check if score <= max. */
        if (x && !zslLexValueLteMax(x->ele,range)) return NULL;
    } else {
        for (i = zsl->level - 1; i >= 0; i--) {
            /* Go forward while *IN* range. */
            while (x->level[i].forward && zslLexValueLteMax(x->level[i].forward->ele, range)) {
                /* Count the rank of the last element in range. */
                edge_rank += x->level[i].span;
                x = x->level[i].forward;
            }
        }
        /* Check if the range is big enough. */
        if (edge_rank < -n) return NULL;
        if (n + 1 > -ZSKIPLIST_MAX_SEARCH) {
            /* If offset is small, we can just jump node by node */
            for (i = 0; i < -n - 1; i++) {
                x = x->backward;
            }
        } else {
            /* If offset is big, we can jump from the last zsl->level-1 node. */
            /* rank is the last element in range, n is -1-based, so we need n+1 to count backwards. */
            rank_diff = edge_rank + 1 + n - last_highest_level_rank;
            x = zslGetElementByRankFromNode(last_highest_level_node, zsl->level - 1, rank_diff);
        }
        /* Check if score >= min. */
        if (x && !zslLexValueGteMin(x->ele, range)) return NULL;
    }

    return x;
}

/*-----------------------------------------------------------------------------
 * Listpack-backed sorted set API
 *----------------------------------------------------------------------------*/

double zzlStrtod(unsigned char *vstr, unsigned int vlen) {
    char buf[128];
    if (vlen > sizeof(buf) - 1)
        vlen = sizeof(buf) - 1;
    memcpy(buf,vstr,vlen);
    buf[vlen] = '\0';
    return strtod(buf,NULL);
 }

double zzlGetScore(unsigned char *sptr) {
    unsigned char *vstr;
    unsigned int vlen;
    long long vlong;
    double score;

    serverAssert(sptr != NULL);
    vstr = lpGetValue(sptr,&vlen,&vlong);

    if (vstr) {
        score = zzlStrtod(vstr,vlen);
    } else {
        score = vlong;
    }

    return score;
}

/* Return a listpack element as an SDS string. */
sds lpGetObject(unsigned char *sptr) {
    unsigned char *vstr;
    unsigned int vlen;
    long long vlong;

    serverAssert(sptr != NULL);
    vstr = lpGetValue(sptr,&vlen,&vlong);

    if (vstr) {
        return sdsnewlen((char*)vstr,vlen);
    } else {
        return sdsfromlonglong(vlong);
    }
}

/* Compare element in sorted set with given element. */
int zzlCompareElements(unsigned char *eptr, unsigned char *cstr, unsigned int clen) {
    unsigned char *vstr;
    unsigned int vlen;
    long long vlong;
    unsigned char vbuf[32];
    int minlen, cmp;

    vstr = lpGetValue(eptr,&vlen,&vlong);
    if (vstr == NULL) {
        /* Store string representation of long long in buf. */
        vlen = ll2string((char*)vbuf,sizeof(vbuf),vlong);
        vstr = vbuf;
    }

    minlen = (vlen < clen) ? vlen : clen;
    cmp = memcmp(vstr,cstr,minlen);
    if (cmp == 0) return vlen-clen;
    return cmp;
}

unsigned int zzlLength(unsigned char *zl) {
    return lpLength(zl)/2;
}

/* Move to next entry based on the values in eptr and sptr. Both are set to
 * NULL when there is no next entry. */
void zzlNext(unsigned char *zl, unsigned char **eptr, unsigned char **sptr) {
    unsigned char *_eptr, *_sptr;
    serverAssert(*eptr != NULL && *sptr != NULL);

    _eptr = lpNext(zl,*sptr);
    if (_eptr != NULL) {
        _sptr = lpNext(zl,_eptr);
        serverAssert(_sptr != NULL);
    } else {
        /* No next entry. */
        _sptr = NULL;
    }

    *eptr = _eptr;
    *sptr = _sptr;
}

/* Move to the previous entry based on the values in eptr and sptr. Both are
 * set to NULL when there is no prev entry. */
void zzlPrev(unsigned char *zl, unsigned char **eptr, unsigned char **sptr) {
    unsigned char *_eptr, *_sptr;
    serverAssert(*eptr != NULL && *sptr != NULL);

    _sptr = lpPrev(zl,*eptr);
    if (_sptr != NULL) {
        _eptr = lpPrev(zl,_sptr);
        serverAssert(_eptr != NULL);
    } else {
        /* No previous entry. */
        _eptr = NULL;
    }

    *eptr = _eptr;
    *sptr = _sptr;
}

/* Returns if there is a part of the zset is in range. Should only be used
 * internally by zzlFirstInRange and zzlLastInRange. */
int zzlIsInRange(unsigned char *zl, zrangespec *range) {
    unsigned char *p;
    double score;

    /* Test for ranges that will always be empty. */
    if (range->min > range->max ||
            (range->min == range->max && (range->minex || range->maxex)))
        return 0;

    p = lpSeek(zl,-1); /* Last score. */
    if (p == NULL) return 0; /* Empty sorted set */
    score = zzlGetScore(p);
    if (!zslValueGteMin(score,range))
        return 0;

    p = lpSeek(zl,1); /* First score. */
    serverAssert(p != NULL);
    score = zzlGetScore(p);
    if (!zslValueLteMax(score,range))
        return 0;

    return 1;
}

/* Find pointer to the first element contained in the specified range.
 * Returns NULL when no element is contained in the range. */
unsigned char *zzlFirstInRange(unsigned char *zl, zrangespec *range) {
    unsigned char *eptr = lpSeek(zl,0), *sptr;
    double score;

    /* If everything is out of range, return early. */
    if (!zzlIsInRange(zl,range)) return NULL;

    while (eptr != NULL) {
        sptr = lpNext(zl,eptr);
        serverAssert(sptr != NULL);

        score = zzlGetScore(sptr);
        if (zslValueGteMin(score,range)) {
            /* Check if score <= max. */
            if (zslValueLteMax(score,range))
                return eptr;
            return NULL;
        }

        /* Move to next element. */
        eptr = lpNext(zl,sptr);
    }

    return NULL;
}

/* Find pointer to the last element contained in the specified range.
 * Returns NULL when no element is contained in the range. */
unsigned char *zzlLastInRange(unsigned char *zl, zrangespec *range) {
    unsigned char *eptr = lpSeek(zl,-2), *sptr;
    double score;

    /* If everything is out of range, return early. */
    if (!zzlIsInRange(zl,range)) return NULL;

    while (eptr != NULL) {
        sptr = lpNext(zl,eptr);
        serverAssert(sptr != NULL);

        score = zzlGetScore(sptr);
        if (zslValueLteMax(score,range)) {
            /* Check if score >= min. */
            if (zslValueGteMin(score,range))
                return eptr;
            return NULL;
        }

        /* Move to previous element by moving to the score of previous element.
         * When this returns NULL, we know there also is no element. */
        sptr = lpPrev(zl,eptr);
        if (sptr != NULL)
            serverAssert((eptr = lpPrev(zl,sptr)) != NULL);
        else
            eptr = NULL;
    }

    return NULL;
}

int zzlLexValueGteMin(unsigned char *p, zlexrangespec *spec) {
    sds value = lpGetObject(p);
    int res = zslLexValueGteMin(value,spec);
    sdsfree(value);
    return res;
}

int zzlLexValueLteMax(unsigned char *p, zlexrangespec *spec) {
    sds value = lpGetObject(p);
    int res = zslLexValueLteMax(value,spec);
    sdsfree(value);
    return res;
}

/* Returns if there is a part of the zset is in range. Should only be used
 * internally by zzlFirstInLexRange and zzlLastInLexRange. */
int zzlIsInLexRange(unsigned char *zl, zlexrangespec *range) {
    unsigned char *p;

    /* Test for ranges that will always be empty. */
    int cmp = sdscmplex(range->min,range->max);
    if (cmp > 0 || (cmp == 0 && (range->minex || range->maxex)))
        return 0;

    p = lpSeek(zl,-2); /* Last element. */
    if (p == NULL) return 0;
    if (!zzlLexValueGteMin(p,range))
        return 0;

    p = lpSeek(zl,0); /* First element. */
    serverAssert(p != NULL);
    if (!zzlLexValueLteMax(p,range))
        return 0;

    return 1;
}

/* Find pointer to the first element contained in the specified lex range.
 * Returns NULL when no element is contained in the range. */
unsigned char *zzlFirstInLexRange(unsigned char *zl, zlexrangespec *range) {
    unsigned char *eptr = lpSeek(zl,0), *sptr;

    /* If everything is out of range, return early. */
    if (!zzlIsInLexRange(zl,range)) return NULL;

    while (eptr != NULL) {
        if (zzlLexValueGteMin(eptr,range)) {
            /* Check if score <= max. */
            if (zzlLexValueLteMax(eptr,range))
                return eptr;
            return NULL;
        }

        /* Move to next element. */
        sptr = lpNext(zl,eptr); /* This element score. Skip it. */
        serverAssert(sptr != NULL);
        eptr = lpNext(zl,sptr); /* Next element. */
    }

    return NULL;
}

/* Find pointer to the last element contained in the specified lex range.
 * Returns NULL when no element is contained in the range. */
unsigned char *zzlLastInLexRange(unsigned char *zl, zlexrangespec *range) {
    unsigned char *eptr = lpSeek(zl,-2), *sptr;

    /* If everything is out of range, return early. */
    if (!zzlIsInLexRange(zl,range)) return NULL;

    while (eptr != NULL) {
        if (zzlLexValueLteMax(eptr,range)) {
            /* Check if score >= min. */
            if (zzlLexValueGteMin(eptr,range))
                return eptr;
            return NULL;
        }

        /* Move to previous element by moving to the score of previous element.
         * When this returns NULL, we know there also is no element. */
        sptr = lpPrev(zl,eptr);
        if (sptr != NULL)
            serverAssert((eptr = lpPrev(zl,sptr)) != NULL);
        else
            eptr = NULL;
    }

    return NULL;
}

unsigned char *zzlFind(unsigned char *lp, sds ele, double *score) {
    unsigned char *eptr, *sptr;

    if ((eptr = lpFirst(lp)) == NULL) return NULL;
    eptr = lpFind(lp, eptr, (unsigned char*)ele, sdslen(ele), 1);
    if (eptr) {
        sptr = lpNext(lp,eptr);
        serverAssert(sptr != NULL);

        /* Matching element, pull out score. */
        if (score != NULL) *score = zzlGetScore(sptr);
        return eptr;
    }

    return NULL;
}

/* Delete (element,score) pair from listpack. Use local copy of eptr because we
 * don't want to modify the one given as argument. */
unsigned char *zzlDelete(unsigned char *zl, unsigned char *eptr) {
    return lpDeleteRangeWithEntry(zl,&eptr,2);
}

unsigned char *zzlInsertAt(unsigned char *zl, unsigned char *eptr, sds ele, double score) {
    unsigned char *sptr;
    char scorebuf[MAX_D2STRING_CHARS];
    int scorelen = 0;
    long long lscore;
    int score_is_long = double2ll(score, &lscore);
    if (!score_is_long)
        scorelen = d2string(scorebuf,sizeof(scorebuf),score);
    if (eptr == NULL) {
        zl = lpAppend(zl,(unsigned char*)ele,sdslen(ele));
        if (score_is_long)
            zl = lpAppendInteger(zl,lscore);
        else
            zl = lpAppend(zl,(unsigned char*)scorebuf,scorelen);
    } else {
        /* Insert member before the element 'eptr'. */
        zl = lpInsertString(zl,(unsigned char*)ele,sdslen(ele),eptr,LP_BEFORE,&sptr);

        /* Insert score after the member. */
        if (score_is_long)
            zl = lpInsertInteger(zl,lscore,sptr,LP_AFTER,NULL);
        else
            zl = lpInsertString(zl,(unsigned char*)scorebuf,scorelen,sptr,LP_AFTER,NULL);
    }
    return zl;
}

/* Insert (element,score) pair in listpack. This function assumes the element is
 * not yet present in the list. */
unsigned char *zzlInsert(unsigned char *zl, sds ele, double score) {
    unsigned char *eptr = lpSeek(zl,0), *sptr;
    double s;

    while (eptr != NULL) {
        sptr = lpNext(zl,eptr);
        serverAssert(sptr != NULL);
        s = zzlGetScore(sptr);

        if (s > score) {
            /* First element with score larger than score for element to be
             * inserted. This means we should take its spot in the list to
             * maintain ordering. */
            zl = zzlInsertAt(zl,eptr,ele,score);
            break;
        } else if (s == score) {
            /* Ensure lexicographical ordering for elements. */
            if (zzlCompareElements(eptr,(unsigned char*)ele,sdslen(ele)) > 0) {
                zl = zzlInsertAt(zl,eptr,ele,score);
                break;
            }
        }

        /* Move to next element. */
        eptr = lpNext(zl,sptr);
    }

    /* Push on tail of list when it was not yet inserted. */
    if (eptr == NULL)
        zl = zzlInsertAt(zl,NULL,ele,score);
    return zl;
}

unsigned char *zzlDeleteRangeByScore(unsigned char *zl, zrangespec *range, unsigned long *deleted) {
    unsigned char *eptr, *sptr;
    double score;
    unsigned long num = 0;

    if (deleted != NULL) *deleted = 0;

    eptr = zzlFirstInRange(zl,range);
    if (eptr == NULL) return zl;

    /* When the tail of the listpack is deleted, eptr will be NULL. */
    while (eptr && (sptr = lpNext(zl,eptr)) != NULL) {
        score = zzlGetScore(sptr);
        if (zslValueLteMax(score,range)) {
            /* Delete both the element and the score. */
            zl = lpDeleteRangeWithEntry(zl,&eptr,2);
            num++;
        } else {
            /* No longer in range. */
            break;
        }
    }

    if (deleted != NULL) *deleted = num;
    return zl;
}

unsigned char *zzlDeleteRangeByLex(unsigned char *zl, zlexrangespec *range, unsigned long *deleted) {
    unsigned char *eptr, *sptr;
    unsigned long num = 0;

    if (deleted != NULL) *deleted = 0;

    eptr = zzlFirstInLexRange(zl,range);
    if (eptr == NULL) return zl;

    /* When the tail of the listpack is deleted, eptr will be NULL. */
    while (eptr && (sptr = lpNext(zl,eptr)) != NULL) {
        if (zzlLexValueLteMax(eptr,range)) {
            /* Delete both the element and the score. */
            zl = lpDeleteRangeWithEntry(zl,&eptr,2);
            num++;
        } else {
            /* No longer in range. */
            break;
        }
    }

    if (deleted != NULL) *deleted = num;
    return zl;
}

/* Delete all the elements with rank between start and end from the skiplist.
 * Start and end are inclusive. Note that start and end need to be 1-based */
unsigned char *zzlDeleteRangeByRank(unsigned char *zl, unsigned int start, unsigned int end, unsigned long *deleted) {
    unsigned int num = (end-start)+1;
    if (deleted) *deleted = num;
    zl = lpDeleteRange(zl,2*(start-1),2*num);
    return zl;
}

/*-----------------------------------------------------------------------------
 * Common sorted set API
 *----------------------------------------------------------------------------*/

unsigned long zsetLength(const robj *zobj) {
    unsigned long length = 0;
    if (zobj->encoding == OBJ_ENCODING_LISTPACK) {
        length = zzlLength(zobj->ptr);
    } else if (zobj->encoding == OBJ_ENCODING_SKIPLIST) {
        length = ((const zset*)zobj->ptr)->zsl->length;
    } else {
        serverPanic("Unknown sorted set encoding");
    }
    return length;
}

/* Factory method to return a zset.
 *
 * The size hint indicates approximately how many items will be added,
 * and the value len hint indicates the approximate individual size of the added elements,
 * they are used to determine the initial representation.
 *
 * If the hints are not known, and underestimation or 0 is suitable. */
robj *zsetTypeCreate(size_t size_hint, size_t val_len_hint) {
    if (size_hint <= server.zset_max_listpack_entries &&
        val_len_hint <= server.zset_max_listpack_value)
    {
        return createZsetListpackObject();
    }

    robj *zobj = createZsetObject();
    zset *zs = zobj->ptr;
    dictExpand(zs->dict, size_hint);
    return zobj;
}

/* Check if the existing zset should be converted to another encoding based off the
 * the size hint. */
void zsetTypeMaybeConvert(robj *zobj, size_t size_hint) {
    if (zobj->encoding == OBJ_ENCODING_LISTPACK &&
        size_hint > server.zset_max_listpack_entries)
    {
        zsetConvertAndExpand(zobj, OBJ_ENCODING_SKIPLIST, size_hint);
    }
}

/* Convert the zset to specified encoding. The zset dict (when converting
 * to a skiplist) is presized to hold the number of elements in the original
 * zset. */
void zsetConvert(robj *zobj, int encoding) {
    zsetConvertAndExpand(zobj, encoding, zsetLength(zobj));
}

/* Converts a zset to the specified encoding, pre-sizing it for 'cap' elements. */
void zsetConvertAndExpand(robj *zobj, int encoding, unsigned long cap) {
    zset *zs;
    zskiplistNode *node, *next;
    sds ele;
    double score;

    if (zobj->encoding == encoding) return;
    if (zobj->encoding == OBJ_ENCODING_LISTPACK) {
        unsigned char *zl = zobj->ptr;
        unsigned char *eptr, *sptr;
        unsigned char *vstr;
        unsigned int vlen;
        long long vlong;

        if (encoding != OBJ_ENCODING_SKIPLIST)
            serverPanic("Unknown target encoding");

        zs = zmalloc(sizeof(*zs));
        zs->dict = dictCreate(&zsetDictType);
        zs->zsl = zslCreate();

        /* Presize the dict to avoid rehashing */
        dictExpand(zs->dict, cap);

        eptr = lpSeek(zl,0);
        if (eptr != NULL) {
            sptr = lpNext(zl,eptr);
            serverAssertWithInfo(NULL,zobj,sptr != NULL);
        }

        while (eptr != NULL) {
            score = zzlGetScore(sptr);
            vstr = lpGetValue(eptr,&vlen,&vlong);
            if (vstr == NULL)
                ele = sdsfromlonglong(vlong);
            else
                ele = sdsnewlen((char*)vstr,vlen);

            node = zslInsert(zs->zsl,score,ele);
            serverAssert(dictAdd(zs->dict,ele,&node->score) == DICT_OK);
            zzlNext(zl,&eptr,&sptr);
        }

        zfree(zobj->ptr);
        zobj->ptr = zs;
        zobj->encoding = OBJ_ENCODING_SKIPLIST;
    } else if (zobj->encoding == OBJ_ENCODING_SKIPLIST) {
        unsigned char *zl = lpNew(0);

        if (encoding != OBJ_ENCODING_LISTPACK)
            serverPanic("Unknown target encoding");

        /* Approach similar to zslFree(), since we want to free the skiplist at
         * the same time as creating the listpack. */
        zs = zobj->ptr;
        dictRelease(zs->dict);
        node = zs->zsl->header->level[0].forward;
        zfree(zs->zsl->header);
        zfree(zs->zsl);

        while (node) {
            zl = zzlInsertAt(zl,NULL,node->ele,node->score);
            next = node->level[0].forward;
            zslFreeNode(node);
            node = next;
        }

        zfree(zs);
        zobj->ptr = zl;
        zobj->encoding = OBJ_ENCODING_LISTPACK;
    } else {
        serverPanic("Unknown sorted set encoding");
    }
}

/* Convert the sorted set object into a listpack if it is not already a listpack
 * and if the number of elements and the maximum element size and total elements size
 * are within the expected ranges. */
void zsetConvertToListpackIfNeeded(robj *zobj, size_t maxelelen, size_t totelelen) {
    if (zobj->encoding == OBJ_ENCODING_LISTPACK) return;
    zset *zset = zobj->ptr;

    if (zset->zsl->length <= server.zset_max_listpack_entries &&
        maxelelen <= server.zset_max_listpack_value &&
        lpSafeToAdd(NULL, totelelen))
    {
        zsetConvert(zobj,OBJ_ENCODING_LISTPACK);
    }
}

/* Return (by reference) the score of the specified member of the sorted set
 * storing it into *score. If the element does not exist C_ERR is returned
 * otherwise C_OK is returned and *score is correctly populated.
 * If 'zobj' or 'member' is NULL, C_ERR is returned. */
int zsetScore(robj *zobj, sds member, double *score) {
    if (!zobj || !member) return C_ERR;

    if (zobj->encoding == OBJ_ENCODING_LISTPACK) {
        if (zzlFind(zobj->ptr, member, score) == NULL) return C_ERR;
    } else if (zobj->encoding == OBJ_ENCODING_SKIPLIST) {
        zset *zs = zobj->ptr;
        dictEntry *de = dictFind(zs->dict, member);
        if (de == NULL) return C_ERR;
        *score = *(double*)dictGetVal(de);
    } else {
        serverPanic("Unknown sorted set encoding");
    }
    return C_OK;
}

/* Add a new element or update the score of an existing element in a sorted
 * set, regardless of its encoding.
 *
 * The set of flags change the command behavior. 
 *
 * The input flags are the following:
 *
 * ZADD_INCR: Increment the current element score by 'score' instead of updating
 *            the current element score. If the element does not exist, we
 *            assume 0 as previous score.
 * ZADD_NX:   Perform the operation only if the element does not exist.
 * ZADD_XX:   Perform the operation only if the element already exist.
 * ZADD_GT:   Perform the operation on existing elements only if the new score is 
 *            greater than the current score.
 * ZADD_LT:   Perform the operation on existing elements only if the new score is 
 *            less than the current score.
 *
 * When ZADD_INCR is used, the new score of the element is stored in
 * '*newscore' if 'newscore' is not NULL.
 *
 * The returned flags are the following:
 *
 * ZADD_NAN:     The resulting score is not a number.
 * ZADD_ADDED:   The element was added (not present before the call).
 * ZADD_UPDATED: The element score was updated.
 * ZADD_NOP:     No operation was performed because of NX or XX.
 *
 * Return value:
 *
 * The function returns 1 on success, and sets the appropriate flags
 * ADDED or UPDATED to signal what happened during the operation (note that
 * none could be set if we re-added an element using the same score it used
 * to have, or in the case a zero increment is used).
 *
 * The function returns 0 on error, currently only when the increment
 * produces a NAN condition, or when the 'score' value is NAN since the
 * start.
 *
 * The command as a side effect of adding a new element may convert the sorted
 * set internal encoding from listpack to hashtable+skiplist.
 *
 * Memory management of 'ele':
 *
 * The function does not take ownership of the 'ele' SDS string, but copies
 * it if needed. */
int zsetAdd(robj *zobj, double score, sds ele, int in_flags, int *out_flags, double *newscore) {
    /* Turn options into simple to check vars. */
    int incr = (in_flags & ZADD_IN_INCR) != 0;
    int nx = (in_flags & ZADD_IN_NX) != 0;
    int xx = (in_flags & ZADD_IN_XX) != 0;
    int gt = (in_flags & ZADD_IN_GT) != 0;
    int lt = (in_flags & ZADD_IN_LT) != 0;
    *out_flags = 0; /* We'll return our response flags. */
    double curscore;

    /* NaN as input is an error regardless of all the other parameters. */
    if (isnan(score)) {
        *out_flags = ZADD_OUT_NAN;
        return 0;
    }

    /* Update the sorted set according to its encoding. */
    if (zobj->encoding == OBJ_ENCODING_LISTPACK) {
        unsigned char *eptr;

        if ((eptr = zzlFind(zobj->ptr,ele,&curscore)) != NULL) {
            /* NX? Return, same element already exists. */
            if (nx) {
                *out_flags |= ZADD_OUT_NOP;
                return 1;
            }

            /* Prepare the score for the increment if needed. */
            if (incr) {
                score += curscore;
                if (isnan(score)) {
                    *out_flags |= ZADD_OUT_NAN;
                    return 0;
                }
            }

            /* GT/LT? Only update if score is greater/less than current. */
            if ((lt && score >= curscore) || (gt && score <= curscore)) {
                *out_flags |= ZADD_OUT_NOP;
                return 1;
            }

            if (newscore) *newscore = score;

            /* Remove and re-insert when score changed. */
            if (score != curscore) {
                zobj->ptr = zzlDelete(zobj->ptr,eptr);
                zobj->ptr = zzlInsert(zobj->ptr,ele,score);
                *out_flags |= ZADD_OUT_UPDATED;
            }
            return 1;
        } else if (!xx) {
            /* check if the element is too large or the list
             * becomes too long *before* executing zzlInsert. */
            if (zzlLength(zobj->ptr)+1 > server.zset_max_listpack_entries ||
                sdslen(ele) > server.zset_max_listpack_value ||
                !lpSafeToAdd(zobj->ptr, sdslen(ele)))
            {
                zsetConvertAndExpand(zobj, OBJ_ENCODING_SKIPLIST, zsetLength(zobj) + 1);
            } else {
                zobj->ptr = zzlInsert(zobj->ptr,ele,score);
                if (newscore) *newscore = score;
                *out_flags |= ZADD_OUT_ADDED;
                return 1;
            }
        } else {
            *out_flags |= ZADD_OUT_NOP;
            return 1;
        }
    }

    /* Note that the above block handling listpack would have either returned or
     * converted the key to skiplist. */
    if (zobj->encoding == OBJ_ENCODING_SKIPLIST) {
        zset *zs = zobj->ptr;
        zskiplistNode *znode;
        dictEntry *de;

        de = dictFind(zs->dict,ele);
        if (de != NULL) {
            /* NX? Return, same element already exists. */
            if (nx) {
                *out_flags |= ZADD_OUT_NOP;
                return 1;
            }

            curscore = *(double*)dictGetVal(de);

            /* Prepare the score for the increment if needed. */
            if (incr) {
                score += curscore;
                if (isnan(score)) {
                    *out_flags |= ZADD_OUT_NAN;
                    return 0;
                }
            }

            /* GT/LT? Only update if score is greater/less than current. */
            if ((lt && score >= curscore) || (gt && score <= curscore)) {
                *out_flags |= ZADD_OUT_NOP;
                return 1;
            }

            if (newscore) *newscore = score;

            /* Remove and re-insert when score changes. */
            if (score != curscore) {
                znode = zslUpdateScore(zs->zsl,curscore,ele,score);
                /* Note that we did not removed the original element from
                 * the hash table representing the sorted set, so we just
                 * update the score. */
                dictSetVal(zs->dict, de, &znode->score); /* Update score ptr. */
                *out_flags |= ZADD_OUT_UPDATED;
            }
            return 1;
        } else if (!xx) {
            ele = sdsdup(ele);
            znode = zslInsert(zs->zsl,score,ele);
            serverAssert(dictAdd(zs->dict,ele,&znode->score) == DICT_OK);
            *out_flags |= ZADD_OUT_ADDED;
            if (newscore) *newscore = score;
            return 1;
        } else {
            *out_flags |= ZADD_OUT_NOP;
            return 1;
        }
    } else {
        serverPanic("Unknown sorted set encoding");
    }
    return 0; /* Never reached. */
}

/* Deletes the element 'ele' from the sorted set encoded as a skiplist+dict,
 * returning 1 if the element existed and was deleted, 0 otherwise (the
 * element was not there). It does not resize the dict after deleting the
 * element. */
static int zsetRemoveFromSkiplist(zset *zs, sds ele) {
    dictEntry *de;
    double score;

    de = dictUnlink(zs->dict,ele);
    if (de != NULL) {
        /* Get the score in order to delete from the skiplist later. */
        score = *(double*)dictGetVal(de);

        /* Delete from the hash table and later from the skiplist.
         * Note that the order is important: deleting from the skiplist
         * actually releases the SDS string representing the element,
         * which is shared between the skiplist and the hash table, so
         * we need to delete from the skiplist as the final step. */
        dictFreeUnlinkedEntry(zs->dict,de);

        /* Delete from skiplist. */
        int retval = zslDelete(zs->zsl,score,ele,NULL);
        serverAssert(retval);

        return 1;
    }

    return 0;
}

/* Delete the element 'ele' from the sorted set, returning 1 if the element
 * existed and was deleted, 0 otherwise (the element was not there). */
int zsetDel(robj *zobj, sds ele) {
    if (zobj->encoding == OBJ_ENCODING_LISTPACK) {
        unsigned char *eptr;

        if ((eptr = zzlFind(zobj->ptr,ele,NULL)) != NULL) {
            zobj->ptr = zzlDelete(zobj->ptr,eptr);
            return 1;
        }
    } else if (zobj->encoding == OBJ_ENCODING_SKIPLIST) {
        zset *zs = zobj->ptr;
        if (zsetRemoveFromSkiplist(zs, ele)) {
<<<<<<< HEAD
            dictResize(zs->dict);
=======
>>>>>>> ecc31bc6
            return 1;
        }
    } else {
        serverPanic("Unknown sorted set encoding");
    }
    return 0; /* No such element found. */
}

/* Given a sorted set object returns the 0-based rank of the object or
 * -1 if the object does not exist.
 *
 * For rank we mean the position of the element in the sorted collection
 * of elements. So the first element has rank 0, the second rank 1, and so
 * forth up to length-1 elements.
 *
 * If 'reverse' is false, the rank is returned considering as first element
 * the one with the lowest score. Otherwise if 'reverse' is non-zero
 * the rank is computed considering as element with rank 0 the one with
 * the highest score. */
long zsetRank(robj *zobj, sds ele, int reverse, double *output_score) {
    unsigned long llen;
    unsigned long rank;

    llen = zsetLength(zobj);

    if (zobj->encoding == OBJ_ENCODING_LISTPACK) {
        unsigned char *zl = zobj->ptr;
        unsigned char *eptr, *sptr;

        eptr = lpSeek(zl,0);
        serverAssert(eptr != NULL);
        sptr = lpNext(zl,eptr);
        serverAssert(sptr != NULL);

        rank = 1;
        while(eptr != NULL) {
            if (lpCompare(eptr,(unsigned char*)ele,sdslen(ele)))
                break;
            rank++;
            zzlNext(zl,&eptr,&sptr);
        }

        if (eptr != NULL) {
            if (output_score) 
                *output_score = zzlGetScore(sptr);
            if (reverse)
                return llen-rank;
            else
                return rank-1;
        } else {
            return -1;
        }
    } else if (zobj->encoding == OBJ_ENCODING_SKIPLIST) {
        zset *zs = zobj->ptr;
        zskiplist *zsl = zs->zsl;
        dictEntry *de;
        double score;

        de = dictFind(zs->dict,ele);
        if (de != NULL) {
            score = *(double*)dictGetVal(de);
            rank = zslGetRank(zsl,score,ele);
            /* Existing elements always have a rank. */
            serverAssert(rank != 0);
            if (output_score)
                *output_score = score;
            if (reverse)
                return llen-rank;
            else
                return rank-1;
        } else {
            return -1;
        }
    } else {
        serverPanic("Unknown sorted set encoding");
    }
}

/* This is a helper function for the COPY command.
 * Duplicate a sorted set object, with the guarantee that the returned object
 * has the same encoding as the original one.
 *
 * The resulting object always has refcount set to 1 */
robj *zsetDup(robj *o) {
    robj *zobj;
    zset *zs;
    zset *new_zs;

    serverAssert(o->type == OBJ_ZSET);

    /* Create a new sorted set object that have the same encoding as the original object's encoding */
    if (o->encoding == OBJ_ENCODING_LISTPACK) {
        unsigned char *zl = o->ptr;
        size_t sz = lpBytes(zl);
        unsigned char *new_zl = zmalloc(sz);
        memcpy(new_zl, zl, sz);
        zobj = createObject(OBJ_ZSET, new_zl);
        zobj->encoding = OBJ_ENCODING_LISTPACK;
    } else if (o->encoding == OBJ_ENCODING_SKIPLIST) {
        zobj = createZsetObject();
        zs = o->ptr;
        new_zs = zobj->ptr;
        dictExpand(new_zs->dict,dictSize(zs->dict));
        zskiplist *zsl = zs->zsl;
        zskiplistNode *ln;
        sds ele;
        long llen = zsetLength(o);

        /* We copy the skiplist elements from the greatest to the
         * smallest (that's trivial since the elements are already ordered in
         * the skiplist): this improves the load process, since the next loaded
         * element will always be the smaller, so adding to the skiplist
         * will always immediately stop at the head, making the insertion
         * O(1) instead of O(log(N)). */
        ln = zsl->tail;
        while (llen--) {
            ele = ln->ele;
            sds new_ele = sdsdup(ele);
            zskiplistNode *znode = zslInsert(new_zs->zsl,ln->score,new_ele);
            dictAdd(new_zs->dict,new_ele,&znode->score);
            ln = ln->backward;
        }
    } else {
        serverPanic("Unknown sorted set encoding");
    }
    return zobj;
}

/* Create a new sds string from the listpack entry. */
sds zsetSdsFromListpackEntry(listpackEntry *e) {
    return e->sval ? sdsnewlen(e->sval, e->slen) : sdsfromlonglong(e->lval);
}

/* Reply with bulk string from the listpack entry. */
void zsetReplyFromListpackEntry(client *c, listpackEntry *e) {
    if (e->sval)
        addReplyBulkCBuffer(c, e->sval, e->slen);
    else
        addReplyBulkLongLong(c, e->lval);
}


/* Return random element from a non empty zset.
 * 'key' and 'val' will be set to hold the element.
 * The memory in `key` is not to be freed or modified by the caller.
 * 'score' can be NULL in which case it's not extracted. */
void zsetTypeRandomElement(robj *zsetobj, unsigned long zsetsize, listpackEntry *key, double *score) {
    if (zsetobj->encoding == OBJ_ENCODING_SKIPLIST) {
        zset *zs = zsetobj->ptr;
        dictEntry *de = dictGetFairRandomKey(zs->dict);
        sds s = dictGetKey(de);
        key->sval = (unsigned char*)s;
        key->slen = sdslen(s);
        if (score)
            *score = *(double*)dictGetVal(de);
    } else if (zsetobj->encoding == OBJ_ENCODING_LISTPACK) {
        listpackEntry val;
        lpRandomPair(zsetobj->ptr, zsetsize, key, &val);
        if (score) {
            if (val.sval) {
                *score = zzlStrtod(val.sval,val.slen);
            } else {
                *score = (double)val.lval;
            }
        }
    } else {
        serverPanic("Unknown zset encoding");
    }
}

/*-----------------------------------------------------------------------------
 * Sorted set commands
 *----------------------------------------------------------------------------*/

/* This generic command implements both ZADD and ZINCRBY. */
void zaddGenericCommand(client *c, int flags) {
    static char *nanerr = "resulting score is not a number (NaN)";
    robj *key = c->argv[1];
    robj *zobj;
    sds ele;
    double score = 0, *scores = NULL;
    int j, elements, ch = 0;
    int scoreidx = 0;
    /* The following vars are used in order to track what the command actually
     * did during the execution, to reply to the client and to trigger the
     * notification of keyspace change. */
    int added = 0;      /* Number of new elements added. */
    int updated = 0;    /* Number of elements with updated score. */
    int processed = 0;  /* Number of elements processed, may remain zero with
                           options like XX. */

    /* Parse options. At the end 'scoreidx' is set to the argument position
     * of the score of the first score-element pair. */
    scoreidx = 2;
    while(scoreidx < c->argc) {
        char *opt = c->argv[scoreidx]->ptr;
        if (!strcasecmp(opt,"nx")) flags |= ZADD_IN_NX;
        else if (!strcasecmp(opt,"xx")) flags |= ZADD_IN_XX;
        else if (!strcasecmp(opt,"ch")) ch = 1; /* Return num of elements added or updated. */
        else if (!strcasecmp(opt,"incr")) flags |= ZADD_IN_INCR;
        else if (!strcasecmp(opt,"gt")) flags |= ZADD_IN_GT;
        else if (!strcasecmp(opt,"lt")) flags |= ZADD_IN_LT;
        else break;
        scoreidx++;
    }

    /* Turn options into simple to check vars. */
    int incr = (flags & ZADD_IN_INCR) != 0;
    int nx = (flags & ZADD_IN_NX) != 0;
    int xx = (flags & ZADD_IN_XX) != 0;
    int gt = (flags & ZADD_IN_GT) != 0;
    int lt = (flags & ZADD_IN_LT) != 0;

    /* After the options, we expect to have an even number of args, since
     * we expect any number of score-element pairs. */
    elements = c->argc-scoreidx;
    if (elements % 2 || !elements) {
        addReplyErrorObject(c,shared.syntaxerr);
        return;
    }
    elements /= 2; /* Now this holds the number of score-element pairs. */

    /* Check for incompatible options. */
    if (nx && xx) {
        addReplyError(c,
            "XX and NX options at the same time are not compatible");
        return;
    }
    
    if ((gt && nx) || (lt && nx) || (gt && lt)) {
        addReplyError(c,
            "GT, LT, and/or NX options at the same time are not compatible");
        return;
    }
    /* Note that XX is compatible with either GT or LT */

    if (incr && elements > 1) {
        addReplyError(c,
            "INCR option supports a single increment-element pair");
        return;
    }

    /* Start parsing all the scores, we need to emit any syntax error
     * before executing additions to the sorted set, as the command should
     * either execute fully or nothing at all. */
    scores = zmalloc(sizeof(double)*elements);
    for (j = 0; j < elements; j++) {
        if (getDoubleFromObjectOrReply(c,c->argv[scoreidx+j*2],&scores[j],NULL)
            != C_OK) goto cleanup;
    }

    /* Lookup the key and create the sorted set if does not exist. */
    zobj = lookupKeyWrite(c->db,key);
    if (checkType(c,zobj,OBJ_ZSET)) goto cleanup;
    if (zobj == NULL) {
        if (xx) goto reply_to_client; /* No key + XX option: nothing to do. */
        zobj = zsetTypeCreate(elements, sdslen(c->argv[scoreidx+1]->ptr));
        dbAdd(c->db,key,zobj);
    } else {
        zsetTypeMaybeConvert(zobj, elements);
    }

    for (j = 0; j < elements; j++) {
        double newscore;
        score = scores[j];
        int retflags = 0;

        ele = c->argv[scoreidx+1+j*2]->ptr;
        int retval = zsetAdd(zobj, score, ele, flags, &retflags, &newscore);
        if (retval == 0) {
            addReplyError(c,nanerr);
            goto cleanup;
        }
        if (retflags & ZADD_OUT_ADDED) added++;
        if (retflags & ZADD_OUT_UPDATED) updated++;
        if (!(retflags & ZADD_OUT_NOP)) processed++;
        score = newscore;
    }
    server.dirty += (added+updated);

reply_to_client:
    if (incr) { /* ZINCRBY or INCR option. */
        if (processed)
            addReplyDouble(c,score);
        else
            addReplyNull(c);
    } else { /* ZADD. */
        addReplyLongLong(c,ch ? added+updated : added);
    }

cleanup:
    zfree(scores);
    if (added || updated) {
        signalModifiedKey(c,c->db,key);
        notifyKeyspaceEvent(NOTIFY_ZSET,
            incr ? "zincr" : "zadd", key, c->db->id);
    }
}

void zaddCommand(client *c) {
    zaddGenericCommand(c,ZADD_IN_NONE);
}

void zincrbyCommand(client *c) {
    zaddGenericCommand(c,ZADD_IN_INCR);
}

void zremCommand(client *c) {
    robj *key = c->argv[1];
    robj *zobj;
    int deleted = 0, keyremoved = 0, j;

    if ((zobj = lookupKeyWriteOrReply(c,key,shared.czero)) == NULL ||
        checkType(c,zobj,OBJ_ZSET)) return;

    for (j = 2; j < c->argc; j++) {
        if (zsetDel(zobj,c->argv[j]->ptr)) deleted++;
        if (zsetLength(zobj) == 0) {
            dbDelete(c->db,key);
            keyremoved = 1;
            break;
        }
    }

    if (deleted) {
        notifyKeyspaceEvent(NOTIFY_ZSET,"zrem",key,c->db->id);
        if (keyremoved)
            notifyKeyspaceEvent(NOTIFY_GENERIC,"del",key,c->db->id);
        signalModifiedKey(c,c->db,key);
        server.dirty += deleted;
    }
    addReplyLongLong(c,deleted);
}

typedef enum {
    ZRANGE_AUTO = 0,
    ZRANGE_RANK,
    ZRANGE_SCORE,
    ZRANGE_LEX,
} zrange_type;

/* Implements ZREMRANGEBYRANK, ZREMRANGEBYSCORE, ZREMRANGEBYLEX commands. */
void zremrangeGenericCommand(client *c, zrange_type rangetype) {
    robj *key = c->argv[1];
    robj *zobj;
    int keyremoved = 0;
    unsigned long deleted = 0;
    zrangespec range;
    zlexrangespec lexrange;
    long start, end, llen;
    char *notify_type = NULL;

    /* Step 1: Parse the range. */
    if (rangetype == ZRANGE_RANK) {
        notify_type = "zremrangebyrank";
        if ((getLongFromObjectOrReply(c,c->argv[2],&start,NULL) != C_OK) ||
            (getLongFromObjectOrReply(c,c->argv[3],&end,NULL) != C_OK))
            return;
    } else if (rangetype == ZRANGE_SCORE) {
        notify_type = "zremrangebyscore";
        if (zslParseRange(c->argv[2],c->argv[3],&range) != C_OK) {
            addReplyError(c,"min or max is not a float");
            return;
        }
    } else if (rangetype == ZRANGE_LEX) {
        notify_type = "zremrangebylex";
        if (zslParseLexRange(c->argv[2],c->argv[3],&lexrange) != C_OK) {
            addReplyError(c,"min or max not valid string range item");
            return;
        }
    } else {
        serverPanic("unknown rangetype %d", (int)rangetype);
    }

    /* Step 2: Lookup & range sanity checks if needed. */
    if ((zobj = lookupKeyWriteOrReply(c,key,shared.czero)) == NULL ||
        checkType(c,zobj,OBJ_ZSET)) goto cleanup;

    if (rangetype == ZRANGE_RANK) {
        /* Sanitize indexes. */
        llen = zsetLength(zobj);
        if (start < 0) start = llen+start;
        if (end < 0) end = llen+end;
        if (start < 0) start = 0;

        /* Invariant: start >= 0, so this test will be true when end < 0.
         * The range is empty when start > end or start >= length. */
        if (start > end || start >= llen) {
            addReply(c,shared.czero);
            goto cleanup;
        }
        if (end >= llen) end = llen-1;
    }

    /* Step 3: Perform the range deletion operation. */
    if (zobj->encoding == OBJ_ENCODING_LISTPACK) {
        switch(rangetype) {
        case ZRANGE_AUTO:
        case ZRANGE_RANK:
            zobj->ptr = zzlDeleteRangeByRank(zobj->ptr,start+1,end+1,&deleted);
            break;
        case ZRANGE_SCORE:
            zobj->ptr = zzlDeleteRangeByScore(zobj->ptr,&range,&deleted);
            break;
        case ZRANGE_LEX:
            zobj->ptr = zzlDeleteRangeByLex(zobj->ptr,&lexrange,&deleted);
            break;
        }
        if (zzlLength(zobj->ptr) == 0) {
            dbDelete(c->db,key);
            keyremoved = 1;
        }
    } else if (zobj->encoding == OBJ_ENCODING_SKIPLIST) {
        zset *zs = zobj->ptr;
        dictPauseAutoResize(zs->dict);
        switch(rangetype) {
        case ZRANGE_AUTO:
        case ZRANGE_RANK:
            deleted = zslDeleteRangeByRank(zs->zsl,start+1,end+1,zs->dict);
            break;
        case ZRANGE_SCORE:
            deleted = zslDeleteRangeByScore(zs->zsl,&range,zs->dict);
            break;
        case ZRANGE_LEX:
            deleted = zslDeleteRangeByLex(zs->zsl,&lexrange,zs->dict);
            break;
        }
<<<<<<< HEAD
        dictResize(zs->dict);
=======
        dictResumeAutoResize(zs->dict);
        if (htNeedsShrink(zs->dict)) dictShrinkToFit(zs->dict);
>>>>>>> ecc31bc6
        if (dictSize(zs->dict) == 0) {
            dbDelete(c->db,key);
            keyremoved = 1;
        }
    } else {
        serverPanic("Unknown sorted set encoding");
    }

    /* Step 4: Notifications and reply. */
    if (deleted) {
        signalModifiedKey(c,c->db,key);
        notifyKeyspaceEvent(NOTIFY_ZSET,notify_type,key,c->db->id);
        if (keyremoved)
            notifyKeyspaceEvent(NOTIFY_GENERIC,"del",key,c->db->id);
    }
    server.dirty += deleted;
    addReplyLongLong(c,deleted);

cleanup:
    if (rangetype == ZRANGE_LEX) zslFreeLexRange(&lexrange);
}

void zremrangebyrankCommand(client *c) {
    zremrangeGenericCommand(c,ZRANGE_RANK);
}

void zremrangebyscoreCommand(client *c) {
    zremrangeGenericCommand(c,ZRANGE_SCORE);
}

void zremrangebylexCommand(client *c) {
    zremrangeGenericCommand(c,ZRANGE_LEX);
}

typedef struct {
    robj *subject;
    int type; /* Set, sorted set */
    int encoding;
    double weight;

    union {
        /* Set iterators. */
        union _iterset {
            struct {
                intset *is;
                int ii;
            } is;
            struct {
                dict *dict;
                dictIterator *di;
                dictEntry *de;
            } ht;
            struct {
                unsigned char *lp;
                unsigned char *p;
            } lp;
        } set;

        /* Sorted set iterators. */
        union _iterzset {
            struct {
                unsigned char *zl;
                unsigned char *eptr, *sptr;
            } zl;
            struct {
                zset *zs;
                zskiplistNode *node;
            } sl;
        } zset;
    } iter;
} zsetopsrc;


/* Use dirty flags for pointers that need to be cleaned up in the next
 * iteration over the zsetopval. The dirty flag for the long long value is
 * special, since long long values don't need cleanup. Instead, it means that
 * we already checked that "ell" holds a long long, or tried to convert another
 * representation into a long long value. When this was successful,
 * OPVAL_VALID_LL is set as well. */
#define OPVAL_DIRTY_SDS 1
#define OPVAL_DIRTY_LL 2
#define OPVAL_VALID_LL 4

/* Store value retrieved from the iterator. */
typedef struct {
    int flags;
    unsigned char _buf[32]; /* Private buffer. */
    sds ele;
    unsigned char *estr;
    unsigned int elen;
    long long ell;
    double score;
} zsetopval;

typedef union _iterset iterset;
typedef union _iterzset iterzset;

void zuiInitIterator(zsetopsrc *op) {
    if (op->subject == NULL)
        return;

    if (op->type == OBJ_SET) {
        iterset *it = &op->iter.set;
        if (op->encoding == OBJ_ENCODING_INTSET) {
            it->is.is = op->subject->ptr;
            it->is.ii = 0;
        } else if (op->encoding == OBJ_ENCODING_HT) {
            it->ht.dict = op->subject->ptr;
            it->ht.di = dictGetIterator(op->subject->ptr);
            it->ht.de = dictNext(it->ht.di);
        } else if (op->encoding == OBJ_ENCODING_LISTPACK) {
            it->lp.lp = op->subject->ptr;
            it->lp.p = lpFirst(it->lp.lp);
        } else {
            serverPanic("Unknown set encoding");
        }
    } else if (op->type == OBJ_ZSET) {
        /* Sorted sets are traversed in reverse order to optimize for
         * the insertion of the elements in a new list as in
         * ZDIFF/ZINTER/ZUNION */
        iterzset *it = &op->iter.zset;
        if (op->encoding == OBJ_ENCODING_LISTPACK) {
            it->zl.zl = op->subject->ptr;
            it->zl.eptr = lpSeek(it->zl.zl,-2);
            if (it->zl.eptr != NULL) {
                it->zl.sptr = lpNext(it->zl.zl,it->zl.eptr);
                serverAssert(it->zl.sptr != NULL);
            }
        } else if (op->encoding == OBJ_ENCODING_SKIPLIST) {
            it->sl.zs = op->subject->ptr;
            it->sl.node = it->sl.zs->zsl->tail;
        } else {
            serverPanic("Unknown sorted set encoding");
        }
    } else {
        serverPanic("Unsupported type");
    }
}

void zuiClearIterator(zsetopsrc *op) {
    if (op->subject == NULL)
        return;

    if (op->type == OBJ_SET) {
        iterset *it = &op->iter.set;
        if (op->encoding == OBJ_ENCODING_INTSET) {
            UNUSED(it); /* skip */
        } else if (op->encoding == OBJ_ENCODING_HT) {
            dictReleaseIterator(it->ht.di);
        } else if (op->encoding == OBJ_ENCODING_LISTPACK) {
            UNUSED(it);
        } else {
            serverPanic("Unknown set encoding");
        }
    } else if (op->type == OBJ_ZSET) {
        iterzset *it = &op->iter.zset;
        if (op->encoding == OBJ_ENCODING_LISTPACK) {
            UNUSED(it); /* skip */
        } else if (op->encoding == OBJ_ENCODING_SKIPLIST) {
            UNUSED(it); /* skip */
        } else {
            serverPanic("Unknown sorted set encoding");
        }
    } else {
        serverPanic("Unsupported type");
    }
}

void zuiDiscardDirtyValue(zsetopval *val) {
    if (val->flags & OPVAL_DIRTY_SDS) {
        sdsfree(val->ele);
        val->ele = NULL;
        val->flags &= ~OPVAL_DIRTY_SDS;
    }
}

unsigned long zuiLength(zsetopsrc *op) {
    if (op->subject == NULL)
        return 0;

    if (op->type == OBJ_SET) {
        return setTypeSize(op->subject);
    } else if (op->type == OBJ_ZSET) {
        if (op->encoding == OBJ_ENCODING_LISTPACK) {
            return zzlLength(op->subject->ptr);
        } else if (op->encoding == OBJ_ENCODING_SKIPLIST) {
            zset *zs = op->subject->ptr;
            return zs->zsl->length;
        } else {
            serverPanic("Unknown sorted set encoding");
        }
    } else {
        serverPanic("Unsupported type");
    }
}

/* Check if the current value is valid. If so, store it in the passed structure
 * and move to the next element. If not valid, this means we have reached the
 * end of the structure and can abort. */
int zuiNext(zsetopsrc *op, zsetopval *val) {
    if (op->subject == NULL)
        return 0;

    zuiDiscardDirtyValue(val);

    memset(val,0,sizeof(zsetopval));

    if (op->type == OBJ_SET) {
        iterset *it = &op->iter.set;
        if (op->encoding == OBJ_ENCODING_INTSET) {
            int64_t ell;

            if (!intsetGet(it->is.is,it->is.ii,&ell))
                return 0;
            val->ell = ell;
            val->score = 1.0;

            /* Move to next element. */
            it->is.ii++;
        } else if (op->encoding == OBJ_ENCODING_HT) {
            if (it->ht.de == NULL)
                return 0;
            val->ele = dictGetKey(it->ht.de);
            val->score = 1.0;

            /* Move to next element. */
            it->ht.de = dictNext(it->ht.di);
        } else if (op->encoding == OBJ_ENCODING_LISTPACK) {
            if (it->lp.p == NULL)
                return 0;
            val->estr = lpGetValue(it->lp.p, &val->elen, &val->ell);
            val->score = 1.0;

            /* Move to next element. */
            it->lp.p = lpNext(it->lp.lp, it->lp.p);
        } else {
            serverPanic("Unknown set encoding");
        }
    } else if (op->type == OBJ_ZSET) {
        iterzset *it = &op->iter.zset;
        if (op->encoding == OBJ_ENCODING_LISTPACK) {
            /* No need to check both, but better be explicit. */
            if (it->zl.eptr == NULL || it->zl.sptr == NULL)
                return 0;
            val->estr = lpGetValue(it->zl.eptr,&val->elen,&val->ell);
            val->score = zzlGetScore(it->zl.sptr);

            /* Move to next element (going backwards, see zuiInitIterator). */
            zzlPrev(it->zl.zl,&it->zl.eptr,&it->zl.sptr);
        } else if (op->encoding == OBJ_ENCODING_SKIPLIST) {
            if (it->sl.node == NULL)
                return 0;
            val->ele = it->sl.node->ele;
            val->score = it->sl.node->score;

            /* Move to next element. (going backwards, see zuiInitIterator) */
            it->sl.node = it->sl.node->backward;
        } else {
            serverPanic("Unknown sorted set encoding");
        }
    } else {
        serverPanic("Unsupported type");
    }
    return 1;
}

int zuiLongLongFromValue(zsetopval *val) {
    if (!(val->flags & OPVAL_DIRTY_LL)) {
        val->flags |= OPVAL_DIRTY_LL;

        if (val->ele != NULL) {
            if (string2ll(val->ele,sdslen(val->ele),&val->ell))
                val->flags |= OPVAL_VALID_LL;
        } else if (val->estr != NULL) {
            if (string2ll((char*)val->estr,val->elen,&val->ell))
                val->flags |= OPVAL_VALID_LL;
        } else {
            /* The long long was already set, flag as valid. */
            val->flags |= OPVAL_VALID_LL;
        }
    }
    return val->flags & OPVAL_VALID_LL;
}

sds zuiSdsFromValue(zsetopval *val) {
    if (val->ele == NULL) {
        if (val->estr != NULL) {
            val->ele = sdsnewlen((char*)val->estr,val->elen);
        } else {
            val->ele = sdsfromlonglong(val->ell);
        }
        val->flags |= OPVAL_DIRTY_SDS;
    }
    return val->ele;
}

/* This is different from zuiSdsFromValue since returns a new SDS string
 * which is up to the caller to free. */
sds zuiNewSdsFromValue(zsetopval *val) {
    if (val->flags & OPVAL_DIRTY_SDS) {
        /* We have already one to return! */
        sds ele = val->ele;
        val->flags &= ~OPVAL_DIRTY_SDS;
        val->ele = NULL;
        return ele;
    } else if (val->ele) {
        return sdsdup(val->ele);
    } else if (val->estr) {
        return sdsnewlen((char*)val->estr,val->elen);
    } else {
        return sdsfromlonglong(val->ell);
    }
}

int zuiBufferFromValue(zsetopval *val) {
    if (val->estr == NULL) {
        if (val->ele != NULL) {
            val->elen = sdslen(val->ele);
            val->estr = (unsigned char*)val->ele;
        } else {
            val->elen = ll2string((char*)val->_buf,sizeof(val->_buf),val->ell);
            val->estr = val->_buf;
        }
    }
    return 1;
}

/* Find value pointed to by val in the source pointer to by op. When found,
 * return 1 and store its score in target. Return 0 otherwise. */
int zuiFind(zsetopsrc *op, zsetopval *val, double *score) {
    if (op->subject == NULL)
        return 0;

    if (op->type == OBJ_SET) {
        char *str = val->ele ? val->ele : (char *)val->estr;
        size_t len = val->ele ? sdslen(val->ele) : val->elen;
        if (setTypeIsMemberAux(op->subject, str, len, val->ell, val->ele != NULL)) {
            *score = 1.0;
            return 1;
        } else {
            return 0;
        }
    } else if (op->type == OBJ_ZSET) {
        zuiSdsFromValue(val);

        if (op->encoding == OBJ_ENCODING_LISTPACK) {
            if (zzlFind(op->subject->ptr,val->ele,score) != NULL) {
                /* Score is already set by zzlFind. */
                return 1;
            } else {
                return 0;
            }
        } else if (op->encoding == OBJ_ENCODING_SKIPLIST) {
            zset *zs = op->subject->ptr;
            dictEntry *de;
            if ((de = dictFind(zs->dict,val->ele)) != NULL) {
                *score = *(double*)dictGetVal(de);
                return 1;
            } else {
                return 0;
            }
        } else {
            serverPanic("Unknown sorted set encoding");
        }
    } else {
        serverPanic("Unsupported type");
    }
}

int zuiCompareByCardinality(const void *s1, const void *s2) {
    unsigned long first = zuiLength((zsetopsrc*)s1);
    unsigned long second = zuiLength((zsetopsrc*)s2);
    if (first > second) return 1;
    if (first < second) return -1;
    return 0;
}

static int zuiCompareByRevCardinality(const void *s1, const void *s2) {
    return zuiCompareByCardinality(s1, s2) * -1;
}

#define REDIS_AGGR_SUM 1
#define REDIS_AGGR_MIN 2
#define REDIS_AGGR_MAX 3
#define zunionInterDictValue(_e) (dictGetVal(_e) == NULL ? 1.0 : *(double*)dictGetVal(_e))

inline static void zunionInterAggregate(double *target, double val, int aggregate) {
    if (aggregate == REDIS_AGGR_SUM) {
        *target = *target + val;
        /* The result of adding two doubles is NaN when one variable
         * is +inf and the other is -inf. When these numbers are added,
         * we maintain the convention of the result being 0.0. */
        if (isnan(*target)) *target = 0.0;
    } else if (aggregate == REDIS_AGGR_MIN) {
        *target = val < *target ? val : *target;
    } else if (aggregate == REDIS_AGGR_MAX) {
        *target = val > *target ? val : *target;
    } else {
        /* safety net */
        serverPanic("Unknown ZUNION/INTER aggregate type");
    }
}

static size_t zsetDictGetMaxElementLength(dict *d, size_t *totallen) {
    dictIterator *di;
    dictEntry *de;
    size_t maxelelen = 0;

    di = dictGetIterator(d);

    while((de = dictNext(di)) != NULL) {
        sds ele = dictGetKey(de);
        if (sdslen(ele) > maxelelen) maxelelen = sdslen(ele);
        if (totallen)
            (*totallen) += sdslen(ele);
    }

    dictReleaseIterator(di);

    return maxelelen;
}

static void zdiffAlgorithm1(zsetopsrc *src, long setnum, zset *dstzset, size_t *maxelelen, size_t *totelelen) {
    /* DIFF Algorithm 1:
     *
     * We perform the diff by iterating all the elements of the first set,
     * and only adding it to the target set if the element does not exist
     * into all the other sets.
     *
     * This way we perform at max N*M operations, where N is the size of
     * the first set, and M the number of sets.
     *
     * There is also a O(K*log(K)) cost for adding the resulting elements
     * to the target set, where K is the final size of the target set.
     *
     * The final complexity of this algorithm is O(N*M + K*log(K)). */
    int j;
    zsetopval zval;
    zskiplistNode *znode;
    sds tmp;

    /* With algorithm 1 it is better to order the sets to subtract
     * by decreasing size, so that we are more likely to find
     * duplicated elements ASAP. */
    qsort(src+1,setnum-1,sizeof(zsetopsrc),zuiCompareByRevCardinality);

    memset(&zval, 0, sizeof(zval));
    zuiInitIterator(&src[0]);
    while (zuiNext(&src[0],&zval)) {
        double value;
        int exists = 0;

        for (j = 1; j < setnum; j++) {
            /* It is not safe to access the zset we are
             * iterating, so explicitly check for equal object.
             * This check isn't really needed anymore since we already
             * check for a duplicate set in the zsetChooseDiffAlgorithm
             * function, but we're leaving it for future-proofing. */
            if (src[j].subject == src[0].subject ||
                zuiFind(&src[j],&zval,&value)) {
                exists = 1;
                break;
            }
        }

        if (!exists) {
            tmp = zuiNewSdsFromValue(&zval);
            znode = zslInsert(dstzset->zsl,zval.score,tmp);
            dictAdd(dstzset->dict,tmp,&znode->score);
            if (sdslen(tmp) > *maxelelen) *maxelelen = sdslen(tmp);
            (*totelelen) += sdslen(tmp);
        }
    }
    zuiClearIterator(&src[0]);
}


static void zdiffAlgorithm2(zsetopsrc *src, long setnum, zset *dstzset, size_t *maxelelen, size_t *totelelen) {
    /* DIFF Algorithm 2:
     *
     * Add all the elements of the first set to the auxiliary set.
     * Then remove all the elements of all the next sets from it.
     *

     * This is O(L + (N-K)log(N)) where L is the sum of all the elements in every
     * set, N is the size of the first set, and K is the size of the result set.
     *
     * Note that from the (L-N) dict searches, (N-K) got to the zsetRemoveFromSkiplist
     * which costs log(N)
     *
     * There is also a O(K) cost at the end for finding the largest element
     * size, but this doesn't change the algorithm complexity since K < L, and
     * O(2L) is the same as O(L). */
    int j;
    int cardinality = 0;
    zsetopval zval;
    zskiplistNode *znode;
    sds tmp;

    for (j = 0; j < setnum; j++) {
        if (zuiLength(&src[j]) == 0) continue;

        memset(&zval, 0, sizeof(zval));
        zuiInitIterator(&src[j]);
        while (zuiNext(&src[j],&zval)) {
            if (j == 0) {
                tmp = zuiNewSdsFromValue(&zval);
                znode = zslInsert(dstzset->zsl,zval.score,tmp);
                dictAdd(dstzset->dict,tmp,&znode->score);
                cardinality++;
            } else {
                dictPauseAutoResize(dstzset->dict);
                tmp = zuiSdsFromValue(&zval);
                if (zsetRemoveFromSkiplist(dstzset, tmp)) {
                    cardinality--;
                }
                dictResumeAutoResize(dstzset->dict);
            }

            /* Exit if result set is empty as any additional removal
                * of elements will have no effect. */
            if (cardinality == 0) break;
        }
        zuiClearIterator(&src[j]);

        if (cardinality == 0) break;
    }

    /* Resize dict if needed after removing multiple elements */
<<<<<<< HEAD
    dictResize(dstzset->dict);
=======
    if (htNeedsShrink(dstzset->dict)) dictShrinkToFit(dstzset->dict);
>>>>>>> ecc31bc6

    /* Using this algorithm, we can't calculate the max element as we go,
     * we have to iterate through all elements to find the max one after. */
    *maxelelen = zsetDictGetMaxElementLength(dstzset->dict, totelelen);
}

static int zsetChooseDiffAlgorithm(zsetopsrc *src, long setnum) {
    int j;

    /* Select what DIFF algorithm to use.
     *
     * Algorithm 1 is O(N*M + K*log(K)) where N is the size of the
     * first set, M the total number of sets, and K is the size of the
     * result set.
     *
     * Algorithm 2 is O(L + (N-K)log(N)) where L is the total number of elements
     * in all the sets, N is the size of the first set, and K is the size of the
     * result set.
     *
     * We compute what is the best bet with the current input here. */
    long long algo_one_work = 0;
    long long algo_two_work = 0;

    for (j = 0; j < setnum; j++) {
        /* If any other set is equal to the first set, there is nothing to be
         * done, since we would remove all elements anyway. */
        if (j > 0 && src[0].subject == src[j].subject) {
            return 0;
        }

        algo_one_work += zuiLength(&src[0]);
        algo_two_work += zuiLength(&src[j]);
    }

    /* Algorithm 1 has better constant times and performs less operations
     * if there are elements in common. Give it some advantage. */
    algo_one_work /= 2;
    return (algo_one_work <= algo_two_work) ? 1 : 2;
}

static void zdiff(zsetopsrc *src, long setnum, zset *dstzset, size_t *maxelelen, size_t *totelelen) {
    /* Skip everything if the smallest input is empty. */
    if (zuiLength(&src[0]) > 0) {
        int diff_algo = zsetChooseDiffAlgorithm(src, setnum);
        if (diff_algo == 1) {
            zdiffAlgorithm1(src, setnum, dstzset, maxelelen, totelelen);
        } else if (diff_algo == 2) {
            zdiffAlgorithm2(src, setnum, dstzset, maxelelen, totelelen);
        } else if (diff_algo != 0) {
            serverPanic("Unknown algorithm");
        }
    }
}

dictType setAccumulatorDictType = {
    dictSdsHash,               /* hash function */
    NULL,                      /* key dup */
    NULL,                      /* val dup */
    dictSdsKeyCompare,         /* key compare */
    NULL,                      /* key destructor */
    NULL,                      /* val destructor */
    NULL                       /* allow to expand */
};

/* The zunionInterDiffGenericCommand() function is called in order to implement the
 * following commands: ZUNION, ZINTER, ZDIFF, ZUNIONSTORE, ZINTERSTORE, ZDIFFSTORE,
 * ZINTERCARD.
 *
 * 'numkeysIndex' parameter position of key number. for ZUNION/ZINTER/ZDIFF command,
 * this value is 1, for ZUNIONSTORE/ZINTERSTORE/ZDIFFSTORE command, this value is 2.
 *
 * 'op' SET_OP_INTER, SET_OP_UNION or SET_OP_DIFF.
 *
 * 'cardinality_only' is currently only applicable when 'op' is SET_OP_INTER.
 * Work for SINTERCARD, only return the cardinality with minimum processing and memory overheads.
 */
void zunionInterDiffGenericCommand(client *c, robj *dstkey, int numkeysIndex, int op,
                                   int cardinality_only) {
    int i, j;
    long setnum;
    int aggregate = REDIS_AGGR_SUM;
    zsetopsrc *src;
    zsetopval zval;
    sds tmp;
    size_t maxelelen = 0, totelelen = 0;
    robj *dstobj = NULL;
    zset *dstzset = NULL;
    zskiplistNode *znode;
    int withscores = 0;
    unsigned long cardinality = 0;
    long limit = 0; /* Stop searching after reaching the limit. 0 means unlimited. */

    /* expect setnum input keys to be given */
    if ((getLongFromObjectOrReply(c, c->argv[numkeysIndex], &setnum, NULL) != C_OK))
        return;

    if (setnum < 1) {
        addReplyErrorFormat(c,
            "at least 1 input key is needed for '%s' command", c->cmd->fullname);
        return;
    }

    /* test if the expected number of keys would overflow */
    if (setnum > (c->argc-(numkeysIndex+1))) {
        addReplyErrorObject(c,shared.syntaxerr);
        return;
    }

    /* read keys to be used for input */
    src = zcalloc(sizeof(zsetopsrc) * setnum);
    for (i = 0, j = numkeysIndex+1; i < setnum; i++, j++) {
        robj *obj = lookupKeyRead(c->db, c->argv[j]);
        if (obj != NULL) {
            if (obj->type != OBJ_ZSET && obj->type != OBJ_SET) {
                zfree(src);
                addReplyErrorObject(c,shared.wrongtypeerr);
                return;
            }

            src[i].subject = obj;
            src[i].type = obj->type;
            src[i].encoding = obj->encoding;
        } else {
            src[i].subject = NULL;
        }

        /* Default all weights to 1. */
        src[i].weight = 1.0;
    }

    /* parse optional extra arguments */
    if (j < c->argc) {
        int remaining = c->argc - j;

        while (remaining) {
            if (op != SET_OP_DIFF && !cardinality_only &&
                remaining >= (setnum + 1) &&
                !strcasecmp(c->argv[j]->ptr,"weights"))
            {
                j++; remaining--;
                for (i = 0; i < setnum; i++, j++, remaining--) {
                    if (getDoubleFromObjectOrReply(c,c->argv[j],&src[i].weight,
                            "weight value is not a float") != C_OK)
                    {
                        zfree(src);
                        return;
                    }
                }
            } else if (op != SET_OP_DIFF && !cardinality_only &&
                       remaining >= 2 &&
                       !strcasecmp(c->argv[j]->ptr,"aggregate"))
            {
                j++; remaining--;
                if (!strcasecmp(c->argv[j]->ptr,"sum")) {
                    aggregate = REDIS_AGGR_SUM;
                } else if (!strcasecmp(c->argv[j]->ptr,"min")) {
                    aggregate = REDIS_AGGR_MIN;
                } else if (!strcasecmp(c->argv[j]->ptr,"max")) {
                    aggregate = REDIS_AGGR_MAX;
                } else {
                    zfree(src);
                    addReplyErrorObject(c,shared.syntaxerr);
                    return;
                }
                j++; remaining--;
            } else if (remaining >= 1 &&
                       !dstkey && !cardinality_only &&
                       !strcasecmp(c->argv[j]->ptr,"withscores"))
            {
                j++; remaining--;
                withscores = 1;
            } else if (cardinality_only && remaining >= 2 &&
                       !strcasecmp(c->argv[j]->ptr, "limit"))
            {
                j++; remaining--;
                if (getPositiveLongFromObjectOrReply(c, c->argv[j], &limit,
                                                     "LIMIT can't be negative") != C_OK)
                {
                    zfree(src);
                    return;
                }
                j++; remaining--;
            } else {
                zfree(src);
                addReplyErrorObject(c,shared.syntaxerr);
                return;
            }
        }
    }

    if (op != SET_OP_DIFF) {
        /* sort sets from the smallest to largest, this will improve our
        * algorithm's performance */
        qsort(src,setnum,sizeof(zsetopsrc),zuiCompareByCardinality);
    }

    /* We need a temp zset object to store our union/inter/diff. If the dstkey
     * is not NULL (that is, we are inside an ZUNIONSTORE/ZINTERSTORE/ZDIFFSTORE operation) then
     * this zset object will be the resulting object to zset into the target key.
     * In SINTERCARD case, we don't need the temp obj, so we can avoid creating it. */
    if (!cardinality_only) {
        dstobj = createZsetObject();
        dstzset = dstobj->ptr;
    }
    memset(&zval, 0, sizeof(zval));

    if (op == SET_OP_INTER) {
        /* Skip everything if the smallest input is empty. */
        if (zuiLength(&src[0]) > 0) {
            /* Precondition: as src[0] is non-empty and the inputs are ordered
             * by size, all src[i > 0] are non-empty too. */
            zuiInitIterator(&src[0]);
            while (zuiNext(&src[0],&zval)) {
                double score, value;

                score = src[0].weight * zval.score;
                if (isnan(score)) score = 0;

                for (j = 1; j < setnum; j++) {
                    /* It is not safe to access the zset we are
                     * iterating, so explicitly check for equal object. */
                    if (src[j].subject == src[0].subject) {
                        value = zval.score*src[j].weight;
                        zunionInterAggregate(&score,value,aggregate);
                    } else if (zuiFind(&src[j],&zval,&value)) {
                        value *= src[j].weight;
                        zunionInterAggregate(&score,value,aggregate);
                    } else {
                        break;
                    }
                }

                /* Only continue when present in every input. */
                if (j == setnum && cardinality_only) {
                    cardinality++;

                    /* We stop the searching after reaching the limit. */
                    if (limit && cardinality >= (unsigned long)limit) {
                        /* Cleanup before we break the zuiNext loop. */
                        zuiDiscardDirtyValue(&zval);
                        break;
                    }
                } else if (j == setnum) {
                    tmp = zuiNewSdsFromValue(&zval);
                    znode = zslInsert(dstzset->zsl,score,tmp);
                    dictAdd(dstzset->dict,tmp,&znode->score);
                    totelelen += sdslen(tmp);
                    if (sdslen(tmp) > maxelelen) maxelelen = sdslen(tmp);
                }
            }
            zuiClearIterator(&src[0]);
        }
    } else if (op == SET_OP_UNION) {
        dict *accumulator = dictCreate(&setAccumulatorDictType);
        dictIterator *di;
        dictEntry *de, *existing;
        double score;

        if (setnum) {
            /* Our union is at least as large as the largest set.
             * Resize the dictionary ASAP to avoid useless rehashing. */
            dictExpand(accumulator,zuiLength(&src[setnum-1]));
        }

        /* Step 1: Create a dictionary of elements -> aggregated-scores
         * by iterating one sorted set after the other. */
        for (i = 0; i < setnum; i++) {
            if (zuiLength(&src[i]) == 0) continue;

            zuiInitIterator(&src[i]);
            while (zuiNext(&src[i],&zval)) {
                /* Initialize value */
                score = src[i].weight * zval.score;
                if (isnan(score)) score = 0;

                /* Search for this element in the accumulating dictionary. */
                de = dictAddRaw(accumulator,zuiSdsFromValue(&zval),&existing);
                /* If we don't have it, we need to create a new entry. */
                if (!existing) {
                    tmp = zuiNewSdsFromValue(&zval);
                    /* Remember the longest single element encountered,
                     * to understand if it's possible to convert to listpack
                     * at the end. */
                     totelelen += sdslen(tmp);
                     if (sdslen(tmp) > maxelelen) maxelelen = sdslen(tmp);
                    /* Update the element with its initial score. */
                    dictSetKey(accumulator, de, tmp);
                    dictSetDoubleVal(de,score);
                } else {
                    /* Update the score with the score of the new instance
                     * of the element found in the current sorted set.
                     *
                     * Here we access directly the dictEntry double
                     * value inside the union as it is a big speedup
                     * compared to using the getDouble/setDouble API. */
                    double *existing_score_ptr = dictGetDoubleValPtr(existing);
                    zunionInterAggregate(existing_score_ptr, score, aggregate);
                }
            }
            zuiClearIterator(&src[i]);
        }

        /* Step 2: convert the dictionary into the final sorted set. */
        di = dictGetIterator(accumulator);

        /* We now are aware of the final size of the resulting sorted set,
         * let's resize the dictionary embedded inside the sorted set to the
         * right size, in order to save rehashing time. */
        dictExpand(dstzset->dict,dictSize(accumulator));

        while((de = dictNext(di)) != NULL) {
            sds ele = dictGetKey(de);
            score = dictGetDoubleVal(de);
            znode = zslInsert(dstzset->zsl,score,ele);
            dictAdd(dstzset->dict,ele,&znode->score);
        }
        dictReleaseIterator(di);
        dictRelease(accumulator);
    } else if (op == SET_OP_DIFF) {
        zdiff(src, setnum, dstzset, &maxelelen, &totelelen);
    } else {
        serverPanic("Unknown operator");
    }

    if (dstkey) {
        if (dstzset->zsl->length) {
            zsetConvertToListpackIfNeeded(dstobj, maxelelen, totelelen);
            setKey(c, c->db, dstkey, dstobj, 0);
            addReplyLongLong(c, zsetLength(dstobj));
            notifyKeyspaceEvent(NOTIFY_ZSET,
                                (op == SET_OP_UNION) ? "zunionstore" :
                                    (op == SET_OP_INTER ? "zinterstore" : "zdiffstore"),
                                dstkey, c->db->id);
            server.dirty++;
        } else {
            addReply(c, shared.czero);
            if (dbDelete(c->db, dstkey)) {
                signalModifiedKey(c, c->db, dstkey);
                notifyKeyspaceEvent(NOTIFY_GENERIC, "del", dstkey, c->db->id);
                server.dirty++;
            }
        }
        decrRefCount(dstobj);
    } else if (cardinality_only) {
        addReplyLongLong(c, cardinality);
    } else {
        unsigned long length = dstzset->zsl->length;
        zskiplist *zsl = dstzset->zsl;
        zskiplistNode *zn = zsl->header->level[0].forward;
        /* In case of WITHSCORES, respond with a single array in RESP2, and
         * nested arrays in RESP3. We can't use a map response type since the
         * client library needs to know to respect the order. */
        if (withscores && c->resp == 2)
            addReplyArrayLen(c, length*2);
        else
            addReplyArrayLen(c, length);

        while (zn != NULL) {
            if (withscores && c->resp > 2) addReplyArrayLen(c,2);
            addReplyBulkCBuffer(c,zn->ele,sdslen(zn->ele));
            if (withscores) addReplyDouble(c,zn->score);
            zn = zn->level[0].forward;
        }
        server.lazyfree_lazy_server_del ? freeObjAsync(NULL, dstobj, -1) :
                                          decrRefCount(dstobj);
    }
    zfree(src);
}

/* ZUNIONSTORE destination numkeys key [key ...] [WEIGHTS weight] [AGGREGATE SUM|MIN|MAX] */
void zunionstoreCommand(client *c) {
    zunionInterDiffGenericCommand(c, c->argv[1], 2, SET_OP_UNION, 0);
}

/* ZINTERSTORE destination numkeys key [key ...] [WEIGHTS weight] [AGGREGATE SUM|MIN|MAX] */
void zinterstoreCommand(client *c) {
    zunionInterDiffGenericCommand(c, c->argv[1], 2, SET_OP_INTER, 0);
}

/* ZDIFFSTORE destination numkeys key [key ...] */
void zdiffstoreCommand(client *c) {
    zunionInterDiffGenericCommand(c, c->argv[1], 2, SET_OP_DIFF, 0);
}

/* ZUNION numkeys key [key ...] [WEIGHTS weight] [AGGREGATE SUM|MIN|MAX] [WITHSCORES] */
void zunionCommand(client *c) {
    zunionInterDiffGenericCommand(c, NULL, 1, SET_OP_UNION, 0);
}

/* ZINTER numkeys key [key ...] [WEIGHTS weight] [AGGREGATE SUM|MIN|MAX] [WITHSCORES] */
void zinterCommand(client *c) {
    zunionInterDiffGenericCommand(c, NULL, 1, SET_OP_INTER, 0);
}

/* ZINTERCARD numkeys key [key ...] [LIMIT limit] */
void zinterCardCommand(client *c) {
    zunionInterDiffGenericCommand(c, NULL, 1, SET_OP_INTER, 1);
}

/* ZDIFF numkeys key [key ...] [WITHSCORES] */
void zdiffCommand(client *c) {
    zunionInterDiffGenericCommand(c, NULL, 1, SET_OP_DIFF, 0);
}

typedef enum {
    ZRANGE_DIRECTION_AUTO = 0,
    ZRANGE_DIRECTION_FORWARD,
    ZRANGE_DIRECTION_REVERSE
} zrange_direction;

typedef enum {
    ZRANGE_CONSUMER_TYPE_CLIENT = 0,
    ZRANGE_CONSUMER_TYPE_INTERNAL
} zrange_consumer_type;

typedef struct zrange_result_handler zrange_result_handler;

typedef void (*zrangeResultBeginFunction)(zrange_result_handler *c, long length);
typedef void (*zrangeResultFinalizeFunction)(
    zrange_result_handler *c, size_t result_count);
typedef void (*zrangeResultEmitCBufferFunction)(
    zrange_result_handler *c, const void *p, size_t len, double score);
typedef void (*zrangeResultEmitLongLongFunction)(
    zrange_result_handler *c, long long ll, double score);

void zrangeGenericCommand (zrange_result_handler *handler, int argc_start, int store,
                           zrange_type rangetype, zrange_direction direction);

/* Interface struct for ZRANGE/ZRANGESTORE generic implementation.
 * There is one implementation of this interface that sends a RESP reply to clients.
 * and one implementation that stores the range result into a zset object. */
struct zrange_result_handler {
    zrange_consumer_type                 type;
    client                              *client;
    robj                                *dstkey;
    robj                                *dstobj;
    void                                *userdata;
    int                                  withscores;
    int                                  should_emit_array_length;
    zrangeResultBeginFunction            beginResultEmission;
    zrangeResultFinalizeFunction         finalizeResultEmission;
    zrangeResultEmitCBufferFunction      emitResultFromCBuffer;
    zrangeResultEmitLongLongFunction     emitResultFromLongLong;
};

/* Result handler methods for responding the ZRANGE to clients.
 * length can be used to provide the result length in advance (avoids deferred reply overhead).
 * length can be set to -1 if the result length is not know in advance.
 */
static void zrangeResultBeginClient(zrange_result_handler *handler, long length) {
    if (length > 0) {
        /* In case of WITHSCORES, respond with a single array in RESP2, and
        * nested arrays in RESP3. We can't use a map response type since the
        * client library needs to know to respect the order. */
        if (handler->withscores && (handler->client->resp == 2)) {
            length *= 2;
        }
        addReplyArrayLen(handler->client, length);
        handler->userdata = NULL;
        return;
    }
    handler->userdata = addReplyDeferredLen(handler->client);
}

static void zrangeResultEmitCBufferToClient(zrange_result_handler *handler,
    const void *value, size_t value_length_in_bytes, double score)
{
    if (handler->should_emit_array_length) {
        addReplyArrayLen(handler->client, 2);
    }

    addReplyBulkCBuffer(handler->client, value, value_length_in_bytes);

    if (handler->withscores) {
        addReplyDouble(handler->client, score);
    }
}

static void zrangeResultEmitLongLongToClient(zrange_result_handler *handler,
    long long value, double score)
{
    if (handler->should_emit_array_length) {
        addReplyArrayLen(handler->client, 2);
    }

    addReplyBulkLongLong(handler->client, value);

    if (handler->withscores) {
        addReplyDouble(handler->client, score);
    }
}

static void zrangeResultFinalizeClient(zrange_result_handler *handler,
    size_t result_count)
{
    /* If the reply size was know at start there's nothing left to do */
    if (!handler->userdata)
        return;
    /* In case of WITHSCORES, respond with a single array in RESP2, and
     * nested arrays in RESP3. We can't use a map response type since the
     * client library needs to know to respect the order. */
    if (handler->withscores && (handler->client->resp == 2)) {
        result_count *= 2;
    }

    setDeferredArrayLen(handler->client, handler->userdata, result_count);
}

/* Result handler methods for storing the ZRANGESTORE to a zset. */
static void zrangeResultBeginStore(zrange_result_handler *handler, long length)
{
    handler->dstobj = zsetTypeCreate(length, 0);
}

static void zrangeResultEmitCBufferForStore(zrange_result_handler *handler,
    const void *value, size_t value_length_in_bytes, double score)
{
    double newscore;
    int retflags = 0;
    sds ele = sdsnewlen(value, value_length_in_bytes);
    int retval = zsetAdd(handler->dstobj, score, ele, ZADD_IN_NONE, &retflags, &newscore);
    sdsfree(ele);
    serverAssert(retval);
}

static void zrangeResultEmitLongLongForStore(zrange_result_handler *handler,
    long long value, double score)
{
    double newscore;
    int retflags = 0;
    sds ele = sdsfromlonglong(value);
    int retval = zsetAdd(handler->dstobj, score, ele, ZADD_IN_NONE, &retflags, &newscore);
    sdsfree(ele);
    serverAssert(retval);
}

static void zrangeResultFinalizeStore(zrange_result_handler *handler, size_t result_count)
{
    if (result_count) {
        setKey(handler->client, handler->client->db, handler->dstkey, handler->dstobj, 0);
        addReplyLongLong(handler->client, result_count);
        notifyKeyspaceEvent(NOTIFY_ZSET, "zrangestore", handler->dstkey, handler->client->db->id);
        server.dirty++;
    } else {
        addReply(handler->client, shared.czero);
        if (dbDelete(handler->client->db, handler->dstkey)) {
            signalModifiedKey(handler->client, handler->client->db, handler->dstkey);
            notifyKeyspaceEvent(NOTIFY_GENERIC, "del", handler->dstkey, handler->client->db->id);
            server.dirty++;
        }
    }
    decrRefCount(handler->dstobj);
}

/* Initialize the consumer interface type with the requested type. */
static void zrangeResultHandlerInit(zrange_result_handler *handler,
    client *client, zrange_consumer_type type)
{
    memset(handler, 0, sizeof(*handler));

    handler->client = client;

    switch (type) {
    case ZRANGE_CONSUMER_TYPE_CLIENT:
        handler->beginResultEmission = zrangeResultBeginClient;
        handler->finalizeResultEmission = zrangeResultFinalizeClient;
        handler->emitResultFromCBuffer = zrangeResultEmitCBufferToClient;
        handler->emitResultFromLongLong = zrangeResultEmitLongLongToClient;
        break;

    case ZRANGE_CONSUMER_TYPE_INTERNAL:
        handler->beginResultEmission = zrangeResultBeginStore;
        handler->finalizeResultEmission = zrangeResultFinalizeStore;
        handler->emitResultFromCBuffer = zrangeResultEmitCBufferForStore;
        handler->emitResultFromLongLong = zrangeResultEmitLongLongForStore;
        break;
    }
}

static void zrangeResultHandlerScoreEmissionEnable(zrange_result_handler *handler) {
    handler->withscores = 1;
    handler->should_emit_array_length = (handler->client->resp > 2);
}

static void zrangeResultHandlerDestinationKeySet (zrange_result_handler *handler,
    robj *dstkey)
{
    handler->dstkey = dstkey;
}

/* This command implements ZRANGE, ZREVRANGE. */
void genericZrangebyrankCommand(zrange_result_handler *handler,
    robj *zobj, long start, long end, int withscores, int reverse) {

    client *c = handler->client;
    long llen;
    long rangelen;
    size_t result_cardinality;

    /* Sanitize indexes. */
    llen = zsetLength(zobj);
    if (start < 0) start = llen+start;
    if (end < 0) end = llen+end;
    if (start < 0) start = 0;


    /* Invariant: start >= 0, so this test will be true when end < 0.
     * The range is empty when start > end or start >= length. */
    if (start > end || start >= llen) {
        handler->beginResultEmission(handler, 0);
        handler->finalizeResultEmission(handler, 0);
        return;
    }
    if (end >= llen) end = llen-1;
    rangelen = (end-start)+1;
    result_cardinality = rangelen;

    handler->beginResultEmission(handler, rangelen);
    if (zobj->encoding == OBJ_ENCODING_LISTPACK) {
        unsigned char *zl = zobj->ptr;
        unsigned char *eptr, *sptr;
        unsigned char *vstr;
        unsigned int vlen;
        long long vlong;
        double score = 0.0;

        if (reverse)
            eptr = lpSeek(zl,-2-(2*start));
        else
            eptr = lpSeek(zl,2*start);

        serverAssertWithInfo(c,zobj,eptr != NULL);
        sptr = lpNext(zl,eptr);

        while (rangelen--) {
            serverAssertWithInfo(c,zobj,eptr != NULL && sptr != NULL);
            vstr = lpGetValue(eptr,&vlen,&vlong);

            if (withscores) /* don't bother to extract the score if it's gonna be ignored. */
                score = zzlGetScore(sptr);

            if (vstr == NULL) {
                handler->emitResultFromLongLong(handler, vlong, score);
            } else {
                handler->emitResultFromCBuffer(handler, vstr, vlen, score);
            }

            if (reverse)
                zzlPrev(zl,&eptr,&sptr);
            else
                zzlNext(zl,&eptr,&sptr);
        }

    } else if (zobj->encoding == OBJ_ENCODING_SKIPLIST) {
        zset *zs = zobj->ptr;
        zskiplist *zsl = zs->zsl;
        zskiplistNode *ln;

        /* Check if starting point is trivial, before doing log(N) lookup. */
        if (reverse) {
            ln = zsl->tail;
            if (start > 0)
                ln = zslGetElementByRank(zsl,llen-start);
        } else {
            ln = zsl->header->level[0].forward;
            if (start > 0)
                ln = zslGetElementByRank(zsl,start+1);
        }

        while(rangelen--) {
            serverAssertWithInfo(c,zobj,ln != NULL);
            sds ele = ln->ele;
            handler->emitResultFromCBuffer(handler, ele, sdslen(ele), ln->score);
            ln = reverse ? ln->backward : ln->level[0].forward;
        }
    } else {
        serverPanic("Unknown sorted set encoding");
    }

    handler->finalizeResultEmission(handler, result_cardinality);
}

/* ZRANGESTORE <dst> <src> <min> <max> [BYSCORE | BYLEX] [REV] [LIMIT offset count] */
void zrangestoreCommand (client *c) {
    robj *dstkey = c->argv[1];
    zrange_result_handler handler;
    zrangeResultHandlerInit(&handler, c, ZRANGE_CONSUMER_TYPE_INTERNAL);
    zrangeResultHandlerDestinationKeySet(&handler, dstkey);
    zrangeGenericCommand(&handler, 2, 1, ZRANGE_AUTO, ZRANGE_DIRECTION_AUTO);
}

/* ZRANGE <key> <min> <max> [BYSCORE | BYLEX] [REV] [WITHSCORES] [LIMIT offset count] */
void zrangeCommand(client *c) {
    zrange_result_handler handler;
    zrangeResultHandlerInit(&handler, c, ZRANGE_CONSUMER_TYPE_CLIENT);
    zrangeGenericCommand(&handler, 1, 0, ZRANGE_AUTO, ZRANGE_DIRECTION_AUTO);
}

/* ZREVRANGE <key> <start> <stop> [WITHSCORES] */
void zrevrangeCommand(client *c) {
    zrange_result_handler handler;
    zrangeResultHandlerInit(&handler, c, ZRANGE_CONSUMER_TYPE_CLIENT);
    zrangeGenericCommand(&handler, 1, 0, ZRANGE_RANK, ZRANGE_DIRECTION_REVERSE);
}

/* This command implements ZRANGEBYSCORE, ZREVRANGEBYSCORE. */
void genericZrangebyscoreCommand(zrange_result_handler *handler,
    zrangespec *range, robj *zobj, long offset, long limit, 
    int reverse) {
    unsigned long rangelen = 0;

    handler->beginResultEmission(handler, -1);

    /* For invalid offset, return directly. */
    if (offset > 0 && offset >= (long)zsetLength(zobj)) {
        handler->finalizeResultEmission(handler, 0);
        return;
    }

    if (zobj->encoding == OBJ_ENCODING_LISTPACK) {
        unsigned char *zl = zobj->ptr;
        unsigned char *eptr, *sptr;
        unsigned char *vstr;
        unsigned int vlen;
        long long vlong;

        /* If reversed, get the last node in range as starting point. */
        if (reverse) {
            eptr = zzlLastInRange(zl,range);
        } else {
            eptr = zzlFirstInRange(zl,range);
        }

        /* Get score pointer for the first element. */
        if (eptr)
            sptr = lpNext(zl,eptr);

        /* If there is an offset, just traverse the number of elements without
         * checking the score because that is done in the next loop. */
        while (eptr && offset--) {
            if (reverse) {
                zzlPrev(zl,&eptr,&sptr);
            } else {
                zzlNext(zl,&eptr,&sptr);
            }
        }

        while (eptr && limit--) {
            double score = zzlGetScore(sptr);

            /* Abort when the node is no longer in range. */
            if (reverse) {
                if (!zslValueGteMin(score,range)) break;
            } else {
                if (!zslValueLteMax(score,range)) break;
            }

            vstr = lpGetValue(eptr,&vlen,&vlong);
            rangelen++;
            if (vstr == NULL) {
                handler->emitResultFromLongLong(handler, vlong, score);
            } else {
                handler->emitResultFromCBuffer(handler, vstr, vlen, score);
            }

            /* Move to next node */
            if (reverse) {
                zzlPrev(zl,&eptr,&sptr);
            } else {
                zzlNext(zl,&eptr,&sptr);
            }
        }
    } else if (zobj->encoding == OBJ_ENCODING_SKIPLIST) {
        zset *zs = zobj->ptr;
        zskiplist *zsl = zs->zsl;
        zskiplistNode *ln;

        /* If reversed, get the last node in range as starting point. */
        if (reverse) {
            ln = zslNthInRange(zsl,range,-offset-1);
        } else {
            ln = zslNthInRange(zsl,range,offset);
        }

        while (ln && limit--) {
            /* Abort when the node is no longer in range. */
            if (reverse) {
                if (!zslValueGteMin(ln->score,range)) break;
            } else {
                if (!zslValueLteMax(ln->score,range)) break;
            }

            rangelen++;
            handler->emitResultFromCBuffer(handler, ln->ele, sdslen(ln->ele), ln->score);

            /* Move to next node */
            if (reverse) {
                ln = ln->backward;
            } else {
                ln = ln->level[0].forward;
            }
        }
    } else {
        serverPanic("Unknown sorted set encoding");
    }

    handler->finalizeResultEmission(handler, rangelen);
}

/* ZRANGEBYSCORE <key> <min> <max> [WITHSCORES] [LIMIT offset count] */
void zrangebyscoreCommand(client *c) {
    zrange_result_handler handler;
    zrangeResultHandlerInit(&handler, c, ZRANGE_CONSUMER_TYPE_CLIENT);
    zrangeGenericCommand(&handler, 1, 0, ZRANGE_SCORE, ZRANGE_DIRECTION_FORWARD);
}

/* ZREVRANGEBYSCORE <key> <max> <min> [WITHSCORES] [LIMIT offset count] */
void zrevrangebyscoreCommand(client *c) {
    zrange_result_handler handler;
    zrangeResultHandlerInit(&handler, c, ZRANGE_CONSUMER_TYPE_CLIENT);
    zrangeGenericCommand(&handler, 1, 0, ZRANGE_SCORE, ZRANGE_DIRECTION_REVERSE);
}

void zcountCommand(client *c) {
    robj *key = c->argv[1];
    robj *zobj;
    zrangespec range;
    unsigned long count = 0;

    /* Parse the range arguments */
    if (zslParseRange(c->argv[2],c->argv[3],&range) != C_OK) {
        addReplyError(c,"min or max is not a float");
        return;
    }

    /* Lookup the sorted set */
    if ((zobj = lookupKeyReadOrReply(c, key, shared.czero)) == NULL ||
        checkType(c, zobj, OBJ_ZSET)) return;

    if (zobj->encoding == OBJ_ENCODING_LISTPACK) {
        unsigned char *zl = zobj->ptr;
        unsigned char *eptr, *sptr;
        double score;

        /* Use the first element in range as the starting point */
        eptr = zzlFirstInRange(zl,&range);

        /* No "first" element */
        if (eptr == NULL) {
            addReply(c, shared.czero);
            return;
        }

        /* First element is in range */
        sptr = lpNext(zl,eptr);
        score = zzlGetScore(sptr);
        serverAssertWithInfo(c,zobj,zslValueLteMax(score,&range));

        /* Iterate over elements in range */
        while (eptr) {
            score = zzlGetScore(sptr);

            /* Abort when the node is no longer in range. */
            if (!zslValueLteMax(score,&range)) {
                break;
            } else {
                count++;
                zzlNext(zl,&eptr,&sptr);
            }
        }
    } else if (zobj->encoding == OBJ_ENCODING_SKIPLIST) {
        zset *zs = zobj->ptr;
        zskiplist *zsl = zs->zsl;
        zskiplistNode *zn;
        unsigned long rank;

        /* Find first element in range */
        zn = zslNthInRange(zsl, &range, 0);

        /* Use rank of first element, if any, to determine preliminary count */
        if (zn != NULL) {
            rank = zslGetRank(zsl, zn->score, zn->ele);
            count = (zsl->length - (rank - 1));

            /* Find last element in range */
            zn = zslNthInRange(zsl, &range, -1);

            /* Use rank of last element, if any, to determine the actual count */
            if (zn != NULL) {
                rank = zslGetRank(zsl, zn->score, zn->ele);
                count -= (zsl->length - rank);
            }
        }
    } else {
        serverPanic("Unknown sorted set encoding");
    }

    addReplyLongLong(c, count);
}

void zlexcountCommand(client *c) {
    robj *key = c->argv[1];
    robj *zobj;
    zlexrangespec range;
    unsigned long count = 0;

    /* Parse the range arguments */
    if (zslParseLexRange(c->argv[2],c->argv[3],&range) != C_OK) {
        addReplyError(c,"min or max not valid string range item");
        return;
    }

    /* Lookup the sorted set */
    if ((zobj = lookupKeyReadOrReply(c, key, shared.czero)) == NULL ||
        checkType(c, zobj, OBJ_ZSET))
    {
        zslFreeLexRange(&range);
        return;
    }

    if (zobj->encoding == OBJ_ENCODING_LISTPACK) {
        unsigned char *zl = zobj->ptr;
        unsigned char *eptr, *sptr;

        /* Use the first element in range as the starting point */
        eptr = zzlFirstInLexRange(zl,&range);

        /* No "first" element */
        if (eptr == NULL) {
            zslFreeLexRange(&range);
            addReply(c, shared.czero);
            return;
        }

        /* First element is in range */
        sptr = lpNext(zl,eptr);
        serverAssertWithInfo(c,zobj,zzlLexValueLteMax(eptr,&range));

        /* Iterate over elements in range */
        while (eptr) {
            /* Abort when the node is no longer in range. */
            if (!zzlLexValueLteMax(eptr,&range)) {
                break;
            } else {
                count++;
                zzlNext(zl,&eptr,&sptr);
            }
        }
    } else if (zobj->encoding == OBJ_ENCODING_SKIPLIST) {
        zset *zs = zobj->ptr;
        zskiplist *zsl = zs->zsl;
        zskiplistNode *zn;
        unsigned long rank;

        /* Find first element in range */
        zn = zslNthInLexRange(zsl, &range, 0);

        /* Use rank of first element, if any, to determine preliminary count */
        if (zn != NULL) {
            rank = zslGetRank(zsl, zn->score, zn->ele);
            count = (zsl->length - (rank - 1));

            /* Find last element in range */
            zn = zslNthInLexRange(zsl, &range, -1);

            /* Use rank of last element, if any, to determine the actual count */
            if (zn != NULL) {
                rank = zslGetRank(zsl, zn->score, zn->ele);
                count -= (zsl->length - rank);
            }
        }
    } else {
        serverPanic("Unknown sorted set encoding");
    }

    zslFreeLexRange(&range);
    addReplyLongLong(c, count);
}

/* This command implements ZRANGEBYLEX, ZREVRANGEBYLEX. */
void genericZrangebylexCommand(zrange_result_handler *handler,
    zlexrangespec *range, robj *zobj, int withscores, long offset, long limit,
    int reverse)
{
    unsigned long rangelen = 0;

    handler->beginResultEmission(handler, -1);

    if (zobj->encoding == OBJ_ENCODING_LISTPACK) {
        unsigned char *zl = zobj->ptr;
        unsigned char *eptr, *sptr;
        unsigned char *vstr;
        unsigned int vlen;
        long long vlong;

        /* If reversed, get the last node in range as starting point. */
        if (reverse) {
            eptr = zzlLastInLexRange(zl,range);
        } else {
            eptr = zzlFirstInLexRange(zl,range);
        }

        /* Get score pointer for the first element. */
        if (eptr)
            sptr = lpNext(zl,eptr);

        /* If there is an offset, just traverse the number of elements without
         * checking the score because that is done in the next loop. */
        while (eptr && offset--) {
            if (reverse) {
                zzlPrev(zl,&eptr,&sptr);
            } else {
                zzlNext(zl,&eptr,&sptr);
            }
        }

        while (eptr && limit--) {
            double score = 0;
            if (withscores) /* don't bother to extract the score if it's gonna be ignored. */
                score = zzlGetScore(sptr);

            /* Abort when the node is no longer in range. */
            if (reverse) {
                if (!zzlLexValueGteMin(eptr,range)) break;
            } else {
                if (!zzlLexValueLteMax(eptr,range)) break;
            }

            vstr = lpGetValue(eptr,&vlen,&vlong);
            rangelen++;
            if (vstr == NULL) {
                handler->emitResultFromLongLong(handler, vlong, score);
            } else {
                handler->emitResultFromCBuffer(handler, vstr, vlen, score);
            }

            /* Move to next node */
            if (reverse) {
                zzlPrev(zl,&eptr,&sptr);
            } else {
                zzlNext(zl,&eptr,&sptr);
            }
        }
    } else if (zobj->encoding == OBJ_ENCODING_SKIPLIST) {
        zset *zs = zobj->ptr;
        zskiplist *zsl = zs->zsl;
        zskiplistNode *ln;

        /* If reversed, get the last node in range as starting point. */
        if (reverse) {
            ln = zslNthInLexRange(zsl,range,-offset-1);
        } else {
            ln = zslNthInLexRange(zsl,range,offset);
        }

        while (ln && limit--) {
            /* Abort when the node is no longer in range. */
            if (reverse) {
                if (!zslLexValueGteMin(ln->ele,range)) break;
            } else {
                if (!zslLexValueLteMax(ln->ele,range)) break;
            }

            rangelen++;
            handler->emitResultFromCBuffer(handler, ln->ele, sdslen(ln->ele), ln->score);

            /* Move to next node */
            if (reverse) {
                ln = ln->backward;
            } else {
                ln = ln->level[0].forward;
            }
        }
    } else {
        serverPanic("Unknown sorted set encoding");
    }

    handler->finalizeResultEmission(handler, rangelen);
}

/* ZRANGEBYLEX <key> <min> <max> [LIMIT offset count] */
void zrangebylexCommand(client *c) {
    zrange_result_handler handler;
    zrangeResultHandlerInit(&handler, c, ZRANGE_CONSUMER_TYPE_CLIENT);
    zrangeGenericCommand(&handler, 1, 0, ZRANGE_LEX, ZRANGE_DIRECTION_FORWARD);
}

/* ZREVRANGEBYLEX <key> <max> <min> [LIMIT offset count] */
void zrevrangebylexCommand(client *c) {
    zrange_result_handler handler;
    zrangeResultHandlerInit(&handler, c, ZRANGE_CONSUMER_TYPE_CLIENT);
    zrangeGenericCommand(&handler, 1, 0, ZRANGE_LEX, ZRANGE_DIRECTION_REVERSE);
}

/**
 * This function handles ZRANGE and ZRANGESTORE, and also the deprecated
 * Z[REV]RANGE[BYSCORE|BYLEX] commands.
 *
 * The simple ZRANGE and ZRANGESTORE can take _AUTO in rangetype and direction,
 * other command pass explicit value.
 *
 * The argc_start points to the src key argument, so following syntax is like:
 * <src> <min> <max> [BYSCORE | BYLEX] [REV] [WITHSCORES] [LIMIT offset count]
 */
void zrangeGenericCommand(zrange_result_handler *handler, int argc_start, int store,
                          zrange_type rangetype, zrange_direction direction)
{
    client *c = handler->client;
    robj *key = c->argv[argc_start];
    robj *zobj;
    zrangespec range;
    zlexrangespec lexrange;
    int minidx = argc_start + 1;
    int maxidx = argc_start + 2;

    /* Options common to all */
    long opt_start = 0;
    long opt_end = 0;
    int opt_withscores = 0;
    long opt_offset = 0;
    long opt_limit = -1;

    /* Step 1: Skip the <src> <min> <max> args and parse remaining optional arguments. */
    for (int j=argc_start + 3; j < c->argc; j++) {
        int leftargs = c->argc-j-1;
        if (!store && !strcasecmp(c->argv[j]->ptr,"withscores")) {
            opt_withscores = 1;
        } else if (!strcasecmp(c->argv[j]->ptr,"limit") && leftargs >= 2) {
            if ((getLongFromObjectOrReply(c, c->argv[j+1], &opt_offset, NULL) != C_OK) ||
                (getLongFromObjectOrReply(c, c->argv[j+2], &opt_limit, NULL) != C_OK))
            {
                return;
            }
            j += 2;
        } else if (direction == ZRANGE_DIRECTION_AUTO &&
                   !strcasecmp(c->argv[j]->ptr,"rev"))
        {
            direction = ZRANGE_DIRECTION_REVERSE;
        } else if (rangetype == ZRANGE_AUTO &&
                   !strcasecmp(c->argv[j]->ptr,"bylex"))
        {
            rangetype = ZRANGE_LEX;
        } else if (rangetype == ZRANGE_AUTO &&
                   !strcasecmp(c->argv[j]->ptr,"byscore"))
        {
            rangetype = ZRANGE_SCORE;
        } else {
            addReplyErrorObject(c,shared.syntaxerr);
            return;
        }
    }

    /* Use defaults if not overridden by arguments. */
    if (direction == ZRANGE_DIRECTION_AUTO)
        direction = ZRANGE_DIRECTION_FORWARD;
    if (rangetype == ZRANGE_AUTO)
        rangetype = ZRANGE_RANK;

    /* Check for conflicting arguments. */
    if (opt_limit != -1 && rangetype == ZRANGE_RANK) {
        addReplyError(c,"syntax error, LIMIT is only supported in combination with either BYSCORE or BYLEX");
        return;
    }
    if (opt_withscores && rangetype == ZRANGE_LEX) {
        addReplyError(c,"syntax error, WITHSCORES not supported in combination with BYLEX");
        return;
    }

    if (direction == ZRANGE_DIRECTION_REVERSE &&
        ((ZRANGE_SCORE == rangetype) || (ZRANGE_LEX == rangetype)))
    {
        /* Range is given as [max,min] */
        int tmp = maxidx;
        maxidx = minidx;
        minidx = tmp;
    }

    /* Step 2: Parse the range. */
    switch (rangetype) {
    case ZRANGE_AUTO:
    case ZRANGE_RANK:
        /* Z[REV]RANGE, ZRANGESTORE [REV]RANGE */
        if ((getLongFromObjectOrReply(c, c->argv[minidx], &opt_start,NULL) != C_OK) ||
            (getLongFromObjectOrReply(c, c->argv[maxidx], &opt_end,NULL) != C_OK))
        {
            return;
        }
        break;

    case ZRANGE_SCORE:
        /* Z[REV]RANGEBYSCORE, ZRANGESTORE [REV]RANGEBYSCORE */
        if (zslParseRange(c->argv[minidx], c->argv[maxidx], &range) != C_OK) {
            addReplyError(c, "min or max is not a float");
            return;
        }
        break;

    case ZRANGE_LEX:
        /* Z[REV]RANGEBYLEX, ZRANGESTORE [REV]RANGEBYLEX */
        if (zslParseLexRange(c->argv[minidx], c->argv[maxidx], &lexrange) != C_OK) {
            addReplyError(c, "min or max not valid string range item");
            return;
        }
        break;
    }

    if (opt_withscores || store) {
        zrangeResultHandlerScoreEmissionEnable(handler);
    }

    /* Step 3: Lookup the key and get the range. */
    zobj = lookupKeyRead(c->db, key);
    if (zobj == NULL) {
        if (store) {
            handler->beginResultEmission(handler, -1);
            handler->finalizeResultEmission(handler, 0);
        } else {
            addReply(c, shared.emptyarray);
        }
        goto cleanup;
    }

    if (checkType(c,zobj,OBJ_ZSET)) goto cleanup;

    /* Step 4: Pass this to the command-specific handler. */
    switch (rangetype) {
    case ZRANGE_AUTO:
    case ZRANGE_RANK:
        genericZrangebyrankCommand(handler, zobj, opt_start, opt_end,
            opt_withscores || store, direction == ZRANGE_DIRECTION_REVERSE);
        break;

    case ZRANGE_SCORE:
        genericZrangebyscoreCommand(handler, &range, zobj, opt_offset,
            opt_limit, direction == ZRANGE_DIRECTION_REVERSE);
        break;

    case ZRANGE_LEX:
        genericZrangebylexCommand(handler, &lexrange, zobj, opt_withscores || store,
            opt_offset, opt_limit, direction == ZRANGE_DIRECTION_REVERSE);
        break;
    }

    /* Instead of returning here, we'll just fall-through the clean-up. */

cleanup:

    if (rangetype == ZRANGE_LEX) {
        zslFreeLexRange(&lexrange);
    }
}

void zcardCommand(client *c) {
    robj *key = c->argv[1];
    robj *zobj;

    if ((zobj = lookupKeyReadOrReply(c,key,shared.czero)) == NULL ||
        checkType(c,zobj,OBJ_ZSET)) return;

    addReplyLongLong(c,zsetLength(zobj));
}

void zscoreCommand(client *c) {
    robj *key = c->argv[1];
    robj *zobj;
    double score;

    if ((zobj = lookupKeyReadOrReply(c,key,shared.null[c->resp])) == NULL ||
        checkType(c,zobj,OBJ_ZSET)) return;

    if (zsetScore(zobj,c->argv[2]->ptr,&score) == C_ERR) {
        addReplyNull(c);
    } else {
        addReplyDouble(c,score);
    }
}

void zmscoreCommand(client *c) {
    robj *key = c->argv[1];
    robj *zobj;
    double score;
    zobj = lookupKeyRead(c->db,key);
    if (checkType(c,zobj,OBJ_ZSET)) return;

    addReplyArrayLen(c,c->argc - 2);
    for (int j = 2; j < c->argc; j++) {
        /* Treat a missing set the same way as an empty set */
        if (zobj == NULL || zsetScore(zobj,c->argv[j]->ptr,&score) == C_ERR) {
            addReplyNull(c);
        } else {
            addReplyDouble(c,score);
        }
    }
}

void zrankGenericCommand(client *c, int reverse) {
    robj *key = c->argv[1];
    robj *ele = c->argv[2];
    robj *zobj;
    robj* reply;
    long rank;
    int opt_withscore = 0;
    double score;

    if (c->argc > 4) {
        addReplyErrorArity(c);
        return;
    }
    if (c->argc > 3) {
        if (!strcasecmp(c->argv[3]->ptr, "withscore")) {
            opt_withscore = 1;
        } else {
            addReplyErrorObject(c, shared.syntaxerr);
            return;
        }
    }
    reply = opt_withscore ? shared.nullarray[c->resp] : shared.null[c->resp];
    if ((zobj = lookupKeyReadOrReply(c, key, reply)) == NULL || checkType(c, zobj, OBJ_ZSET)) {
        return;
    }
    serverAssertWithInfo(c, ele, sdsEncodedObject(ele));
    rank = zsetRank(zobj, ele->ptr, reverse, opt_withscore ? &score : NULL);
    if (rank >= 0) {
        if (opt_withscore) {
            addReplyArrayLen(c, 2);
        }
        addReplyLongLong(c, rank);
        if (opt_withscore) {
            addReplyDouble(c, score);
        }
    } else {
        if (opt_withscore) {
            addReplyNullArray(c);
        } else {
            addReplyNull(c);
        }
    }
}

void zrankCommand(client *c) {
    zrankGenericCommand(c, 0);
}

void zrevrankCommand(client *c) {
    zrankGenericCommand(c, 1);
}

void zscanCommand(client *c) {
    robj *o;
    unsigned long long cursor;

    if (parseScanCursorOrReply(c,c->argv[2],&cursor) == C_ERR) return;
    if ((o = lookupKeyReadOrReply(c,c->argv[1],shared.emptyscan)) == NULL ||
        checkType(c,o,OBJ_ZSET)) return;
    scanGenericCommand(c,o,cursor);
}

/* This command implements the generic zpop operation, used by:
 * ZPOPMIN, ZPOPMAX, BZPOPMIN, BZPOPMAX and ZMPOP. This function is also used
 * inside blocked.c in the unblocking stage of BZPOPMIN, BZPOPMAX and BZMPOP.
 *
 * If 'emitkey' is true also the key name is emitted, useful for the blocking
 * behavior of BZPOP[MIN|MAX], since we can block into multiple keys.
 * Or in ZMPOP/BZMPOP, because we also can take multiple keys.
 *
 * 'count' is the number of elements requested to pop, or -1 for plain single pop.
 *
 * 'use_nested_array' when false it generates a flat array (with or without key name).
 * When true, it generates a nested 2 level array of field + score pairs, or 3 level when emitkey is set.
 *
 * 'reply_nil_when_empty' when true we reply a NIL if we are not able to pop up any elements.
 * Like in ZMPOP/BZMPOP we reply with a structured nested array containing key name
 * and member + score pairs. In these commands, we reply with null when we have no result.
 * Otherwise in ZPOPMIN/ZPOPMAX we reply an empty array by default.
 *
 * 'deleted' is an optional output argument to get an indication
 * if the key got deleted by this function.
 * */
void genericZpopCommand(client *c, robj **keyv, int keyc, int where, int emitkey,
                        long count, int use_nested_array, int reply_nil_when_empty, int *deleted) {
    int idx;
    robj *key = NULL;
    robj *zobj = NULL;
    sds ele;
    double score;

    if (deleted) *deleted = 0;

    /* Check type and break on the first error, otherwise identify candidate. */
    idx = 0;
    while (idx < keyc) {
        key = keyv[idx++];
        zobj = lookupKeyWrite(c->db,key);
        if (!zobj) continue;
        if (checkType(c,zobj,OBJ_ZSET)) return;
        break;
    }

    /* No candidate for zpopping, return empty. */
    if (!zobj) {
        if (reply_nil_when_empty) {
            addReplyNullArray(c);
        } else {
            addReply(c,shared.emptyarray);
        }
        return;
    }

    if (count == 0) {
        /* ZPOPMIN/ZPOPMAX with count 0. */
        addReply(c, shared.emptyarray);
        return;
    }

    long result_count = 0;

    /* When count is -1, we need to correct it to 1 for plain single pop. */
    if (count == -1) count = 1;

    long llen = zsetLength(zobj);
    long rangelen = (count > llen) ? llen : count;

    if (!use_nested_array && !emitkey) {
        /* ZPOPMIN/ZPOPMAX with or without COUNT option in RESP2. */
        addReplyArrayLen(c, rangelen * 2);
    } else if (use_nested_array && !emitkey) {
        /* ZPOPMIN/ZPOPMAX with COUNT option in RESP3. */
        addReplyArrayLen(c, rangelen);
    } else if (!use_nested_array && emitkey) {
        /* BZPOPMIN/BZPOPMAX in RESP2 and RESP3. */
        addReplyArrayLen(c, rangelen * 2 + 1);
        addReplyBulk(c, key);
    } else if (use_nested_array && emitkey) {
        /* ZMPOP/BZMPOP in RESP2 and RESP3. */
        addReplyArrayLen(c, 2);
        addReplyBulk(c, key);
        addReplyArrayLen(c, rangelen);
    }

    /* Remove the element. */
    do {
        if (zobj->encoding == OBJ_ENCODING_LISTPACK) {
            unsigned char *zl = zobj->ptr;
            unsigned char *eptr, *sptr;
            unsigned char *vstr;
            unsigned int vlen;
            long long vlong;

            /* Get the first or last element in the sorted set. */
            eptr = lpSeek(zl,where == ZSET_MAX ? -2 : 0);
            serverAssertWithInfo(c,zobj,eptr != NULL);
            vstr = lpGetValue(eptr,&vlen,&vlong);
            if (vstr == NULL)
                ele = sdsfromlonglong(vlong);
            else
                ele = sdsnewlen(vstr,vlen);

            /* Get the score. */
            sptr = lpNext(zl,eptr);
            serverAssertWithInfo(c,zobj,sptr != NULL);
            score = zzlGetScore(sptr);
        } else if (zobj->encoding == OBJ_ENCODING_SKIPLIST) {
            zset *zs = zobj->ptr;
            zskiplist *zsl = zs->zsl;
            zskiplistNode *zln;

            /* Get the first or last element in the sorted set. */
            zln = (where == ZSET_MAX ? zsl->tail :
                                       zsl->header->level[0].forward);

            /* There must be an element in the sorted set. */
            serverAssertWithInfo(c,zobj,zln != NULL);
            ele = sdsdup(zln->ele);
            score = zln->score;
        } else {
            serverPanic("Unknown sorted set encoding");
        }

        serverAssertWithInfo(c,zobj,zsetDel(zobj,ele));
        server.dirty++;

        if (result_count == 0) { /* Do this only for the first iteration. */
            char *events[2] = {"zpopmin","zpopmax"};
            notifyKeyspaceEvent(NOTIFY_ZSET,events[where],key,c->db->id);
        }

        if (use_nested_array) {
            addReplyArrayLen(c,2);
        }
        addReplyBulkCBuffer(c,ele,sdslen(ele));
        addReplyDouble(c,score);
        sdsfree(ele);
        ++result_count;
    } while(--rangelen);

    /* Remove the key, if indeed needed. */
    if (zsetLength(zobj) == 0) {
        if (deleted) *deleted = 1;

        dbDelete(c->db,key);
        notifyKeyspaceEvent(NOTIFY_GENERIC,"del",key,c->db->id);
    }
    signalModifiedKey(c,c->db,key);

    if (c->cmd->proc == zmpopCommand) {
        /* Always replicate it as ZPOP[MIN|MAX] with COUNT option instead of ZMPOP. */
        robj *count_obj = createStringObjectFromLongLong((count > llen) ? llen : count);
        rewriteClientCommandVector(c, 3,
                                   (where == ZSET_MAX) ? shared.zpopmax : shared.zpopmin,
                                   key, count_obj);
        decrRefCount(count_obj);
    }
}

/* ZPOPMIN/ZPOPMAX key [<count>] */
void zpopMinMaxCommand(client *c, int where) {
    if (c->argc > 3) {
        addReplyErrorObject(c,shared.syntaxerr);
        return;
    }

    long count = -1; /* -1 for plain single pop. */
    if (c->argc == 3 && getPositiveLongFromObjectOrReply(c, c->argv[2], &count, NULL) != C_OK)
        return;

    /* Respond with a single (flat) array in RESP2 or if count is -1
     * (returning a single element). In RESP3, when count > 0 use nested array. */
    int use_nested_array = (c->resp > 2 && count != -1);

    genericZpopCommand(c, &c->argv[1], 1, where, 0, count, use_nested_array, 0, NULL);
}

/* ZPOPMIN key [<count>] */
void zpopminCommand(client *c) {
    zpopMinMaxCommand(c, ZSET_MIN);
}

/* ZPOPMAX key [<count>] */
void zpopmaxCommand(client *c) {
    zpopMinMaxCommand(c, ZSET_MAX);
}

/* BZPOPMIN, BZPOPMAX, BZMPOP actual implementation.
 *
 * 'numkeys' is the number of keys.
 *
 * 'timeout_idx' parameter position of block timeout.
 *
 * 'where' ZSET_MIN or ZSET_MAX.
 *
 * 'count' is the number of elements requested to pop, or -1 for plain single pop.
 *
 * 'use_nested_array' when false it generates a flat array (with or without key name).
 * When true, it generates a nested 3 level array of keyname, field + score pairs.
 * */
void blockingGenericZpopCommand(client *c, robj **keys, int numkeys, int where,
                                int timeout_idx, long count, int use_nested_array, int reply_nil_when_empty) {
    robj *o;
    robj *key;
    mstime_t timeout;
    int j;

    if (getTimeoutFromObjectOrReply(c,c->argv[timeout_idx],&timeout,UNIT_SECONDS)
        != C_OK) return;

    for (j = 0; j < numkeys; j++) {
        key = keys[j];
        o = lookupKeyWrite(c->db,key);
        /* Non-existing key, move to next key. */
        if (o == NULL) continue;

        if (checkType(c,o,OBJ_ZSET)) return;

        long llen = zsetLength(o);
        /* Empty zset, move to next key. */
        if (llen == 0) continue;

        /* Non empty zset, this is like a normal ZPOP[MIN|MAX]. */
        genericZpopCommand(c, &key, 1, where, 1, count, use_nested_array, reply_nil_when_empty, NULL);

        if (count == -1) {
            /* Replicate it as ZPOP[MIN|MAX] instead of BZPOP[MIN|MAX]. */
            rewriteClientCommandVector(c,2,
                                       (where == ZSET_MAX) ? shared.zpopmax : shared.zpopmin,
                                       key);
        } else {
            /* Replicate it as ZPOP[MIN|MAX] with COUNT option. */
            robj *count_obj = createStringObjectFromLongLong((count > llen) ? llen : count);
            rewriteClientCommandVector(c, 3,
                                       (where == ZSET_MAX) ? shared.zpopmax : shared.zpopmin,
                                       key, count_obj);
            decrRefCount(count_obj);
        }

        return;
    }

    /* If we are not allowed to block the client and the zset is empty the only thing
     * we can do is treating it as a timeout (even with timeout 0). */
    if (c->flags & CLIENT_DENY_BLOCKING) {
        addReplyNullArray(c);
        return;
    }

    /* If the keys do not exist we must block */
    blockForKeys(c,BLOCKED_ZSET,keys,numkeys,timeout,0);
}

// BZPOPMIN key [key ...] timeout
void bzpopminCommand(client *c) {
    blockingGenericZpopCommand(c, c->argv+1, c->argc-2, ZSET_MIN, c->argc-1, -1, 0, 0);
}

// BZPOPMAX key [key ...] timeout
void bzpopmaxCommand(client *c) {
    blockingGenericZpopCommand(c, c->argv+1, c->argc-2, ZSET_MAX, c->argc-1, -1, 0, 0);
}

static void zrandmemberReplyWithListpack(client *c, unsigned int count, listpackEntry *keys, listpackEntry *vals) {
    for (unsigned long i = 0; i < count; i++) {
        if (vals && c->resp > 2)
            addReplyArrayLen(c,2);
        if (keys[i].sval)
            addReplyBulkCBuffer(c, keys[i].sval, keys[i].slen);
        else
            addReplyBulkLongLong(c, keys[i].lval);
        if (vals) {
            if (vals[i].sval) {
                addReplyDouble(c, zzlStrtod(vals[i].sval,vals[i].slen));
            } else
                addReplyDouble(c, vals[i].lval);
        }
    }
}

/* How many times bigger should be the zset compared to the requested size
 * for us to not use the "remove elements" strategy? Read later in the
 * implementation for more info. */
#define ZRANDMEMBER_SUB_STRATEGY_MUL 3

/* If client is trying to ask for a very large number of random elements,
 * queuing may consume an unlimited amount of memory, so we want to limit
 * the number of randoms per time. */
#define ZRANDMEMBER_RANDOM_SAMPLE_LIMIT 1000

void zrandmemberWithCountCommand(client *c, long l, int withscores) {
    unsigned long count, size;
    int uniq = 1;
    robj *zsetobj;

    if ((zsetobj = lookupKeyReadOrReply(c, c->argv[1], shared.emptyarray))
        == NULL || checkType(c, zsetobj, OBJ_ZSET)) return;
    size = zsetLength(zsetobj);

    if(l >= 0) {
        count = (unsigned long) l;
    } else {
        count = -l;
        uniq = 0;
    }

    /* If count is zero, serve it ASAP to avoid special cases later. */
    if (count == 0) {
        addReply(c,shared.emptyarray);
        return;
    }

    /* CASE 1: The count was negative, so the extraction method is just:
     * "return N random elements" sampling the whole set every time.
     * This case is trivial and can be served without auxiliary data
     * structures. This case is the only one that also needs to return the
     * elements in random order. */
    if (!uniq || count == 1) {
        if (withscores && c->resp == 2)
            addReplyArrayLen(c, count*2);
        else
            addReplyArrayLen(c, count);
        if (zsetobj->encoding == OBJ_ENCODING_SKIPLIST) {
            zset *zs = zsetobj->ptr;
            while (count--) {
                dictEntry *de = dictGetFairRandomKey(zs->dict);
                sds key = dictGetKey(de);
                if (withscores && c->resp > 2)
                    addReplyArrayLen(c,2);
                addReplyBulkCBuffer(c, key, sdslen(key));
                if (withscores)
                    addReplyDouble(c, *(double*)dictGetVal(de));
                if (c->flags & CLIENT_CLOSE_ASAP)
                    break;
            }
        } else if (zsetobj->encoding == OBJ_ENCODING_LISTPACK) {
            listpackEntry *keys, *vals = NULL;
            unsigned long limit, sample_count;
            limit = count > ZRANDMEMBER_RANDOM_SAMPLE_LIMIT ? ZRANDMEMBER_RANDOM_SAMPLE_LIMIT : count;
            keys = zmalloc(sizeof(listpackEntry)*limit);
            if (withscores)
                vals = zmalloc(sizeof(listpackEntry)*limit);
            while (count) {
                sample_count = count > limit ? limit : count;
                count -= sample_count;
                lpRandomPairs(zsetobj->ptr, sample_count, keys, vals);
                zrandmemberReplyWithListpack(c, sample_count, keys, vals);
                if (c->flags & CLIENT_CLOSE_ASAP)
                    break;
            }
            zfree(keys);
            zfree(vals);
        }
        return;
    }

    zsetopsrc src;
    zsetopval zval;
    src.subject = zsetobj;
    src.type = zsetobj->type;
    src.encoding = zsetobj->encoding;
    zuiInitIterator(&src);
    memset(&zval, 0, sizeof(zval));

    /* Initiate reply count, RESP3 responds with nested array, RESP2 with flat one. */
    long reply_size = count < size ? count : size;
    if (withscores && c->resp == 2)
        addReplyArrayLen(c, reply_size*2);
    else
        addReplyArrayLen(c, reply_size);

    /* CASE 2:
    * The number of requested elements is greater than the number of
    * elements inside the zset: simply return the whole zset. */
    if (count >= size) {
        while (zuiNext(&src, &zval)) {
            if (withscores && c->resp > 2)
                addReplyArrayLen(c,2);
            addReplyBulkSds(c, zuiNewSdsFromValue(&zval));
            if (withscores)
                addReplyDouble(c, zval.score);
        }
        zuiClearIterator(&src);
        return;
    }

    /* CASE 2.5 listpack only. Sampling unique elements, in non-random order.
     * Listpack encoded zsets are meant to be relatively small, so
     * ZRANDMEMBER_SUB_STRATEGY_MUL isn't necessary and we rather not make
     * copies of the entries. Instead, we emit them directly to the output
     * buffer.
     *
     * And it is inefficient to repeatedly pick one random element from a
     * listpack in CASE 4. So we use this instead. */
    if (zsetobj->encoding == OBJ_ENCODING_LISTPACK) {
        listpackEntry *keys, *vals = NULL;
        keys = zmalloc(sizeof(listpackEntry)*count);
        if (withscores)
            vals = zmalloc(sizeof(listpackEntry)*count);
        serverAssert(lpRandomPairsUnique(zsetobj->ptr, count, keys, vals) == count);
        zrandmemberReplyWithListpack(c, count, keys, vals);
        zfree(keys);
        zfree(vals);
        zuiClearIterator(&src);
        return;
    }

    /* CASE 3:
     * The number of elements inside the zset is not greater than
     * ZRANDMEMBER_SUB_STRATEGY_MUL times the number of requested elements.
     * In this case we create a dict from scratch with all the elements, and
     * subtract random elements to reach the requested number of elements.
     *
     * This is done because if the number of requested elements is just
     * a bit less than the number of elements in the set, the natural approach
     * used into CASE 4 is highly inefficient. */
    if (count*ZRANDMEMBER_SUB_STRATEGY_MUL > size) {
        /* Hashtable encoding (generic implementation) */
        dict *d = dictCreate(&sdsReplyDictType);
        dictExpand(d, size);
        /* Add all the elements into the temporary dictionary. */
        while (zuiNext(&src, &zval)) {
            sds key = zuiNewSdsFromValue(&zval);
            dictEntry *de = dictAddRaw(d, key, NULL);
            serverAssert(de);
            if (withscores)
                dictSetDoubleVal(de, zval.score);
        }
        serverAssert(dictSize(d) == size);

        /* Remove random elements to reach the right count. */
        while (size > count) {
            dictEntry *de;
            de = dictGetFairRandomKey(d);
            dictUnlink(d,dictGetKey(de));
            sdsfree(dictGetKey(de));
            dictFreeUnlinkedEntry(d,de);
            size--;
        }

        /* Reply with what's in the dict and release memory */
        dictIterator *di;
        dictEntry *de;
        di = dictGetIterator(d);
        while ((de = dictNext(di)) != NULL) {
            if (withscores && c->resp > 2)
                addReplyArrayLen(c,2);
            addReplyBulkSds(c, dictGetKey(de));
            if (withscores)
                addReplyDouble(c, dictGetDoubleVal(de));
        }

        dictReleaseIterator(di);
        dictRelease(d);
    }

    /* CASE 4: We have a big zset compared to the requested number of elements.
     * In this case we can simply get random elements from the zset and add
     * to the temporary set, trying to eventually get enough unique elements
     * to reach the specified count. */
    else {
        /* Hashtable encoding (generic implementation) */
        unsigned long added = 0;
        dict *d = dictCreate(&hashDictType);
        dictExpand(d, count);

        while (added < count) {
            listpackEntry key;
            double score;
            zsetTypeRandomElement(zsetobj, size, &key, withscores ? &score: NULL);

            /* Try to add the object to the dictionary. If it already exists
            * free it, otherwise increment the number of objects we have
            * in the result dictionary. */
            sds skey = zsetSdsFromListpackEntry(&key);
            if (dictAdd(d,skey,NULL) != DICT_OK) {
                sdsfree(skey);
                continue;
            }
            added++;

            if (withscores && c->resp > 2)
                addReplyArrayLen(c,2);
            zsetReplyFromListpackEntry(c, &key);
            if (withscores)
                addReplyDouble(c, score);
        }

        /* Release memory */
        dictRelease(d);
    }
    zuiClearIterator(&src);
}

/* ZRANDMEMBER key [<count> [WITHSCORES]] */
void zrandmemberCommand(client *c) {
    long l;
    int withscores = 0;
    robj *zset;
    listpackEntry ele;

    if (c->argc >= 3) {
        if (getRangeLongFromObjectOrReply(c,c->argv[2],-LONG_MAX,LONG_MAX,&l,NULL) != C_OK) return;
        if (c->argc > 4 || (c->argc == 4 && strcasecmp(c->argv[3]->ptr,"withscores"))) {
            addReplyErrorObject(c,shared.syntaxerr);
            return;
        } else if (c->argc == 4) {
            withscores = 1;
            if (l < -LONG_MAX/2 || l > LONG_MAX/2) {
                addReplyError(c,"value is out of range");
                return;
            }
        }
        zrandmemberWithCountCommand(c, l, withscores);
        return;
    }

    /* Handle variant without <count> argument. Reply with simple bulk string */
    if ((zset = lookupKeyReadOrReply(c,c->argv[1],shared.null[c->resp]))== NULL ||
        checkType(c,zset,OBJ_ZSET)) {
        return;
    }

    zsetTypeRandomElement(zset, zsetLength(zset), &ele,NULL);
    zsetReplyFromListpackEntry(c,&ele);
}

/* ZMPOP/BZMPOP
 *
 * 'numkeys_idx' parameter position of key number.
 * 'is_block' this indicates whether it is a blocking variant. */
void zmpopGenericCommand(client *c, int numkeys_idx, int is_block) {
    long j;
    long numkeys = 0;      /* Number of keys. */
    int where = 0;         /* ZSET_MIN or ZSET_MAX. */
    long count = -1;       /* Reply will consist of up to count elements, depending on the zset's length. */

    /* Parse the numkeys. */
    if (getRangeLongFromObjectOrReply(c, c->argv[numkeys_idx], 1, LONG_MAX,
                                      &numkeys, "numkeys should be greater than 0") != C_OK)
        return;

    /* Parse the where. where_idx: the index of where in the c->argv. */
    long where_idx = numkeys_idx + numkeys + 1;
    if (where_idx >= c->argc) {
        addReplyErrorObject(c, shared.syntaxerr);
        return;
    }
    if (!strcasecmp(c->argv[where_idx]->ptr, "MIN")) {
        where = ZSET_MIN;
    } else if (!strcasecmp(c->argv[where_idx]->ptr, "MAX")) {
        where = ZSET_MAX;
    } else {
        addReplyErrorObject(c, shared.syntaxerr);
        return;
    }

    /* Parse the optional arguments. */
    for (j = where_idx + 1; j < c->argc; j++) {
        char *opt = c->argv[j]->ptr;
        int moreargs = (c->argc - 1) - j;

        if (count == -1 && !strcasecmp(opt, "COUNT") && moreargs) {
            j++;
            if (getRangeLongFromObjectOrReply(c, c->argv[j], 1, LONG_MAX,
                                              &count,"count should be greater than 0") != C_OK)
                return;
        } else {
            addReplyErrorObject(c, shared.syntaxerr);
            return;
        }
    }

    if (count == -1) count = 1;

    if (is_block) {
        /* BLOCK. We will handle CLIENT_DENY_BLOCKING flag in blockingGenericZpopCommand. */
        blockingGenericZpopCommand(c, c->argv+numkeys_idx+1, numkeys, where, 1, count, 1, 1);
    } else {
        /* NON-BLOCK */
        genericZpopCommand(c, c->argv+numkeys_idx+1, numkeys, where, 1, count, 1, 1, NULL);
    }
}

/* ZMPOP numkeys key [<key> ...] MIN|MAX [COUNT count] */
void zmpopCommand(client *c) {
    zmpopGenericCommand(c, 1, 0);
}

/* BZMPOP timeout numkeys key [<key> ...] MIN|MAX [COUNT count] */
void bzmpopCommand(client *c) {
    zmpopGenericCommand(c, 2, 1);
}<|MERGE_RESOLUTION|>--- conflicted
+++ resolved
@@ -1596,10 +1596,6 @@
     } else if (zobj->encoding == OBJ_ENCODING_SKIPLIST) {
         zset *zs = zobj->ptr;
         if (zsetRemoveFromSkiplist(zs, ele)) {
-<<<<<<< HEAD
-            dictResize(zs->dict);
-=======
->>>>>>> ecc31bc6
             return 1;
         }
     } else {
@@ -2027,12 +2023,8 @@
             deleted = zslDeleteRangeByLex(zs->zsl,&lexrange,zs->dict);
             break;
         }
-<<<<<<< HEAD
-        dictResize(zs->dict);
-=======
         dictResumeAutoResize(zs->dict);
-        if (htNeedsShrink(zs->dict)) dictShrinkToFit(zs->dict);
->>>>>>> ecc31bc6
+        dictShrinkToFit(zs->dict);
         if (dictSize(zs->dict) == 0) {
             dbDelete(c->db,key);
             keyremoved = 1;
@@ -2562,11 +2554,7 @@
     }
 
     /* Resize dict if needed after removing multiple elements */
-<<<<<<< HEAD
-    dictResize(dstzset->dict);
-=======
-    if (htNeedsShrink(dstzset->dict)) dictShrinkToFit(dstzset->dict);
->>>>>>> ecc31bc6
+    dictShrinkToFit(dstzset->dict);
 
     /* Using this algorithm, we can't calculate the max element as we go,
      * we have to iterate through all elements to find the max one after. */
