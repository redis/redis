--- conflicted
+++ resolved
@@ -4043,12 +4043,7 @@
     }
 
     /* If the keys do not exist we must block */
-<<<<<<< HEAD
     blockForKeys(c,BLOCKED_ZSET,keys,numkeys,timeout,0);
-=======
-    struct blockPos pos = {where};
-    blockForKeys(c,BLOCKED_ZSET,keys,numkeys,count,timeout,NULL,&pos,NULL,0);
->>>>>>> b57fd010
 }
 
 // BZPOPMIN key [key ...] timeout
