--- conflicted
+++ resolved
@@ -676,20 +676,16 @@
 	}
 	if( maxheapBytes == -1 )
 	{
-<<<<<<< HEAD
         if (checkForSentinelMode(argc, argv)) {
             // Sentinel mode does not need a large heap. This conserves disk space and page file reservation requirements.
             maxheapBytes = cSentinelHeapSize;
         } else {
+#ifdef _WIN64		
             maxheapBytes = perfinfo.PhysicalTotal * pageSize;
-        }
-=======
-#ifdef _WIN64		
-        maxheapBytes = perfinfo.PhysicalTotal * pageSize;
 #else
-        maxheapBytes = cDefaultmaxHeap32Bit;
+            maxheapBytes = cDefaultmaxHeap32Bit;
 #endif
->>>>>>> f441b8d0
+        }
 	}
 
     if (foundSlaveFlag) {
