name: Daily

on:
  pull_request:
    branches:
      # any PR to a release branch.
      - '[0-9].[0-9]'
  schedule:
    - cron: '0 0 * * *'
  workflow_dispatch:
    inputs:
      skipjobs:
        description: 'jobs to skip (delete the ones you wanna keep, do not leave empty)'
        default: 'valgrind,sanitizer,tls,freebsd,macos,alpine,32bit'
      skiptests:
        description: 'tests to skip (delete the ones you wanna keep, do not leave empty)'
        default: 'redis,modules,sentinel,cluster'
      test_args:
        description: 'extra test arguments'
        default: ''
      cluster_test_args:
        description: 'extra cluster / sentinel test arguments'
        default: ''
      use_repo:
        description: 'repo owner and name'
        default: 'redis/redis'
      use_git_ref:
        description: 'git branch or sha to use'
        default: 'unstable'


jobs:

  test-ubuntu-jemalloc:
    runs-on: ubuntu-latest
    if: |
      github.event_name == 'workflow_dispatch' ||
      (github.event_name == 'schedule' && github.repository == 'redis/redis')
    timeout-minutes: 14400
    steps:
    - name: prep
      if: github.event_name == 'workflow_dispatch'
      run: |
        echo "GITHUB_REPOSITORY=${{github.event.inputs.use_repo}}" >> $GITHUB_ENV
        echo "GITHUB_HEAD_REF=${{github.event.inputs.use_git_ref}}" >> $GITHUB_ENV
        echo "skipping: ${{github.event.inputs.skipjobs}} and ${{github.event.inputs.skiptests}}"
    - uses: actions/checkout@v2
      with:
        repository: ${{ env.GITHUB_REPOSITORY }}
        ref: ${{ env.GITHUB_HEAD_REF }}
    - name: make
      run: make REDIS_CFLAGS='-Werror -DREDIS_TEST'
    - name: testprep
      run: sudo apt-get install tcl8.6 tclx
    - name: test
      if: true && !contains(github.event.inputs.skiptests, 'redis')
      run: ./runtest --accurate --verbose --dump-logs ${{github.event.inputs.test_args}}
    - name: module api test
      if: true && !contains(github.event.inputs.skiptests, 'modules')
      run: ./runtest-moduleapi --verbose --dump-logs ${{github.event.inputs.test_args}}
    - name: sentinel tests
      if: true && !contains(github.event.inputs.skiptests, 'sentinel')
      run: ./runtest-sentinel ${{github.event.inputs.cluster_test_args}}
    - name: cluster tests
      if: true && !contains(github.event.inputs.skiptests, 'cluster')
      run: ./runtest-cluster ${{github.event.inputs.cluster_test_args}}
    - name: unittest
      run: ./src/redis-server test all --accurate

  test-ubuntu-libc-malloc:
    runs-on: ubuntu-latest
    if: |
      github.event_name == 'workflow_dispatch' ||
      (github.event_name == 'schedule' && github.repository == 'redis/redis')
    timeout-minutes: 14400
    steps:
    - name: prep
      if: github.event_name == 'workflow_dispatch'
      run: |
        echo "GITHUB_REPOSITORY=${{github.event.inputs.use_repo}}" >> $GITHUB_ENV
        echo "GITHUB_HEAD_REF=${{github.event.inputs.use_git_ref}}" >> $GITHUB_ENV
    - uses: actions/checkout@v2
      with:
        repository: ${{ env.GITHUB_REPOSITORY }}
        ref: ${{ env.GITHUB_HEAD_REF }}
    - name: make
      run: make MALLOC=libc REDIS_CFLAGS='-Werror'
    - name: testprep
      run: sudo apt-get install tcl8.6 tclx
    - name: test
      if: true && !contains(github.event.inputs.skiptests, 'redis')
      run: ./runtest --accurate --verbose --dump-logs ${{github.event.inputs.test_args}}
    - name: module api test
      if: true && !contains(github.event.inputs.skiptests, 'modules')
      run: ./runtest-moduleapi --verbose --dump-logs ${{github.event.inputs.test_args}}
    - name: sentinel tests
      if: true && !contains(github.event.inputs.skiptests, 'sentinel')
      run: ./runtest-sentinel ${{github.event.inputs.cluster_test_args}}
    - name: cluster tests
      if: true && !contains(github.event.inputs.skiptests, 'cluster')
      run: ./runtest-cluster ${{github.event.inputs.cluster_test_args}}

  test-ubuntu-no-malloc-usable-size:
    runs-on: ubuntu-latest
    if: |
      github.event_name == 'workflow_dispatch' ||
      (github.event_name == 'schedule' && github.repository == 'redis/redis')
    timeout-minutes: 14400
    steps:
    - name: prep
      if: github.event_name == 'workflow_dispatch'
      run: |
        echo "GITHUB_REPOSITORY=${{github.event.inputs.use_repo}}" >> $GITHUB_ENV
        echo "GITHUB_HEAD_REF=${{github.event.inputs.use_git_ref}}" >> $GITHUB_ENV
    - uses: actions/checkout@v2
      with:
        repository: ${{ env.GITHUB_REPOSITORY }}
        ref: ${{ env.GITHUB_HEAD_REF }}
    - name: make
      run: make MALLOC=libc CFLAGS=-DNO_MALLOC_USABLE_SIZE REDIS_CFLAGS='-Werror'
    - name: testprep
      run: sudo apt-get install tcl8.6 tclx
    - name: test
      if: true && !contains(github.event.inputs.skiptests, 'redis')
      run: ./runtest --accurate --verbose --dump-logs ${{github.event.inputs.test_args}}
    - name: module api test
      if: true && !contains(github.event.inputs.skiptests, 'modules')
      run: ./runtest-moduleapi --verbose --dump-logs ${{github.event.inputs.test_args}}
    - name: sentinel tests
      if: true && !contains(github.event.inputs.skiptests, 'sentinel')
      run: ./runtest-sentinel ${{github.event.inputs.cluster_test_args}}
    - name: cluster tests
      if: true && !contains(github.event.inputs.skiptests, 'cluster')
      run: ./runtest-cluster ${{github.event.inputs.cluster_test_args}}

  test-ubuntu-32bit:
    runs-on: ubuntu-latest
    if: |
      (github.event_name == 'workflow_dispatch' ||
      (github.event_name == 'schedule' && github.repository == 'redis/redis')) && !contains(github.event.inputs.skipjobs, '32bit')
    timeout-minutes: 14400
    steps:
    - name: prep
      if: github.event_name == 'workflow_dispatch'
      run: |
        echo "GITHUB_REPOSITORY=${{github.event.inputs.use_repo}}" >> $GITHUB_ENV
        echo "GITHUB_HEAD_REF=${{github.event.inputs.use_git_ref}}" >> $GITHUB_ENV
    - uses: actions/checkout@v2
      with:
        repository: ${{ env.GITHUB_REPOSITORY }}
        ref: ${{ env.GITHUB_HEAD_REF }}
    - name: make
      run: |
        sudo apt-get update && sudo apt-get install libc6-dev-i386
        make 32bit REDIS_CFLAGS='-Werror -DREDIS_TEST'
    - name: testprep
      run: sudo apt-get install tcl8.6 tclx
    - name: test
      if: true && !contains(github.event.inputs.skiptests, 'redis')
      run: ./runtest --accurate --verbose --dump-logs ${{github.event.inputs.test_args}}
    - name: module api test
      if: true && !contains(github.event.inputs.skiptests, 'modules')
      run: |
        make -C tests/modules 32bit # the script below doesn't have an argument, we must build manually ahead of time
        ./runtest-moduleapi --verbose --dump-logs ${{github.event.inputs.test_args}}
    - name: sentinel tests
      if: true && !contains(github.event.inputs.skiptests, 'sentinel')
      run: ./runtest-sentinel ${{github.event.inputs.cluster_test_args}}
    - name: cluster tests
      if: true && !contains(github.event.inputs.skiptests, 'cluster')
      run: ./runtest-cluster ${{github.event.inputs.cluster_test_args}}
    - name: unittest
      run: ./src/redis-server test all --accurate

  test-ubuntu-tls:
    runs-on: ubuntu-latest
    if: |
      (github.event_name == 'workflow_dispatch' ||
      (github.event_name == 'schedule' && github.repository == 'redis/redis')) && !contains(github.event.inputs.skipjobs, 'tls')
    timeout-minutes: 14400
    steps:
    - name: prep
      if: github.event_name == 'workflow_dispatch'
      run: |
        echo "GITHUB_REPOSITORY=${{github.event.inputs.use_repo}}" >> $GITHUB_ENV
        echo "GITHUB_HEAD_REF=${{github.event.inputs.use_git_ref}}" >> $GITHUB_ENV
    - uses: actions/checkout@v2
      with:
        repository: ${{ env.GITHUB_REPOSITORY }}
        ref: ${{ env.GITHUB_HEAD_REF }}
    - name: make
      run: |
        make BUILD_TLS=yes REDIS_CFLAGS='-Werror'
    - name: testprep
      run: |
        sudo apt-get install tcl8.6 tclx tcl-tls
        ./utils/gen-test-certs.sh
    - name: test
      if: true && !contains(github.event.inputs.skiptests, 'redis')
      run: |
        ./runtest --accurate --verbose --tls --dump-logs ${{github.event.inputs.test_args}}
        ./runtest --accurate --verbose --dump-logs ${{github.event.inputs.test_args}}
    - name: module api test
      if: true && !contains(github.event.inputs.skiptests, 'modules')
      run: |
        ./runtest-moduleapi --verbose --tls --dump-logs ${{github.event.inputs.test_args}}
        ./runtest-moduleapi --verbose --dump-logs ${{github.event.inputs.test_args}}
    - name: sentinel tests
      if: true && !contains(github.event.inputs.skiptests, 'sentinel')
      run: |
        ./runtest-sentinel --tls ${{github.event.inputs.cluster_test_args}}
        ./runtest-sentinel ${{github.event.inputs.cluster_test_args}}
    - name: cluster tests
      if: true && !contains(github.event.inputs.skiptests, 'cluster')
      run: |
        ./runtest-cluster --tls ${{github.event.inputs.cluster_test_args}}
        ./runtest-cluster ${{github.event.inputs.cluster_test_args}}

  test-ubuntu-io-threads:
    runs-on: ubuntu-latest
    if: |
      (github.event_name == 'workflow_dispatch' ||
      (github.event_name == 'schedule' && github.repository == 'redis/redis')) && !contains(github.event.inputs.skipjobs, 'iothreads')
    timeout-minutes: 14400
    steps:
    - name: prep
      if: github.event_name == 'workflow_dispatch'
      run: |
        echo "GITHUB_REPOSITORY=${{github.event.inputs.use_repo}}" >> $GITHUB_ENV
        echo "GITHUB_HEAD_REF=${{github.event.inputs.use_git_ref}}" >> $GITHUB_ENV
    - uses: actions/checkout@v2
      with:
        repository: ${{ env.GITHUB_REPOSITORY }}
        ref: ${{ env.GITHUB_HEAD_REF }}
    - name: make
      run: |
        make REDIS_CFLAGS='-Werror'
    - name: testprep
      run: sudo apt-get install tcl8.6 tclx
    - name: test
      if: true && !contains(github.event.inputs.skiptests, 'redis')
      run: ./runtest --config io-threads 4 --config io-threads-do-reads yes --accurate --verbose --tags network --dump-logs ${{github.event.inputs.test_args}}
    - name: cluster tests
      if: true && !contains(github.event.inputs.skiptests, 'cluster')
      run: ./runtest-cluster --config io-threads 4 --config io-threads-do-reads yes ${{github.event.inputs.cluster_test_args}}

  test-valgrind:
    runs-on: ubuntu-latest
    if: |
      (github.event_name == 'workflow_dispatch' ||
      (github.event_name == 'schedule' && github.repository == 'redis/redis')) && !contains(github.event.inputs.skipjobs, 'valgrind')
    timeout-minutes: 14400
    steps:
    - name: prep
      if: github.event_name == 'workflow_dispatch'
      run: |
        echo "GITHUB_REPOSITORY=${{github.event.inputs.use_repo}}" >> $GITHUB_ENV
        echo "GITHUB_HEAD_REF=${{github.event.inputs.use_git_ref}}" >> $GITHUB_ENV
    - uses: actions/checkout@v2
      with:
        repository: ${{ env.GITHUB_REPOSITORY }}
        ref: ${{ env.GITHUB_HEAD_REF }}
    - name: make
      run: make valgrind REDIS_CFLAGS='-Werror -DREDIS_TEST'
    - name: testprep
      run: |
        sudo apt-get update
        sudo apt-get install tcl8.6 tclx valgrind -y
    - name: test
      if: true && !contains(github.event.inputs.skiptests, 'redis')
      run: ./runtest --valgrind --no-latency --verbose --clients 1 --timeout 2400 --dump-logs ${{github.event.inputs.test_args}}
    - name: module api test
      if: true && !contains(github.event.inputs.skiptests, 'modules')
      run: ./runtest-moduleapi --valgrind --no-latency --verbose --clients 1 --timeout 2400 --dump-logs ${{github.event.inputs.test_args}}
    - name: unittest
      run: |
        valgrind --track-origins=yes --suppressions=./src/valgrind.sup --show-reachable=no --show-possibly-lost=no --leak-check=full --log-file=err.txt ./src/redis-server test all
        if grep -q 0x err.txt; then cat err.txt; exit 1; fi

  test-valgrind-no-malloc-usable-size:
    runs-on: ubuntu-latest
    if: |
      (github.event_name == 'workflow_dispatch' ||
      (github.event_name == 'schedule' && github.repository == 'redis/redis')) && !contains(github.event.inputs.skipjobs, 'valgrind')
    timeout-minutes: 14400
    steps:
    - name: prep
      if: github.event_name == 'workflow_dispatch'
      run: |
        echo "GITHUB_REPOSITORY=${{github.event.inputs.use_repo}}" >> $GITHUB_ENV
        echo "GITHUB_HEAD_REF=${{github.event.inputs.use_git_ref}}" >> $GITHUB_ENV
    - uses: actions/checkout@v2
      with:
        repository: ${{ env.GITHUB_REPOSITORY }}
        ref: ${{ env.GITHUB_HEAD_REF }}
    - name: make
      run: make valgrind CFLAGS="-DNO_MALLOC_USABLE_SIZE" REDIS_CFLAGS='-Werror'
    - name: testprep
      run: |
        sudo apt-get update
        sudo apt-get install tcl8.6 tclx valgrind -y
    - name: test
      if: true && !contains(github.event.inputs.skiptests, 'redis')
      run: ./runtest --valgrind --no-latency --verbose --clients 1 --timeout 2400 --dump-logs ${{github.event.inputs.test_args}}
    - name: module api test
      if: true && !contains(github.event.inputs.skiptests, 'modules')
      run: ./runtest-moduleapi --valgrind --no-latency --verbose --clients 1 --timeout 2400 --dump-logs ${{github.event.inputs.test_args}}

  test-sanitizer-address:
    runs-on: ubuntu-latest
    if: |
      (github.event_name == 'workflow_dispatch' ||
      (github.event_name == 'schedule' && github.repository == 'redis/redis')) && !contains(github.event.inputs.skipjobs, 'sanitizer')
    timeout-minutes: 14400
    strategy:
      matrix:
        compiler: [ gcc, clang ]
    env:
      CC: ${{ matrix.compiler }}
    steps:
      - name: prep
        if: github.event_name == 'workflow_dispatch'
        run: |
          echo "GITHUB_REPOSITORY=${{github.event.inputs.use_repo}}" >> $GITHUB_ENV
          echo "GITHUB_HEAD_REF=${{github.event.inputs.use_git_ref}}" >> $GITHUB_ENV
      - uses: actions/checkout@v2
        with:
          repository: ${{ env.GITHUB_REPOSITORY }}
          ref: ${{ env.GITHUB_HEAD_REF }}
      - name: make
        run: make SANITIZER=address REDIS_CFLAGS='-DREDIS_TEST -Werror'
      - name: testprep
        run: |
          sudo apt-get update
          sudo apt-get install tcl8.6 tclx -y
      - name: test
        if: true && !contains(github.event.inputs.skiptests, 'redis')
        run: ./runtest --accurate --verbose --dump-logs ${{github.event.inputs.test_args}}
      - name: module api test
        if: true && !contains(github.event.inputs.skiptests, 'modules')
        run: ./runtest-moduleapi --verbose --dump-logs ${{github.event.inputs.test_args}}
      - name: sentinel tests
        if: true && !contains(github.event.inputs.skiptests, 'sentinel')
        run: ./runtest-sentinel ${{github.event.inputs.cluster_test_args}}
      - name: cluster tests
        if: true && !contains(github.event.inputs.skiptests, 'cluster')
        run: ./runtest-cluster ${{github.event.inputs.cluster_test_args}}
      - name: unittest
        run: ./src/redis-server test all

  test-sanitizer-undefined:
    runs-on: ubuntu-latest
    if: |
      (github.event_name == 'workflow_dispatch' ||
      (github.event_name == 'schedule' && github.repository == 'redis/redis')) && !contains(github.event.inputs.skipjobs, 'sanitizer')
    timeout-minutes: 14400
    strategy:
      matrix:
        compiler: [ gcc, clang ]
    env:
      CC: ${{ matrix.compiler }}
    steps:
      - name: prep
        if: github.event_name == 'workflow_dispatch'
        run: |
          echo "GITHUB_REPOSITORY=${{github.event.inputs.use_repo}}" >> $GITHUB_ENV
          echo "GITHUB_HEAD_REF=${{github.event.inputs.use_git_ref}}" >> $GITHUB_ENV
      - uses: actions/checkout@v2
        with:
          repository: ${{ env.GITHUB_REPOSITORY }}
          ref: ${{ env.GITHUB_HEAD_REF }}
      - name: make
<<<<<<< HEAD
        run: make SANITIZER=undefined REDIS_CFLAGS='-DREDIS_TEST -Werror'
=======
        run: make SANITIZER=undefined REDIS_CFLAGS='-DREDIS_TEST' LUA_DEBUG=yes # we (ab)use this flow to also check Lua C API violations
>>>>>>> 494ee2f1
      - name: testprep
        run: |
          sudo apt-get update
          sudo apt-get install tcl8.6 tclx -y
      - name: test
        if: true && !contains(github.event.inputs.skiptests, 'redis')
        run: ./runtest --accurate --verbose --dump-logs ${{github.event.inputs.test_args}}
      - name: module api test
        if: true && !contains(github.event.inputs.skiptests, 'modules')
        run: ./runtest-moduleapi --verbose --dump-logs ${{github.event.inputs.test_args}}
      - name: sentinel tests
        if: true && !contains(github.event.inputs.skiptests, 'sentinel')
        run: ./runtest-sentinel ${{github.event.inputs.cluster_test_args}}
      - name: cluster tests
        if: true && !contains(github.event.inputs.skiptests, 'cluster')
        run: ./runtest-cluster ${{github.event.inputs.cluster_test_args}}
      - name: unittest
        run: ./src/redis-server test all --accurate

  test-centos7-jemalloc:
    runs-on: ubuntu-latest
    if: |
      github.event_name == 'workflow_dispatch' ||
      (github.event_name == 'schedule' && github.repository == 'redis/redis')
    container: centos:7
    timeout-minutes: 14400
    steps:
    - name: prep
      if: github.event_name == 'workflow_dispatch'
      run: |
        echo "GITHUB_REPOSITORY=${{github.event.inputs.use_repo}}" >> $GITHUB_ENV
        echo "GITHUB_HEAD_REF=${{github.event.inputs.use_git_ref}}" >> $GITHUB_ENV
    - uses: actions/checkout@v2
      with:
        repository: ${{ env.GITHUB_REPOSITORY }}
        ref: ${{ env.GITHUB_HEAD_REF }}
    - name: make
      run: |
        yum -y install gcc make
        make REDIS_CFLAGS='-Werror'
    - name: testprep
      run: yum -y install which tcl tclx
    - name: test
      if: true && !contains(github.event.inputs.skiptests, 'redis')
      run: ./runtest --accurate --verbose --dump-logs ${{github.event.inputs.test_args}}
    - name: module api test
      if: true && !contains(github.event.inputs.skiptests, 'modules')
      run: ./runtest-moduleapi --verbose --dump-logs ${{github.event.inputs.test_args}}
    - name: sentinel tests
      if: true && !contains(github.event.inputs.skiptests, 'sentinel')
      run: ./runtest-sentinel ${{github.event.inputs.cluster_test_args}}
    - name: cluster tests
      if: true && !contains(github.event.inputs.skiptests, 'cluster')
      run: ./runtest-cluster ${{github.event.inputs.cluster_test_args}}

  test-centos7-tls:
    runs-on: ubuntu-latest
    if: |
      (github.event_name == 'workflow_dispatch' ||
      (github.event_name == 'schedule' && github.repository == 'redis/redis')) && !contains(github.event.inputs.skipjobs, 'tls')
    container: centos:7
    timeout-minutes: 14400
    steps:
    - name: prep
      if: github.event_name == 'workflow_dispatch'
      run: |
        echo "GITHUB_REPOSITORY=${{github.event.inputs.use_repo}}" >> $GITHUB_ENV
        echo "GITHUB_HEAD_REF=${{github.event.inputs.use_git_ref}}" >> $GITHUB_ENV
    - uses: actions/checkout@v2
      with:
        repository: ${{ env.GITHUB_REPOSITORY }}
        ref: ${{ env.GITHUB_HEAD_REF }}
    - name: make
      run: |
        yum -y install centos-release-scl epel-release
        yum -y install devtoolset-7 openssl-devel openssl
        scl enable devtoolset-7 "make BUILD_TLS=yes REDIS_CFLAGS='-Werror'"
    - name: testprep
      run: |
        yum -y install tcl tcltls tclx
        ./utils/gen-test-certs.sh
    - name: test
      if: true && !contains(github.event.inputs.skiptests, 'redis')
      run: |
        ./runtest --accurate --verbose --tls --dump-logs ${{github.event.inputs.test_args}}
        ./runtest --accurate --verbose --dump-logs ${{github.event.inputs.test_args}}
    - name: module api test
      if: true && !contains(github.event.inputs.skiptests, 'modules')
      run: |
        ./runtest-moduleapi --verbose --tls --dump-logs ${{github.event.inputs.test_args}}
        ./runtest-moduleapi --verbose --dump-logs ${{github.event.inputs.test_args}}
    - name: sentinel tests
      if: true && !contains(github.event.inputs.skiptests, 'sentinel')
      run: |
        ./runtest-sentinel --tls ${{github.event.inputs.cluster_test_args}}
        ./runtest-sentinel ${{github.event.inputs.cluster_test_args}}
    - name: cluster tests
      if: true && !contains(github.event.inputs.skiptests, 'cluster')
      run: |
        ./runtest-cluster --tls ${{github.event.inputs.cluster_test_args}}
        ./runtest-cluster ${{github.event.inputs.cluster_test_args}}

  test-macos-latest:
    runs-on: macos-latest
    if: |
      (github.event_name == 'workflow_dispatch' ||
      (github.event_name == 'schedule' && github.repository == 'redis/redis')) && !contains(github.event.inputs.skipjobs, 'macos')
    timeout-minutes: 14400
    steps:
    - name: prep
      if: github.event_name == 'workflow_dispatch'
      run: |
        echo "GITHUB_REPOSITORY=${{github.event.inputs.use_repo}}" >> $GITHUB_ENV
        echo "GITHUB_HEAD_REF=${{github.event.inputs.use_git_ref}}" >> $GITHUB_ENV
    - uses: actions/checkout@v2
      with:
        repository: ${{ env.GITHUB_REPOSITORY }}
        ref: ${{ env.GITHUB_HEAD_REF }}
    - name: make
      run: make REDIS_CFLAGS='-Werror'
    - name: test
      if: true && !contains(github.event.inputs.skiptests, 'redis')
      run: ./runtest --accurate --verbose --no-latency --dump-logs ${{github.event.inputs.test_args}}
    - name: module api test
      if: true && !contains(github.event.inputs.skiptests, 'modules')
      run: ./runtest-moduleapi --verbose --no-latency --dump-logs ${{github.event.inputs.test_args}}
    - name: sentinel tests
      if: true && !contains(github.event.inputs.skiptests, 'sentinel')
      run: ./runtest-sentinel ${{github.event.inputs.cluster_test_args}}
    - name: cluster tests
      if: true && !contains(github.event.inputs.skiptests, 'cluster')
      run: ./runtest-cluster ${{github.event.inputs.cluster_test_args}}

  test-freebsd:
    runs-on: macos-10.15
    if: |
      (github.event_name == 'workflow_dispatch' ||
      (github.event_name == 'schedule' && github.repository == 'redis/redis')) && !contains(github.event.inputs.skipjobs, 'freebsd')
    timeout-minutes: 14400
    steps:
    - name: prep
      if: github.event_name == 'workflow_dispatch'
      run: |
        echo "GITHUB_REPOSITORY=${{github.event.inputs.use_repo}}" >> $GITHUB_ENV
        echo "GITHUB_HEAD_REF=${{github.event.inputs.use_git_ref}}" >> $GITHUB_ENV
    - uses: actions/checkout@v2
      with:
        repository: ${{ env.GITHUB_REPOSITORY }}
        ref: ${{ env.GITHUB_HEAD_REF }}
    - name: test
      uses: vmactions/freebsd-vm@v0.1.4
      with:
        usesh: true
        sync: rsync
        prepare: pkg install -y bash gmake lang/tcl86 lang/tclx
        run: >
          gmake || exit 1 ;
          if echo "${{github.event.inputs.skiptests}}" | grep -vq redis ; then ./runtest --verbose --timeout 2400 --no-latency --dump-logs ${{github.event.inputs.test_args}} || exit 1 ; fi ;
          if echo "${{github.event.inputs.skiptests}}" | grep -vq modules ; then MAKE=gmake ./runtest-moduleapi --verbose --timeout 2400 --no-latency --dump-logs ${{github.event.inputs.test_args}} || exit 1 ; fi ;
          if echo "${{github.event.inputs.skiptests}}" | grep -vq sentinel ; then ./runtest-sentinel ${{github.event.inputs.cluster_test_args}} || exit 1 ; fi ;
          if echo "${{github.event.inputs.skiptests}}" | grep -vq cluster ; then ./runtest-cluster ${{github.event.inputs.cluster_test_args}} || exit 1 ; fi ;

  test-alpine-jemalloc:
    runs-on: ubuntu-latest
    if: |
      (github.event_name == 'workflow_dispatch' ||
      (github.event_name == 'schedule' && github.repository == 'redis/redis')) && !contains(github.event.inputs.skipjobs, 'alpine')
    container: alpine:latest
    steps:
    - name: prep
      if: github.event_name == 'workflow_dispatch'
      run: |
        echo "GITHUB_REPOSITORY=${{github.event.inputs.use_repo}}" >> $GITHUB_ENV
        echo "GITHUB_HEAD_REF=${{github.event.inputs.use_git_ref}}" >> $GITHUB_ENV
    - uses: actions/checkout@v2
      with:
        repository: ${{ env.GITHUB_REPOSITORY }}
        ref: ${{ env.GITHUB_HEAD_REF }}
    - name: make
      run: |
          apk add build-base
          make REDIS_CFLAGS='-Werror'
    - name: testprep
      run: apk add tcl procps tclx
    - name: test
      if: true && !contains(github.event.inputs.skiptests, 'redis')
      run: ./runtest --accurate --verbose --dump-logs ${{github.event.inputs.test_args}}
    - name: module api test
      if: true && !contains(github.event.inputs.skiptests, 'modules')
      run: ./runtest-moduleapi --verbose --dump-logs ${{github.event.inputs.test_args}}
    - name: sentinel tests
      if: true && !contains(github.event.inputs.skiptests, 'sentinel')
      run: ./runtest-sentinel ${{github.event.inputs.cluster_test_args}}
    - name: cluster tests
      if: true && !contains(github.event.inputs.skiptests, 'cluster')
      run: ./runtest-cluster ${{github.event.inputs.cluster_test_args}}

  test-alpine-libc-malloc:
    runs-on: ubuntu-latest
    if: |
      (github.event_name == 'workflow_dispatch' ||
      (github.event_name == 'schedule' && github.repository == 'redis/redis')) && !contains(github.event.inputs.skipjobs, 'alpine')
    container: alpine:latest
    steps:
    - name: prep
      if: github.event_name == 'workflow_dispatch'
      run: |
        echo "GITHUB_REPOSITORY=${{github.event.inputs.use_repo}}" >> $GITHUB_ENV
        echo "GITHUB_HEAD_REF=${{github.event.inputs.use_git_ref}}" >> $GITHUB_ENV
    - uses: actions/checkout@v2
      with:
        repository: ${{ env.GITHUB_REPOSITORY }}
        ref: ${{ env.GITHUB_HEAD_REF }}
    - name: make
      run: |
          apk add build-base
          make REDIS_CFLAGS='-Werror' USE_JEMALLOC=no CFLAGS=-DUSE_MALLOC_USABLE_SIZE
    - name: testprep
      run: apk add tcl procps tclx
    - name: test
      if: true && !contains(github.event.inputs.skiptests, 'redis')
      run: ./runtest --accurate --verbose --dump-logs ${{github.event.inputs.test_args}}
    - name: module api test
      if: true && !contains(github.event.inputs.skiptests, 'modules')
      run: ./runtest-moduleapi --verbose --dump-logs ${{github.event.inputs.test_args}}
    - name: sentinel tests
      if: true && !contains(github.event.inputs.skiptests, 'sentinel')
      run: ./runtest-sentinel ${{github.event.inputs.cluster_test_args}}
    - name: cluster tests
      if: true && !contains(github.event.inputs.skiptests, 'cluster')
      run: ./runtest-cluster ${{github.event.inputs.cluster_test_args}}<|MERGE_RESOLUTION|>--- conflicted
+++ resolved
@@ -370,11 +370,7 @@
           repository: ${{ env.GITHUB_REPOSITORY }}
           ref: ${{ env.GITHUB_HEAD_REF }}
       - name: make
-<<<<<<< HEAD
-        run: make SANITIZER=undefined REDIS_CFLAGS='-DREDIS_TEST -Werror'
-=======
-        run: make SANITIZER=undefined REDIS_CFLAGS='-DREDIS_TEST' LUA_DEBUG=yes # we (ab)use this flow to also check Lua C API violations
->>>>>>> 494ee2f1
+        run: make SANITIZER=undefined REDIS_CFLAGS='-DREDIS_TEST -Werror' LUA_DEBUG=yes # we (ab)use this flow to also check Lua C API violations
       - name: testprep
         run: |
           sudo apt-get update
