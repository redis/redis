<<<<<<< HEAD
<!-- MarkdownTOC -->
=======
This README is just a fast *quick start* document. You can find more detailed documentation at [redis.io](https://redis.io).
>>>>>>> f17d8296

- [Introduction](#introduction)
- [Features](#features)
- [Details](#details)
    - [xslaveof command](#xslaveof-command)
    - [force full sync](#force-full-sync)
    - [slave can replicate all commands to it's slaves](#slave-can-replicate-all-commands-to-its-slaves)
    - [enhanced partial sync](#enhanced-partial-sync)

<!-- /MarkdownTOC -->



<a name="introduction"></a>
# Introduction
XRedis is [ctrip](http://www.ctrip.com/) redis branch. Ctrip is a leading provider of travel services including accommodation reservation, transportation ticketing, packaged tours and corporate travel management.

<a name="features"></a>
# Features
* all features of redis 4.0.1 are inherited (from xredis 1.0.0)
* xslaveof command support
* force full sync
* enhanced partial sync

<a name="details"></a>
# Details

<a name="xslaveof-command"></a>
## xslaveof command

Suppose that redis slave is connectted to redis master(`ip1 port1`). When command `slaveof ip2 port2` is sent to this slave, redis will do the following:

Slave try partial resynchronization at the cron time(one time per second by default).

`xslaveof ip port` is a promotion for `slaveof`. Using the new command, slave will try partial resynchronization as soon as possible

<a name="force-full-sync"></a>
## force full sync
    * 命令 `refullsync`
    force all slaves reconnect itself, and fullsync with slaves
<a name="slave-can-replicate-all-commands-to-its-slaves"></a>
## slave can replicate all commands to it's slaves
**WARN: dangerous, you have to know what you are doing when using this command**

    config set slave-repl-all yes
    config set slave-repl-all no

1. Config remain in memory, never persist to disk
2. Cofig will automatically become yes when server become master

<a name="enhanced-partial-sync"></a>
## enhanced partial sync
- Do not free replication log right after slave become master

Normally if master has no longer connected slave for `repl-backlog-ttl` seconds, it will free replication log.  
When slave becomes master, we hope that redis will restart the timer. Actually offical redis doesn't do this. So it may free replication log immediately.

- Whatever fail message master returns, slave will always try partial sync.






<|MERGE_RESOLUTION|>--- conflicted
+++ resolved
@@ -1,8 +1,4 @@
-<<<<<<< HEAD
 <!-- MarkdownTOC -->
-=======
-This README is just a fast *quick start* document. You can find more detailed documentation at [redis.io](https://redis.io).
->>>>>>> f17d8296
 
 - [Introduction](#introduction)
 - [Features](#features)
@@ -15,14 +11,13 @@
 <!-- /MarkdownTOC -->
 
 
-
 <a name="introduction"></a>
 # Introduction
 XRedis is [ctrip](http://www.ctrip.com/) redis branch. Ctrip is a leading provider of travel services including accommodation reservation, transportation ticketing, packaged tours and corporate travel management.
 
 <a name="features"></a>
 # Features
-* all features of redis 4.0.1 are inherited (from xredis 1.0.0)
+* all features of redis 4.0.8 are inherited (from xredis 1.0.1)
 * xslaveof command support
 * force full sync
 * enhanced partial sync
