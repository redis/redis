--- conflicted
+++ resolved
@@ -15,12 +15,8 @@
 
 If you want to know more, this is a list of selected starting points:
 
-<<<<<<< HEAD
 * Introduction to Redis data types. https://redis.io/docs/latest/develop/data-types/
-* Try Redis directly inside your browser. https://try.redis.io
-=======
-* Introduction to Redis data types. https://redis.io/topics/data-types-intro
->>>>>>> bcae7708
+
 * The full list of Redis commands. https://redis.io/commands
 * There is much more inside the official Redis documentation. https://redis.io/documentation
 
