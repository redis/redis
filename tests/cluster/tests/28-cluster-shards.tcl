--- conflicted
+++ resolved
@@ -198,8 +198,6 @@
     assert_equal "online" [dict get [get_node_info_from_shard $replica_cluster_id $replica_id "node"] health]
 }
 
-<<<<<<< HEAD
-=======
 test "Regression test for a crash when calling SHARDS during handshake" {
     # Reset forget a node, so we can use it to establish handshaking connections
     set id [R 19 CLUSTER MYID]
@@ -216,7 +214,6 @@
 test "Cluster is up" {
     assert_cluster_state ok
 }
->>>>>>> 7be86177
 test "Shard ids are unique" {
     set shard_ids {}
     for {set i 0} {$i < 4} {incr i} {
@@ -233,16 +230,6 @@
     }
 }
 
-<<<<<<< HEAD
-test "CLUSTER SHARDS reports correct shard id" {
-    for {set i 0} {$i < 8} {incr i} {
-        set node_id [R $i CLUSTER MYID]
-        assert_equal [get_node_info_from_shard $node_id $i "shard-id"] [R $i cluster myshardid]
-    }
-}
-
-=======
->>>>>>> 7be86177
 test "CLUSTER NODES reports correct shard id" {
     for {set i 0} {$i < 8} {incr i} {
         set nodes [get_cluster_nodes $i]
@@ -316,66 +303,4 @@
     for {set i 0} {$i < 8} {incr i} {
         assert_equal [dict get $node_ids $i] [R $i cluster myshardid]
     }
-<<<<<<< HEAD
-}
-
-test "CLUSTER SHARDS handles empty shard properly" {
-    assert_not_equal [R 10 CLUSTER MYSHARDID] [R 11 CLUSTER MYSHARDID]
-    set node_10_id [R 10 CLUSTER MYID]
-    set shard_id [R 10 CLUSTER MYSHARDID]
-    R 11 CLUSTER REPLICATE $node_10_id
-    assert_equal [R 10 CLUSTER MYSHARDID] [R 11 CLUSTER MYSHARDID]
-    set shard_ids {}
-    foreach shard [R 10 CLUSTER SHARDS] {
-        set shard_id [dict get $shard shard-id]
-        assert_equal [dict exists $shard_ids $shard_id] 0
-        dict set shard_ids $shard_id 1
-    }
-    assert_equal [dict exists $shard_ids $shard_id] 1
-}
-
-test "CLUSTER SHARDS reports all nodes in the same shard when the entire shard failed" {
-    set node_0_id [R 0 CLUSTER MYID]
-    set node_4_id [R 4 CLUSTER MYID]
-    assert_equal [R 0 CLUSTER MYSHARDID] [R 4 CLUSTER MYSHARDID]
-    set shard_id [R 0 CLUSTER MYSHARDID]
-
-    cluster_ensure_master 0
-    kill_instance redis 0
-    kill_instance redis 4
-
-    set shard_ids {}
-    set node_ids {}
-    foreach shard_response [R 1 CLUSTER SHARDS] {
-        if {[dict get $shard_response shard-id] eq $shard_id} {
-            foreach node [dict get $shard_response nodes] {
-                set id [dict get $node id]
-                assert_not_equal [dict exists $node_ids $id] 1
-                dict set node_ids $id 1
-            }
-            break
-        }
-    }
-
-    assert_equal [dict size $node_ids] 2
-    assert_equal [dict exists $node_ids $node_0_id] 1
-    assert_equal [dict exists $node_ids $node_4_id] 1
-    restart_instance redis 0
-    restart_instance redis 4
-}
-
-test "CLUSTER SHARDS reports failed primary in new primary's shard" {
-    cluster_ensure_master 0
-    kill_instance redis 0
-
-    set shard_ids {}
-    foreach shard_response [R 1 CLUSTER SHARDS] {
-        set shard_id [dict get $shard_response shard-id]
-        assert_equal [dict exists $shard_ids $shard_id] 0
-        dict set shard_ids $shard_id 1
-    }
-
-    restart_instance redis 0
-=======
->>>>>>> 7be86177
 }