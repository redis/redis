--- conflicted
+++ resolved
@@ -73,13 +73,8 @@
         set _ $tmp
     }
 
-<<<<<<< HEAD
     proc _run_cli {host port db opts args} {
         set cmd [rediscli $host $port [list -n $db {*}$args]]
-=======
-    proc _run_cli {opts args} {
-        set cmd [rediscli [srv host] [srv port] [list -n $::dbnum {*}$args]]
->>>>>>> 17511df5
         foreach {key value} $opts {
             if {$key eq "pipe"} {
                 set cmd "sh -c \"$value | $cmd\""
@@ -98,15 +93,15 @@
     }
 
     proc run_cli {args} {
-        _run_cli [srv host] [srv port] 9 {} {*}$args
+        _run_cli [srv host] [srv port] $::dbnum {} {*}$args
     }
 
     proc run_cli_with_input_pipe {cmd args} {
-        _run_cli [srv host] [srv port] 9 [list pipe $cmd] -x {*}$args
+        _run_cli [srv host] [srv port] $::dbnum [list pipe $cmd] -x {*}$args
     }
 
     proc run_cli_with_input_file {path args} {
-        _run_cli [srv host] [srv port] 9 [list path $path] -x {*}$args
+        _run_cli [srv host] [srv port] $::dbnum [list path $path] -x {*}$args
     }
 
     proc run_cli_host_port_db {host port db args} {
