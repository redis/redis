--- conflicted
+++ resolved
@@ -64,73 +64,6 @@
             after 6000
             r -1 dbsize
         } {0}
-<<<<<<< HEAD
-
-        test {Writable replica doesn't return expired keys} {
-            r select 5
-            assert {[r dbsize] == 0}
-            r debug set-active-expire 0
-            r set key1 5 px 10
-            r set key2 5 px 10
-            r -1 select 5
-            wait_for_condition 50 100 {
-                [r -1 dbsize] == 2 && [r -1 exists key1 key2] == 0
-            } else {
-                fail "Keys didn't replicate or didn't expire."
-            }
-            r -1 config set slave-read-only no
-            assert_equal 2 [r -1 dbsize]    ; # active expire is off
-            assert_equal 1 [r -1 incr key1] ; # incr expires and re-creates key1
-            assert_equal -1 [r -1 ttl key1] ; # incr created key1 without TTL
-            assert_equal {} [r -1 get key2] ; # key2 expired but not deleted
-            assert_equal 2 [r -1 dbsize]
-            # cleanup
-            r debug set-active-expire 1
-            r -1 del key1 key2
-            r -1 config set slave-read-only yes
-            r del key1 key2
-        }
-
-        test {PFCOUNT updates cache on readonly replica} {
-            r select 5
-            assert {[r dbsize] == 0}
-            r pfadd key a b c d e f g h i j k l m n o p q
-            set strval [r get key]
-            r -1 select 5
-            wait_for_condition 50 100 {
-                [r -1 dbsize] == 1
-            } else {
-                fail "Replication timeout."
-            }
-            assert {$strval == [r -1 get key]}
-            assert_equal 17 [r -1 pfcount key]
-            assert {$strval != [r -1 get key]}; # cache updated
-            # cleanup
-            r del key
-        }
-
-        test {PFCOUNT doesn't use expired key on readonly replica} {
-            r select 5
-            assert {[r dbsize] == 0}
-            r debug set-active-expire 0
-            r pfadd key a b c d e f g h i j k l m n o p q
-            r pexpire key 10
-            r -1 select 5
-            wait_for_condition 50 100 {
-                [r -1 dbsize] == 1 && [r -1 exists key] == 0
-            } else {
-                fail "Key didn't replicate or didn't expire."
-            }
-            assert_equal [r -1 pfcount key] 0 ; # expired key not used
-            assert_equal [r -1 dbsize] 1      ; # but it's also not deleted
-            # cleanup
-            r debug set-active-expire 1
-            r del key
-        }
-    }
-}
-=======
->>>>>>> cb2796ac
 
         test {Writable replica doesn't return expired keys} {
             r select 5
