# Redis test suite. Copyright (C) 2009 Salvatore Sanfilippo antirez@gmail.com
# This software is released under the BSD License. See the COPYING file for
# more information.

package require Tcl 8.5

set tcl_precision 17
source tests/support/redis.tcl
source tests/support/server.tcl
source tests/support/tmpfile.tcl
source tests/support/test.tcl
source tests/support/util.tcl

set ::all_tests {
    unit/printver
    unit/dump
    unit/auth
    unit/protocol
    unit/keyspace
    unit/scan
    unit/info
    unit/type/string
    unit/type/incr
    unit/type/list
    unit/type/list-2
    unit/type/list-3
    unit/type/set
    unit/type/zset
    unit/type/hash
    unit/type/stream
    unit/type/stream-cgroups
    unit/sort
    unit/expire
    unit/other
    unit/multi
    unit/quit
    unit/aofrw
    unit/acl
    unit/latency-monitor
    integration/block-repl
    integration/replication
    integration/replication-2
    integration/replication-3
    integration/replication-4
    integration/replication-psync
    integration/aof
    integration/rdb
    integration/corrupt-dump
    integration/corrupt-dump-fuzzer
    integration/convert-zipmap-hash-on-load
    integration/convert-ziplist-hash-on-load
    integration/convert-ziplist-zset-on-load
    integration/logging
    integration/psync2
    integration/psync2-reg
    integration/psync2-pingoff
    integration/psync2-master-restart
    integration/failover
    integration/redis-cli
    integration/redis-benchmark
    integration/dismiss-mem
    unit/pubsub
    unit/slowlog
    unit/scripting
    unit/maxmemory
    unit/introspection
    unit/introspection-2
    unit/limits
    unit/obuf-limits
    unit/bitops
    unit/bitfield
    unit/geo
    unit/memefficiency
    unit/hyperloglog
    unit/lazyfree
    unit/wait
    unit/pause
    unit/querybuf
    unit/pendingquerybuf
    unit/tls
    unit/tracking
    unit/oom-score-adj
    unit/shutdown
    unit/networking
<<<<<<< HEAD
    unit/cluster
=======
    unit/client-eviction
>>>>>>> 25298191
}
# Index to the next test to run in the ::all_tests list.
set ::next_test 0

set ::host 127.0.0.1
set ::port 6379; # port for external server
set ::baseport 21111; # initial port for spawned redis servers
set ::portcount 8000; # we don't wanna use more than 10000 to avoid collision with cluster bus ports
set ::traceleaks 0
set ::valgrind 0
set ::durable 0
set ::tls 0
set ::stack_logging 0
set ::verbose 0
set ::quiet 0
set ::denytags {}
set ::skiptests {}
set ::skipunits {}
set ::no_latency 0
set ::allowtags {}
set ::only_tests {}
set ::single_tests {}
set ::run_solo_tests {}
set ::skip_till ""
set ::external 0; # If "1" this means, we are running against external instance
set ::file ""; # If set, runs only the tests in this comma separated list
set ::curfile ""; # Hold the filename of the current suite
set ::accurate 0; # If true runs fuzz tests with more iterations
set ::force_failure 0
set ::timeout 1200; # 20 minutes without progresses will quit the test.
set ::last_progress [clock seconds]
set ::active_servers {} ; # Pids of active Redis instances.
set ::dont_clean 0
set ::wait_server 0
set ::stop_on_failure 0
set ::dump_logs 0
set ::loop 0
set ::tlsdir "tests/tls"
set ::singledb 0
set ::cluster_mode 0
set ::ignoreencoding 0
set ::ignoredigest 0

# Set to 1 when we are running in client mode. The Redis test uses a
# server-client model to run tests simultaneously. The server instance
# runs the specified number of client instances that will actually run tests.
# The server is responsible of showing the result to the user, and exit with
# the appropriate exit code depending on the test outcome.
set ::client 0
set ::numclients 16

# This function is called by one of the test clients when it receives
# a "run" command from the server, with a filename as data.
# It will run the specified test source file and signal it to the
# test server when finished.
proc execute_test_file __testname {
    set path "tests/$__testname.tcl"
    set ::curfile $path
    source $path
    send_data_packet $::test_server_fd done "$__testname"
}

# This function is called by one of the test clients when it receives
# a "run_code" command from the server, with a verbatim test source code
# as argument, and an associated name.
# It will run the specified code and signal it to the test server when
# finished.
proc execute_test_code {__testname filename code} {
    set ::curfile $filename
    eval $code
    send_data_packet $::test_server_fd done "$__testname"
}

# Setup a list to hold a stack of server configs. When calls to start_server
# are nested, use "srv 0 pid" to get the pid of the inner server. To access
# outer servers, use "srv -1 pid" etcetera.
set ::servers {}
proc srv {args} {
    set level 0
    if {[string is integer [lindex $args 0]]} {
        set level [lindex $args 0]
        set property [lindex $args 1]
    } else {
        set property [lindex $args 0]
    }
    set srv [lindex $::servers end+$level]
    dict get $srv $property
}

# Provide easy access to the client for the inner server. It's possible to
# prepend the argument list with a negative level to access clients for
# servers running in outer blocks.
proc r {args} {
    set level 0
    if {[string is integer [lindex $args 0]]} {
        set level [lindex $args 0]
        set args [lrange $args 1 end]
    }
    [srv $level "client"] {*}$args
}

proc reconnect {args} {
    set level [lindex $args 0]
    if {[string length $level] == 0 || ![string is integer $level]} {
        set level 0
    }

    set srv [lindex $::servers end+$level]
    set host [dict get $srv "host"]
    set port [dict get $srv "port"]
    set config [dict get $srv "config"]
    set client [redis $host $port 0 $::tls]
    if {[dict exists $srv "client"]} {
        set old [dict get $srv "client"]
        $old close
    }
    dict set srv "client" $client

    # select the right db when we don't have to authenticate
    if {![dict exists $config "requirepass"] && !$::singledb} {
        $client select 9
    }

    # re-set $srv in the servers list
    lset ::servers end+$level $srv
}

proc redis_deferring_client {args} {
    set level 0
    if {[llength $args] > 0 && [string is integer [lindex $args 0]]} {
        set level [lindex $args 0]
        set args [lrange $args 1 end]
    }

    # create client that defers reading reply
    set client [redis [srv $level "host"] [srv $level "port"] 1 $::tls]

    # select the right db and read the response (OK)
    if {!$::singledb} {
        $client select 9
        $client read
    } else {
        # For timing/symmetry with the above select
        $client ping
        $client read
    }
    return $client
}

proc redis_client {args} {
    set level 0
    if {[llength $args] > 0 && [string is integer [lindex $args 0]]} {
        set level [lindex $args 0]
        set args [lrange $args 1 end]
    }

    # create client that defers reading reply
    set client [redis [srv $level "host"] [srv $level "port"] 0 $::tls]

    # select the right db and read the response (OK), or at least ping
    # the server if we're in a singledb mode.
    if {$::singledb} {
        $client ping
    } else {
        $client select 9
    }
    return $client
}

# Provide easy access to INFO properties. Same semantic as "proc r".
proc s {args} {
    set level 0
    if {[string is integer [lindex $args 0]]} {
        set level [lindex $args 0]
        set args [lrange $args 1 end]
    }
    status [srv $level "client"] [lindex $args 0]
}

# Test wrapped into run_solo are sent back from the client to the
# test server, so that the test server will send them again to
# clients once the clients are idle.
proc run_solo {name code} {
    if {$::numclients == 1 || $::loop || $::external} {
        # run_solo is not supported in these scenarios, just run the code.
        eval $code
        return
    }
    send_data_packet $::test_server_fd run_solo [list $name $::curfile $code]
}

proc cleanup {} {
    if {!$::quiet} {puts -nonewline "Cleanup: may take some time... "}
    flush stdout
    catch {exec rm -rf {*}[glob tests/tmp/redis.conf.*]}
    catch {exec rm -rf {*}[glob tests/tmp/server.*]}
    if {!$::quiet} {puts "OK"}
}

proc test_server_main {} {
    cleanup
    set tclsh [info nameofexecutable]
    # Open a listening socket, trying different ports in order to find a
    # non busy one.
    set clientport [find_available_port [expr {$::baseport - 32}] 32]
    if {!$::quiet} {
        puts "Starting test server at port $clientport"
    }
    socket -server accept_test_clients  -myaddr 127.0.0.1 $clientport

    # Start the client instances
    set ::clients_pids {}
    if {$::external} {
        set p [exec $tclsh [info script] {*}$::argv \
            --client $clientport &]
        lappend ::clients_pids $p
    } else {
        set start_port $::baseport
        set port_count [expr {$::portcount / $::numclients}]
        for {set j 0} {$j < $::numclients} {incr j} {
            set p [exec $tclsh [info script] {*}$::argv \
                --client $clientport --baseport $start_port --portcount $port_count &]
            lappend ::clients_pids $p
            incr start_port $port_count
        }
    }

    # Setup global state for the test server
    set ::idle_clients {}
    set ::active_clients {}
    array set ::active_clients_task {}
    array set ::clients_start_time {}
    set ::clients_time_history {}
    set ::failed_tests {}

    # Enter the event loop to handle clients I/O
    after 100 test_server_cron
    vwait forever
}

# This function gets called 10 times per second.
proc test_server_cron {} {
    set elapsed [expr {[clock seconds]-$::last_progress}]

    if {$elapsed > $::timeout} {
        set err "\[[colorstr red TIMEOUT]\]: clients state report follows."
        puts $err
        lappend ::failed_tests $err
        show_clients_state
        kill_clients
        force_kill_all_servers
        the_end
    }

    after 100 test_server_cron
}

proc accept_test_clients {fd addr port} {
    fconfigure $fd -encoding binary
    fileevent $fd readable [list read_from_test_client $fd]
}

# This is the readable handler of our test server. Clients send us messages
# in the form of a status code such and additional data. Supported
# status types are:
#
# ready: the client is ready to execute the command. Only sent at client
#        startup. The server will queue the client FD in the list of idle
#        clients.
# testing: just used to signal that a given test started.
# ok: a test was executed with success.
# err: a test was executed with an error.
# skip: a test was skipped by skipfile or individual test options.
# ignore: a test was skipped by a group tag.
# exception: there was a runtime exception while executing the test.
# done: all the specified test file was processed, this test client is
#       ready to accept a new task.
proc read_from_test_client fd {
    set bytes [gets $fd]
    set payload [read $fd $bytes]
    foreach {status data} $payload break
    set ::last_progress [clock seconds]

    if {$status eq {ready}} {
        if {!$::quiet} {
            puts "\[$status\]: $data"
        }
        signal_idle_client $fd
    } elseif {$status eq {done}} {
        set elapsed [expr {[clock seconds]-$::clients_start_time($fd)}]
        set all_tests_count [llength $::all_tests]
        set running_tests_count [expr {[llength $::active_clients]-1}]
        set completed_tests_count [expr {$::next_test-$running_tests_count}]
        puts "\[$completed_tests_count/$all_tests_count [colorstr yellow $status]\]: $data ($elapsed seconds)"
        lappend ::clients_time_history $elapsed $data
        signal_idle_client $fd
        set ::active_clients_task($fd) "(DONE) $data"
    } elseif {$status eq {ok}} {
        if {!$::quiet} {
            puts "\[[colorstr green $status]\]: $data"
        }
        set ::active_clients_task($fd) "(OK) $data"
    } elseif {$status eq {skip}} {
        if {!$::quiet} {
            puts "\[[colorstr yellow $status]\]: $data"
        }
    } elseif {$status eq {ignore}} {
        if {!$::quiet} {
            puts "\[[colorstr cyan $status]\]: $data"
        }
    } elseif {$status eq {err}} {
        set err "\[[colorstr red $status]\]: $data"
        puts $err
        lappend ::failed_tests $err
        set ::active_clients_task($fd) "(ERR) $data"
        if {$::stop_on_failure} {
            puts -nonewline "(Test stopped, press enter to resume the tests)"
            flush stdout
            gets stdin
        }
    } elseif {$status eq {exception}} {
        puts "\[[colorstr red $status]\]: $data"
        kill_clients
        force_kill_all_servers
        exit 1
    } elseif {$status eq {testing}} {
        set ::active_clients_task($fd) "(IN PROGRESS) $data"
    } elseif {$status eq {server-spawning}} {
        set ::active_clients_task($fd) "(SPAWNING SERVER) $data"
    } elseif {$status eq {server-spawned}} {
        lappend ::active_servers $data
        set ::active_clients_task($fd) "(SPAWNED SERVER) pid:$data"
    } elseif {$status eq {server-killing}} {
        set ::active_clients_task($fd) "(KILLING SERVER) pid:$data"
    } elseif {$status eq {server-killed}} {
        set ::active_servers [lsearch -all -inline -not -exact $::active_servers $data]
        set ::active_clients_task($fd) "(KILLED SERVER) pid:$data"
    } elseif {$status eq {run_solo}} {
        lappend ::run_solo_tests $data
    } else {
        if {!$::quiet} {
            puts "\[$status\]: $data"
        }
    }
}

proc show_clients_state {} {
    # The following loop is only useful for debugging tests that may
    # enter an infinite loop.
    foreach x $::active_clients {
        if {[info exist ::active_clients_task($x)]} {
            puts "$x => $::active_clients_task($x)"
        } else {
            puts "$x => ???"
        }
    }
}

proc kill_clients {} {
    foreach p $::clients_pids {
        catch {exec kill $p}
    }
}

proc force_kill_all_servers {} {
    foreach p $::active_servers {
        puts "Killing still running Redis server $p"
        catch {exec kill -9 $p}
    }
}

proc lpop {listVar {count 1}} {
    upvar 1 $listVar l
    set ele [lindex $l 0]
    set l [lrange $l 1 end]
    set ele
}

proc lremove {listVar value} {
    upvar 1 $listVar var
    set idx [lsearch -exact $var $value]
    set var [lreplace $var $idx $idx]
}

# A new client is idle. Remove it from the list of active clients and
# if there are still test units to run, launch them.
proc signal_idle_client fd {
    # Remove this fd from the list of active clients.
    set ::active_clients \
        [lsearch -all -inline -not -exact $::active_clients $fd]

    # New unit to process?
    if {$::next_test != [llength $::all_tests]} {
        if {!$::quiet} {
            puts [colorstr bold-white "Testing [lindex $::all_tests $::next_test]"]
            set ::active_clients_task($fd) "ASSIGNED: $fd ([lindex $::all_tests $::next_test])"
        }
        set ::clients_start_time($fd) [clock seconds]
        send_data_packet $fd run [lindex $::all_tests $::next_test]
        lappend ::active_clients $fd
        incr ::next_test
        if {$::loop && $::next_test == [llength $::all_tests]} {
            set ::next_test 0
        }
    } elseif {[llength $::run_solo_tests] != 0 && [llength $::active_clients] == 0} {
        if {!$::quiet} {
            puts [colorstr bold-white "Testing solo test"]
            set ::active_clients_task($fd) "ASSIGNED: $fd solo test"
        }
        set ::clients_start_time($fd) [clock seconds]
        send_data_packet $fd run_code [lpop ::run_solo_tests]
        lappend ::active_clients $fd
    } else {
        lappend ::idle_clients $fd
        set ::active_clients_task($fd) "SLEEPING, no more units to assign"
        if {[llength $::active_clients] == 0} {
            the_end
        }
    }
}

# The the_end function gets called when all the test units were already
# executed, so the test finished.
proc the_end {} {
    # TODO: print the status, exit with the right exit code.
    puts "\n                   The End\n"
    puts "Execution time of different units:"
    foreach {time name} $::clients_time_history {
        puts "  $time seconds - $name"
    }
    if {[llength $::failed_tests]} {
        puts "\n[colorstr bold-red {!!! WARNING}] The following tests failed:\n"
        foreach failed $::failed_tests {
            puts "*** $failed"
        }
        if {!$::dont_clean} cleanup
        exit 1
    } else {
        puts "\n[colorstr bold-white {\o/}] [colorstr bold-green {All tests passed without errors!}]\n"
        if {!$::dont_clean} cleanup
        exit 0
    }
}

# The client is not even driven (the test server is instead) as we just need
# to read the command, execute, reply... all this in a loop.
proc test_client_main server_port {
    set ::test_server_fd [socket localhost $server_port]
    fconfigure $::test_server_fd -encoding binary
    send_data_packet $::test_server_fd ready [pid]
    while 1 {
        set bytes [gets $::test_server_fd]
        set payload [read $::test_server_fd $bytes]
        foreach {cmd data} $payload break
        if {$cmd eq {run}} {
            execute_test_file $data
        } elseif {$cmd eq {run_code}} {
            foreach {name filename code} $data break
            execute_test_code $name $filename $code
        } else {
            error "Unknown test client command: $cmd"
        }
    }
}

proc send_data_packet {fd status data} {
    set payload [list $status $data]
    puts $fd [string length $payload]
    puts -nonewline $fd $payload
    flush $fd
}

proc print_help_screen {} {
    puts [join {
        "--valgrind         Run the test over valgrind."
        "--durable          suppress test crashes and keep running"
        "--stack-logging    Enable OSX leaks/malloc stack logging."
        "--accurate         Run slow randomized tests for more iterations."
        "--quiet            Don't show individual tests."
        "--single <unit>    Just execute the specified unit (see next option). This option can be repeated."
        "--verbose          Increases verbosity."
        "--list-tests       List all the available test units."
        "--only <test>      Just execute tests that match <test> regexp. This option can be repeated."
        "--skip-till <unit> Skip all units until (and including) the specified one."
        "--skipunit <unit>  Skip one unit."
        "--clients <num>    Number of test clients (default 16)."
        "--timeout <sec>    Test timeout in seconds (default 10 min)."
        "--force-failure    Force the execution of a test that always fails."
        "--config <k> <v>   Extra config file argument."
        "--skipfile <file>  Name of a file containing test names or regexp patterns that should be skipped (one per line)."
        "--skiptest <test>  Test name or regexp pattern to skip. This option can be repeated."
        "--tags <tags>      Run only tests having specified tags or not having '-' prefixed tags."
        "--dont-clean       Don't delete redis log files after the run."
        "--no-latency       Skip latency measurements and validation by some tests."
        "--stop             Blocks once the first test fails."
        "--loop             Execute the specified set of tests forever."
        "--wait-server      Wait after server is started (so that you can attach a debugger)."
        "--dump-logs        Dump server log on test failure."
        "--tls              Run tests in TLS mode."
        "--host <addr>      Run tests against an external host."
        "--port <port>      TCP port to use against external host."
        "--baseport <port>  Initial port number for spawned redis servers."
        "--portcount <num>  Port range for spawned redis servers."
        "--singledb         Use a single database, avoid SELECT."
        "--cluster-mode     Run tests in cluster protocol compatible mode."
        "--ignore-encoding  Don't validate object encoding."
        "--ignore-digest    Don't use debug digest validations."
        "--help             Print this help screen."
    } "\n"]
}

# parse arguments
for {set j 0} {$j < [llength $argv]} {incr j} {
    set opt [lindex $argv $j]
    set arg [lindex $argv [expr $j+1]]
    if {$opt eq {--tags}} {
        foreach tag $arg {
            if {[string index $tag 0] eq "-"} {
                lappend ::denytags [string range $tag 1 end]
            } else {
                lappend ::allowtags $tag
            }
        }
        incr j
    } elseif {$opt eq {--config}} {
        set arg2 [lindex $argv [expr $j+2]]
        lappend ::global_overrides $arg
        lappend ::global_overrides $arg2
        incr j 2
    } elseif {$opt eq {--skipfile}} {
        incr j
        set fp [open $arg r]
        set file_data [read $fp]
        close $fp
        set ::skiptests [split $file_data "\n"]
    } elseif {$opt eq {--skiptest}} {
        lappend ::skiptests $arg
        incr j
    } elseif {$opt eq {--valgrind}} {
        set ::valgrind 1
    } elseif {$opt eq {--stack-logging}} {
        if {[string match {*Darwin*} [exec uname -a]]} {
            set ::stack_logging 1
        }
    } elseif {$opt eq {--quiet}} {
        set ::quiet 1
    } elseif {$opt eq {--tls}} {
        package require tls 1.6
        set ::tls 1
        ::tls::init \
            -cafile "$::tlsdir/ca.crt" \
            -certfile "$::tlsdir/client.crt" \
            -keyfile "$::tlsdir/client.key"
    } elseif {$opt eq {--host}} {
        set ::external 1
        set ::host $arg
        incr j
    } elseif {$opt eq {--port}} {
        set ::port $arg
        incr j
    } elseif {$opt eq {--baseport}} {
        set ::baseport $arg
        incr j
    } elseif {$opt eq {--portcount}} {
        set ::portcount $arg
        incr j
    } elseif {$opt eq {--accurate}} {
        set ::accurate 1
    } elseif {$opt eq {--force-failure}} {
        set ::force_failure 1
    } elseif {$opt eq {--single}} {
        lappend ::single_tests $arg
        incr j
    } elseif {$opt eq {--only}} {
        lappend ::only_tests $arg
        incr j
    } elseif {$opt eq {--skipunit}} {
        lappend ::skipunits $arg
        incr j
    } elseif {$opt eq {--skip-till}} {
        set ::skip_till $arg
        incr j
    } elseif {$opt eq {--list-tests}} {
        foreach t $::all_tests {
            puts $t
        }
        exit 0
    } elseif {$opt eq {--verbose}} {
        set ::verbose 1
    } elseif {$opt eq {--client}} {
        set ::client 1
        set ::test_server_port $arg
        incr j
    } elseif {$opt eq {--clients}} {
        set ::numclients $arg
        incr j
    } elseif {$opt eq {--durable}} {
        set ::durable 1
    } elseif {$opt eq {--dont-clean}} {
        set ::dont_clean 1
    } elseif {$opt eq {--no-latency}} {
        set ::no_latency 1
    } elseif {$opt eq {--wait-server}} {
        set ::wait_server 1
    } elseif {$opt eq {--dump-logs}} {
        set ::dump_logs 1
    } elseif {$opt eq {--stop}} {
        set ::stop_on_failure 1
    } elseif {$opt eq {--loop}} {
        set ::loop 1
    } elseif {$opt eq {--timeout}} {
        set ::timeout $arg
        incr j
    } elseif {$opt eq {--singledb}} {
        set ::singledb 1
    } elseif {$opt eq {--cluster-mode}} {
        set ::cluster_mode 1
        set ::singledb 1
    } elseif {$opt eq {--ignore-encoding}} {
        set ::ignoreencoding 1
    } elseif {$opt eq {--ignore-digest}} {
        set ::ignoredigest 1
    } elseif {$opt eq {--help}} {
        print_help_screen
        exit 0
    } else {
        puts "Wrong argument: $opt"
        exit 1
    }
}

set filtered_tests {}

# Set the filtered tests to be the short list (single_tests) if exists.
# Otherwise, we start filtering all_tests
if {[llength $::single_tests] > 0} {
    set filtered_tests $::single_tests
} else {
    set filtered_tests $::all_tests
}

# If --skip-till option was given, we populate the list of single tests
# to run with everything *after* the specified unit.
if {$::skip_till != ""} {
    set skipping 1
    foreach t $::all_tests {
        if {$skipping == 1} {
            lremove filtered_tests $t
        }
        if {$t == $::skip_till} {
            set skipping 0
        }
    }
    if {$skipping} {
        puts "test $::skip_till not found"
        exit 0
    }
}

# If --skipunits option was given, we populate the list of single tests
# to run with everything *not* in the skipunits list.
if {[llength $::skipunits] > 0} {
    foreach t $::all_tests {
        if {[lsearch $::skipunits $t] != -1} {
            lremove filtered_tests $t
        }
    }
}

# Override the list of tests with the specific tests we want to run
# in case there was some filter, that is --single, -skipunit or --skip-till options.
if {[llength $filtered_tests] < [llength $::all_tests]} {
    set ::all_tests $filtered_tests
}

proc attach_to_replication_stream {} {
    r config set repl-ping-replica-period 3600
    if {$::tls} {
        set s [::tls::socket [srv 0 "host"] [srv 0 "port"]]
    } else {
        set s [socket [srv 0 "host"] [srv 0 "port"]]
    }
    fconfigure $s -translation binary
    puts -nonewline $s "SYNC\r\n"
    flush $s

    # Get the count
    while 1 {
        set count [gets $s]
        set prefix [string range $count 0 0]
        if {$prefix ne {}} break; # Newlines are allowed as PINGs.
    }
    if {$prefix ne {$}} {
        error "attach_to_replication_stream error. Received '$count' as count."
    }
    set count [string range $count 1 end]

    # Consume the bulk payload
    while {$count} {
        set buf [read $s $count]
        set count [expr {$count-[string length $buf]}]
    }
    return $s
}

proc read_from_replication_stream {s} {
    fconfigure $s -blocking 0
    set attempt 0
    while {[gets $s count] == -1} {
        if {[incr attempt] == 10} return ""
        after 100
    }
    fconfigure $s -blocking 1
    set count [string range $count 1 end]

    # Return a list of arguments for the command.
    set res {}
    for {set j 0} {$j < $count} {incr j} {
        read $s 1
        set arg [::redis::redis_bulk_read $s]
        if {$j == 0} {set arg [string tolower $arg]}
        lappend res $arg
    }
    return $res
}

proc assert_replication_stream {s patterns} {
    for {set j 0} {$j < [llength $patterns]} {incr j} {
        assert_match [lindex $patterns $j] [read_from_replication_stream $s]
    }
}

proc close_replication_stream {s} {
    close $s
    r config set repl-ping-replica-period 10
    return
}

# With the parallel test running multiple Redis instances at the same time
# we need a fast enough computer, otherwise a lot of tests may generate
# false positives.
# If the computer is too slow we revert the sequential test without any
# parallelism, that is, clients == 1.
proc is_a_slow_computer {} {
    set start [clock milliseconds]
    for {set j 0} {$j < 1000000} {incr j} {}
    set elapsed [expr [clock milliseconds]-$start]
    expr {$elapsed > 200}
}

if {$::client} {
    if {[catch { test_client_main $::test_server_port } err]} {
        set estr "Executing test client: $err.\n$::errorInfo"
        if {[catch {send_data_packet $::test_server_fd exception $estr}]} {
            puts $estr
        }
        exit 1
    }
} else {
    if {[is_a_slow_computer]} {
        puts "** SLOW COMPUTER ** Using a single client to avoid false positives."
        set ::numclients 1
    }

    if {[catch { test_server_main } err]} {
        if {[string length $err] > 0} {
            # only display error when not generated by the test suite
            if {$err ne "exception"} {
                puts $::errorInfo
            }
            exit 1
        }
    }
}<|MERGE_RESOLUTION|>--- conflicted
+++ resolved
@@ -82,11 +82,8 @@
     unit/oom-score-adj
     unit/shutdown
     unit/networking
-<<<<<<< HEAD
     unit/cluster
-=======
     unit/client-eviction
->>>>>>> 25298191
 }
 # Index to the next test to run in the ::all_tests list.
 set ::next_test 0
