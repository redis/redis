proc test_memory_efficiency {range} {
    r flushall
    set rd [redis_deferring_client]
    set base_mem [s used_memory]
    set written 0
    for {set j 0} {$j < 10000} {incr j} {
        set key key:$j
        set val [string repeat A [expr {int(rand()*$range)}]]
        $rd set $key $val
        incr written [string length $key]
        incr written [string length $val]
        incr written 2 ;# A separator is the minimum to store key-value data.
    }
    for {set j 0} {$j < 10000} {incr j} {
        $rd read ; # Discard replies
    }

    set current_mem [s used_memory]
    set used [expr {$current_mem-$base_mem}]
    set efficiency [expr {double($written)/$used}]
    return $efficiency
}

start_server {tags {"memefficiency"}} {
    foreach {size_range expected_min_efficiency} {
        32    0.15
        64    0.25
        128   0.35
        1024  0.75
        16384 0.82
    } {
        test "Memory efficiency with values in range $size_range" {
            set efficiency [test_memory_efficiency $size_range]
            assert {$efficiency >= $expected_min_efficiency}
        }
    }
}

<<<<<<< HEAD
if 0 {
    start_server {tags {"defrag"}} {
        if {[string match {*jemalloc*} [s mem_allocator]]} {
            test "Active defrag" {
                r config set activedefrag no
                r config set active-defrag-threshold-lower 5
                r config set active-defrag-ignore-bytes 2mb
                r config set maxmemory 100mb
                r config set maxmemory-policy allkeys-lru
                r debug populate 700000 asdf 150
                r debug populate 170000 asdf 300
                set frag [s mem_fragmentation_ratio]
                assert {$frag >= 1.7}
                r config set activedefrag yes
                after 1500 ;# active defrag tests the status once a second.
                set hits [s active_defrag_hits]

                # wait for the active defrag to stop working
                set tries 0
                while { True } {
                    incr tries
                    after 500
                    set prev_hits $hits
                    set hits [s active_defrag_hits]
                    if {$hits == $prev_hits} {
                        break
                    }
                    assert {$tries < 100}
                }

                # TODO: we need to expose more accurate fragmentation info
                # i.e. the allocator used and active pages
                # instead we currently look at RSS so we need to ask for purge
                r memory purge

                # Test the the fragmentation is lower and that the defragger
                # stopped working
                set frag [s mem_fragmentation_ratio]
                assert {$frag < 1.55}
                set misses [s active_defrag_misses]
                after 500
                set misses2 [s active_defrag_misses]
                assert {$misses2 == $misses}
            }
        }
    }
}
=======
run_solo {defrag} {
start_server {tags {"defrag"}} {
    if {[string match {*jemalloc*} [s mem_allocator]]} {
        test "Active defrag" {
            r config set save "" ;# prevent bgsave from interfereing with save below
            r config set hz 100
            r config set activedefrag no
            r config set active-defrag-threshold-lower 5
            r config set active-defrag-cycle-min 65
            r config set active-defrag-cycle-max 75
            r config set active-defrag-ignore-bytes 2mb
            r config set maxmemory 100mb
            r config set maxmemory-policy allkeys-lru
            r debug populate 700000 asdf1 150
            r debug populate 170000 asdf2 300
            r ping ;# trigger eviction following the previous population
            after 120 ;# serverCron only updates the info once in 100ms
            set frag [s allocator_frag_ratio]
            if {$::verbose} {
                puts "frag $frag"
            }
            assert {$frag >= 1.4}

            r config set latency-monitor-threshold 5
            r latency reset
            r config set maxmemory 110mb ;# prevent further eviction (not to fail the digest test)
            set digest [r debug digest]
            catch {r config set activedefrag yes} e
            if {![string match {DISABLED*} $e]} {
                # Wait for the active defrag to start working (decision once a
                # second).
                wait_for_condition 50 100 {
                    [s active_defrag_running] ne 0
                } else {
                    fail "defrag not started."
                }

                # Wait for the active defrag to stop working.
                wait_for_condition 150 100 {
                    [s active_defrag_running] eq 0
                } else {
                    after 120 ;# serverCron only updates the info once in 100ms
                    puts [r info memory]
                    puts [r memory malloc-stats]
                    fail "defrag didn't stop."
                }

                # Test the the fragmentation is lower.
                after 120 ;# serverCron only updates the info once in 100ms
                set frag [s allocator_frag_ratio]
                set max_latency 0
                foreach event [r latency latest] {
                    lassign $event eventname time latency max
                    if {$eventname == "active-defrag-cycle"} {
                        set max_latency $max
                    }
                }
                if {$::verbose} {
                    puts "frag $frag"
                    set misses [s active_defrag_misses]
                    set hits [s active_defrag_hits]
                    puts "hits: $hits"
                    puts "misses: $misses"
                    puts "max latency $max_latency"
                    puts [r latency latest]
                    puts [r latency history active-defrag-cycle]
                }
                assert {$frag < 1.1}
                # due to high fragmentation, 100hz, and active-defrag-cycle-max set to 75,
                # we expect max latency to be not much higher than 7.5ms but due to rare slowness threshold is set higher
                assert {$max_latency <= 30}
            } else {
                set _ ""
            }
            # verify the data isn't corrupted or changed
            set newdigest [r debug digest]
            assert {$digest eq $newdigest}
            r save ;# saving an rdb iterates over all the data / pointers
        } {OK}

        test "Active defrag big keys" {
            r flushdb
            r config resetstat
            r config set save "" ;# prevent bgsave from interfereing with save below
            r config set hz 100
            r config set activedefrag no
            r config set active-defrag-max-scan-fields 1000
            r config set active-defrag-threshold-lower 5
            r config set active-defrag-cycle-min 65
            r config set active-defrag-cycle-max 75
            r config set active-defrag-ignore-bytes 2mb
            r config set maxmemory 0
            r config set list-max-ziplist-size 5 ;# list of 10k items will have 2000 quicklist nodes
            r config set stream-node-max-entries 5
            r hmset hash h1 v1 h2 v2 h3 v3
            r lpush list a b c d
            r zadd zset 0 a 1 b 2 c 3 d
            r sadd set a b c d
            r xadd stream * item 1 value a
            r xadd stream * item 2 value b
            r xgroup create stream mygroup 0
            r xreadgroup GROUP mygroup Alice COUNT 1 STREAMS stream >

            # create big keys with 10k items
            set rd [redis_deferring_client]
            for {set j 0} {$j < 10000} {incr j} {
                $rd hset bighash $j [concat "asdfasdfasdf" $j]
                $rd lpush biglist [concat "asdfasdfasdf" $j]
                $rd zadd bigzset $j [concat "asdfasdfasdf" $j]
                $rd sadd bigset [concat "asdfasdfasdf" $j]
                $rd xadd bigstream * item 1 value a
            }
            for {set j 0} {$j < 50000} {incr j} {
                $rd read ; # Discard replies
            }

            set expected_frag 1.7
            if {$::accurate} {
                # scale the hash to 1m fields in order to have a measurable the latency
                for {set j 10000} {$j < 1000000} {incr j} {
                    $rd hset bighash $j [concat "asdfasdfasdf" $j]
                }
                for {set j 10000} {$j < 1000000} {incr j} {
                    $rd read ; # Discard replies
                }
                # creating that big hash, increased used_memory, so the relative frag goes down
                set expected_frag 1.3
            }

            # add a mass of string keys
            for {set j 0} {$j < 500000} {incr j} {
                $rd setrange $j 150 a
            }
            for {set j 0} {$j < 500000} {incr j} {
                $rd read ; # Discard replies
            }
            assert_equal [r dbsize] 500010

            # create some fragmentation
            for {set j 0} {$j < 500000} {incr j 2} {
                $rd del $j
            }
            for {set j 0} {$j < 500000} {incr j 2} {
                $rd read ; # Discard replies
            }
            assert_equal [r dbsize] 250010

            # start defrag
            after 120 ;# serverCron only updates the info once in 100ms
            set frag [s allocator_frag_ratio]
            if {$::verbose} {
                puts "frag $frag"
            }
            assert {$frag >= $expected_frag}
            r config set latency-monitor-threshold 5
            r latency reset

            set digest [r debug digest]
            catch {r config set activedefrag yes} e
            if {![string match {DISABLED*} $e]} {
                # wait for the active defrag to start working (decision once a second)
                wait_for_condition 50 100 {
                    [s active_defrag_running] ne 0
                } else {
                    fail "defrag not started."
                }

                # wait for the active defrag to stop working
                wait_for_condition 500 100 {
                    [s active_defrag_running] eq 0
                } else {
                    after 120 ;# serverCron only updates the info once in 100ms
                    puts [r info memory]
                    puts [r memory malloc-stats]
                    fail "defrag didn't stop."
                }

                # test the the fragmentation is lower
                after 120 ;# serverCron only updates the info once in 100ms
                set frag [s allocator_frag_ratio]
                set max_latency 0
                foreach event [r latency latest] {
                    lassign $event eventname time latency max
                    if {$eventname == "active-defrag-cycle"} {
                        set max_latency $max
                    }
                }
                if {$::verbose} {
                    puts "frag $frag"
                    set misses [s active_defrag_misses]
                    set hits [s active_defrag_hits]
                    puts "hits: $hits"
                    puts "misses: $misses"
                    puts "max latency $max_latency"
                    puts [r latency latest]
                    puts [r latency history active-defrag-cycle]
                }
                assert {$frag < 1.1}
                # due to high fragmentation, 100hz, and active-defrag-cycle-max set to 75,
                # we expect max latency to be not much higher than 7.5ms but due to rare slowness threshold is set higher
                assert {$max_latency <= 30}
            }
            # verify the data isn't corrupted or changed
            set newdigest [r debug digest]
            assert {$digest eq $newdigest}
            r save ;# saving an rdb iterates over all the data / pointers
        } {OK}

        test "Active defrag big list" {
            r flushdb
            r config resetstat
            r config set save "" ;# prevent bgsave from interfereing with save below
            r config set hz 100
            r config set activedefrag no
            r config set active-defrag-max-scan-fields 1000
            r config set active-defrag-threshold-lower 5
            r config set active-defrag-cycle-min 65
            r config set active-defrag-cycle-max 75
            r config set active-defrag-ignore-bytes 2mb
            r config set maxmemory 0
            r config set list-max-ziplist-size 5 ;# list of 500k items will have 100k quicklist nodes

            # create big keys with 10k items
            set rd [redis_deferring_client]

            set expected_frag 1.7
            # add a mass of list nodes to two lists (allocations are interlaced)
            set val [string repeat A 100] ;# 5 items of 100 bytes puts us in the 640 bytes bin, which has 32 regs, so high potential for fragmentation
            set elements 500000
            for {set j 0} {$j < $elements} {incr j} {
                $rd lpush biglist1 $val
                $rd lpush biglist2 $val
            }
            for {set j 0} {$j < $elements} {incr j} {
                $rd read ; # Discard replies
                $rd read ; # Discard replies
            }

            # create some fragmentation
            r del biglist2

            # start defrag
            after 120 ;# serverCron only updates the info once in 100ms
            set frag [s allocator_frag_ratio]
            if {$::verbose} {
                puts "frag $frag"
            }

            assert {$frag >= $expected_frag}
            r config set latency-monitor-threshold 5
            r latency reset

            set digest [r debug digest]
            catch {r config set activedefrag yes} e
            if {![string match {DISABLED*} $e]} {
                # wait for the active defrag to start working (decision once a second)
                wait_for_condition 50 100 {
                    [s active_defrag_running] ne 0
                } else {
                    fail "defrag not started."
                }

                # wait for the active defrag to stop working
                wait_for_condition 500 100 {
                    [s active_defrag_running] eq 0
                } else {
                    after 120 ;# serverCron only updates the info once in 100ms
                    puts [r info memory]
                    puts [r info stats]
                    puts [r memory malloc-stats]
                    fail "defrag didn't stop."
                }

                # test the the fragmentation is lower
                after 120 ;# serverCron only updates the info once in 100ms
                set misses [s active_defrag_misses]
                set hits [s active_defrag_hits]
                set frag [s allocator_frag_ratio]
                set max_latency 0
                foreach event [r latency latest] {
                    lassign $event eventname time latency max
                    if {$eventname == "active-defrag-cycle"} {
                        set max_latency $max
                    }
                }
                if {$::verbose} {
                    puts "frag $frag"
                    puts "misses: $misses"
                    puts "hits: $hits"
                    puts "max latency $max_latency"
                    puts [r latency latest]
                    puts [r latency history active-defrag-cycle]
                }
                assert {$frag < 1.1}
                # due to high fragmentation, 100hz, and active-defrag-cycle-max set to 75,
                # we expect max latency to be not much higher than 7.5ms but due to rare slowness threshold is set higher
                assert {$max_latency <= 30}

                # in extreme cases of stagnation, we see over 20m misses before the tests aborts with "defrag didn't stop",
                # in normal cases we only see 100k misses out of 500k elements
                assert {$misses < $elements}
            }
            # verify the data isn't corrupted or changed
            set newdigest [r debug digest]
            assert {$digest eq $newdigest}
            r save ;# saving an rdb iterates over all the data / pointers
            r del biglist1 ;# coverage for quicklistBookmarksClear
        } {1}

        test "Active defrag edge case" {
            # there was an edge case in defrag where all the slabs of a certain bin are exact the same
            # % utilization, with the exception of the current slab from which new allocations are made
            # if the current slab is lower in utilization the defragger would have ended up in stagnation,
            # keept running and not move any allocation.
            # this test is more consistent on a fresh server with no history
            start_server {tags {"defrag"}} {
                r flushdb
                r config resetstat
                r config set save "" ;# prevent bgsave from interfereing with save below
                r config set hz 100
                r config set activedefrag no
                r config set active-defrag-max-scan-fields 1000
                r config set active-defrag-threshold-lower 5
                r config set active-defrag-cycle-min 65
                r config set active-defrag-cycle-max 75
                r config set active-defrag-ignore-bytes 1mb
                r config set maxmemory 0
                set expected_frag 1.3

                r debug mallctl-str thread.tcache.flush VOID
                # fill the first slab containin 32 regs of 640 bytes.
                for {set j 0} {$j < 32} {incr j} {
                    r setrange "_$j" 600 x
                    r debug mallctl-str thread.tcache.flush VOID
                }

                # add a mass of keys with 600 bytes values, fill the bin of 640 bytes which has 32 regs per slab.
                set rd [redis_deferring_client]
                set keys 640000
                for {set j 0} {$j < $keys} {incr j} {
                    $rd setrange $j 600 x
                }
                for {set j 0} {$j < $keys} {incr j} {
                    $rd read ; # Discard replies
                }

                # create some fragmentation of 50%
                set sent 0
                for {set j 0} {$j < $keys} {incr j 1} {
                    $rd del $j
                    incr sent
                    incr j 1
                }
                for {set j 0} {$j < $sent} {incr j} {
                    $rd read ; # Discard replies
                }

                # create higher fragmentation in the first slab
                for {set j 10} {$j < 32} {incr j} {
                    r del "_$j"
                }

                # start defrag
                after 120 ;# serverCron only updates the info once in 100ms
                set frag [s allocator_frag_ratio]
                if {$::verbose} {
                    puts "frag $frag"
                }

                assert {$frag >= $expected_frag}

                set digest [r debug digest]
                catch {r config set activedefrag yes} e
                if {![string match {DISABLED*} $e]} {
                    # wait for the active defrag to start working (decision once a second)
                    wait_for_condition 50 100 {
                        [s active_defrag_running] ne 0
                    } else {
                        fail "defrag not started."
                    }

                    # wait for the active defrag to stop working
                    wait_for_condition 500 100 {
                        [s active_defrag_running] eq 0
                    } else {
                        after 120 ;# serverCron only updates the info once in 100ms
                        puts [r info memory]
                        puts [r info stats]
                        puts [r memory malloc-stats]
                        fail "defrag didn't stop."
                    }

                    # test the the fragmentation is lower
                    after 120 ;# serverCron only updates the info once in 100ms
                    set misses [s active_defrag_misses]
                    set hits [s active_defrag_hits]
                    set frag [s allocator_frag_ratio]
                    if {$::verbose} {
                        puts "frag $frag"
                        puts "hits: $hits"
                        puts "misses: $misses"
                    }
                    assert {$frag < 1.1}
                    assert {$misses < 10000000} ;# when defrag doesn't stop, we have some 30m misses, when it does, we have 2m misses
                }

                # verify the data isn't corrupted or changed
                set newdigest [r debug digest]
                assert {$digest eq $newdigest}
                r save ;# saving an rdb iterates over all the data / pointers
            }
        }
    }
}
} ;# run_solo
>>>>>>> 7bf665f1
<|MERGE_RESOLUTION|>--- conflicted
+++ resolved
@@ -36,55 +36,6 @@
     }
 }
 
-<<<<<<< HEAD
-if 0 {
-    start_server {tags {"defrag"}} {
-        if {[string match {*jemalloc*} [s mem_allocator]]} {
-            test "Active defrag" {
-                r config set activedefrag no
-                r config set active-defrag-threshold-lower 5
-                r config set active-defrag-ignore-bytes 2mb
-                r config set maxmemory 100mb
-                r config set maxmemory-policy allkeys-lru
-                r debug populate 700000 asdf 150
-                r debug populate 170000 asdf 300
-                set frag [s mem_fragmentation_ratio]
-                assert {$frag >= 1.7}
-                r config set activedefrag yes
-                after 1500 ;# active defrag tests the status once a second.
-                set hits [s active_defrag_hits]
-
-                # wait for the active defrag to stop working
-                set tries 0
-                while { True } {
-                    incr tries
-                    after 500
-                    set prev_hits $hits
-                    set hits [s active_defrag_hits]
-                    if {$hits == $prev_hits} {
-                        break
-                    }
-                    assert {$tries < 100}
-                }
-
-                # TODO: we need to expose more accurate fragmentation info
-                # i.e. the allocator used and active pages
-                # instead we currently look at RSS so we need to ask for purge
-                r memory purge
-
-                # Test the the fragmentation is lower and that the defragger
-                # stopped working
-                set frag [s mem_fragmentation_ratio]
-                assert {$frag < 1.55}
-                set misses [s active_defrag_misses]
-                after 500
-                set misses2 [s active_defrag_misses]
-                assert {$misses2 == $misses}
-            }
-        }
-    }
-}
-=======
 run_solo {defrag} {
 start_server {tags {"defrag"}} {
     if {[string match {*jemalloc*} [s mem_allocator]]} {
@@ -499,5 +450,4 @@
         }
     }
 }
-} ;# run_solo
->>>>>>> 7bf665f1
+} ;# run_solo