start_server {tags {"tracking"}} {
    # Create a deferred client we'll use to redirect invalidation
    # messages to.
    set rd_redirection [redis_deferring_client]
    $rd_redirection client id
    set redir_id [$rd_redirection read]
    $rd_redirection subscribe __redis__:invalidate
    $rd_redirection read ; # Consume the SUBSCRIBE reply.

    # Create another client that's not used as a redirection client
    # We should always keep this client's buffer clean
    set rd [redis_deferring_client]

    # Client to be used for SET and GET commands
    # We don't read this client's buffer
    set rd_sg [redis_client] 

    proc clean_all {} {
        uplevel {
            $rd QUIT
            $rd_redirection QUIT
            set rd [redis_deferring_client]
            set rd_redirection [redis_deferring_client]
            $rd_redirection client id
            set redir_id [$rd_redirection read]
            $rd_redirection subscribe __redis__:invalidate
            $rd_redirection read ; # Consume the SUBSCRIBE reply.
            r FLUSHALL
            r CLIENT TRACKING off
            r HELLO 2
            r config set tracking-table-max-keys 1000000
        }
    }

    test {Clients are able to enable tracking and redirect it} {
        r CLIENT TRACKING on REDIRECT $redir_id
    } {*OK}

    test {The other connection is able to get invalidations} {
        r SET a 1
        r SET b 1
        r GET a
<<<<<<< HEAD
        r INCR b ; # This key should not be notified, since it wasn't fetched.
        r INCR a
        set keys [lindex [$rd_redirection read] 2]
=======
        r INCR b ; # This key should not be notified, since it wasn't fetched. 
        r INCR a 
        set keys [lindex [$rd1 read] 2]
>>>>>>> b5f39962
        assert {[llength $keys] == 1}
        assert {[lindex $keys 0] eq {a}}
    }

    test {The client is now able to disable tracking} {
        # Make sure to add a few more keys in the tracking list
        # so that we can check for leaks, as a side effect.
        r MGET a b c d e f g
        r CLIENT TRACKING off
    }

    test {Clients can enable the BCAST mode with the empty prefix} {
        r CLIENT TRACKING on BCAST REDIRECT $redir_id
    } {*OK*}

    test {The connection gets invalidation messages about all the keys} {
        r MSET a 1 b 2 c 3
        set keys [lsort [lindex [$rd_redirection read] 2]]
        assert {$keys eq {a b c}}
    }

    test {Clients can enable the BCAST mode with prefixes} {
        r CLIENT TRACKING off
        r CLIENT TRACKING on BCAST REDIRECT $redir_id PREFIX a: PREFIX b:
        r MULTI
        r INCR a:1
        r INCR a:2
        r INCR b:1
        r INCR b:2
        r EXEC
        # Because of the internals, we know we are going to receive
        # two separated notifications for the two different prefixes.
        set keys1 [lsort [lindex [$rd_redirection read] 2]]
        set keys2 [lsort [lindex [$rd_redirection read] 2]]
        set keys [lsort [list {*}$keys1 {*}$keys2]]
        assert {$keys eq {a:1 a:2 b:1 b:2}}
    }

    test {Adding prefixes to BCAST mode works} {
        r CLIENT TRACKING on BCAST REDIRECT $redir_id PREFIX c:
        r INCR c:1234
        set keys [lsort [lindex [$rd_redirection read] 2]]
        assert {$keys eq {c:1234}}
    }

    test {Tracking NOLOOP mode in standard mode works} {
        r CLIENT TRACKING off
        r CLIENT TRACKING on REDIRECT $redir_id NOLOOP
        r MGET otherkey1 loopkey otherkey2
        $rd_sg SET otherkey1 1; # We should get this
        r SET loopkey 1 ; # We should not get this
        $rd_sg SET otherkey2 1; # We should get this
        # Because of the internals, we know we are going to receive
        # two separated notifications for the two different prefixes.
        set keys1 [lsort [lindex [$rd_redirection read] 2]]
        set keys2 [lsort [lindex [$rd_redirection read] 2]]
        set keys [lsort [list {*}$keys1 {*}$keys2]]
        assert {$keys eq {otherkey1 otherkey2}}
    }

    test {Tracking NOLOOP mode in BCAST mode works} {
        r CLIENT TRACKING off
        r CLIENT TRACKING on BCAST REDIRECT $redir_id NOLOOP
        $rd_sg SET otherkey1 1; # We should get this
        r SET loopkey 1 ; # We should not get this
        $rd_sg SET otherkey2 1; # We should get this
        # Because of the internals, we know we are going to receive
        # two separated notifications for the two different prefixes.
        set keys1 [lsort [lindex [$rd_redirection read] 2]]
        set keys2 [lsort [lindex [$rd_redirection read] 2]]
        set keys [lsort [list {*}$keys1 {*}$keys2]]
        assert {$keys eq {otherkey1 otherkey2}}
    }

    test {Tracking gets notification of expired keys} {
        r CLIENT TRACKING off
        r CLIENT TRACKING on BCAST REDIRECT $redir_id NOLOOP
        r SET mykey myval px 1
        r SET mykeyotherkey myval ; # We should not get it
        after 1000
        # Because of the internals, we know we are going to receive
        # two separated notifications for the two different prefixes.
        set keys1 [lsort [lindex [$rd_redirection read] 2]]
        set keys [lsort [list {*}$keys1]]
        assert {$keys eq {mykey}}
    }

    test {HELLO 3 reply is correct} {
        set reply [r HELLO 3]
        assert {[lindex $reply 2] eq {proto 3}}
    }

    test {RESP3 based basic invalidation} {
        r CLIENT TRACKING off
        r CLIENT TRACKING on
        $rd_sg SET key1 1
        r GET key1
        $rd_sg SET key1 2
        r read
    } {invalidate key1}

    test {RESP3 tracking redirection} {
        r CLIENT TRACKING off
        r CLIENT TRACKING on REDIRECT $redir_id
        $rd_sg SET key1 1
        r GET key1
        $rd_sg SET key1 2
        set res [lindex [$rd_redirection read] 2]
        assert {$res eq {key1}}
    }

    test {Invalidations of previous keys can be redirected after switching to RESP3} {
        $rd_sg SET key1 1
        r GET key1
        r HELLO 3
        $rd_sg SET key1 2
        set res [lindex [$rd_redirection read] 2]
        assert {$res eq {key1}}
    }

    test {Invalidations of new keys can be redirected after switching to RESP3} {
        r HELLO 3
        $rd_sg SET key1 1
        r GET key1
        $rd_sg SET key1 2
        set res [lindex [$rd_redirection read] 2]
        assert {$res eq {key1}}
    }

    test {RESP3 Client gets tracking-redir-broken push message after cached key changed when rediretion client is terminated} {
        r CLIENT TRACKING on REDIRECT $redir_id
        $rd_sg SET key1 1
        r GET key1
        $rd_redirection QUIT
        $rd_sg SET key1 2
        set MAX_TRIES 100
        for {set i 0} {$i <= $MAX_TRIES && $res <= 0} {incr i} {
            set res [lsearch -exact [r PING] "tracking-redir-broken"]
        }
        assert {$res >= 0}
    }

    test {Different clients can redirect to the same connection} {
        # Reinstantiating after QUIT
        set rd_redirection [redis_deferring_client]
        $rd_redirection CLIENT ID
        set redir_id [$rd_redirection read]
        $rd_redirection SUBSCRIBE __redis__:invalidate
        $rd_redirection read ; # Consume the SUBSCRIBE reply
        r CLIENT TRACKING on REDIRECT $redir_id
        $rd CLIENT TRACKING on REDIRECT $redir_id 
        $rd read ; # Consume the TRACKING reply
        $rd_sg MSET key1 1 key2 1
        r GET key1
        $rd GET key2 
        $rd read ; # Consume the GET reply
        $rd_sg INCR key1
        $rd_sg INCR key2
        set res1 [lindex [$rd_redirection read] 2]
        set res2 [lindex [$rd_redirection read] 2]
        assert {$res1 eq {key1}}
        assert {$res2 eq {key2}}
    }

    test {Different clients using different protocols can track the same key} {
        $rd HELLO 3 
        $rd read ; # Consume the HELLO reply
        $rd CLIENT TRACKING on 
        $rd read ; # Consume the TRACKING reply
        $rd_sg set key1 1
        r GET key1
        $rd GET key1 
        $rd read ; # Consume the GET reply
        $rd_sg INCR key1
        set res1 [lindex [$rd_redirection read] 2]
        $rd PING ; # Non redirecting client has to talk to the server in order to get invalidation message
        set res2 [lindex [split [$rd read] " "] 1] 
        $rd read ; # Consume the PING reply, which comes together with the invalidation message
        assert {$res1 eq {key1}}
        assert {$res2 eq {key1}}
    }

    test {No invalidation message when using OPTIN option} {
        r CLIENT TRACKING on OPTIN REDIRECT $redir_id
        $rd_sg SET key1 1
        r GET key1 ; # This key should not be notified, since OPTIN is on and CLIENT CACHING yes wasn't called
        $rd_sg SET key1 2
        # Preparing some message to consume on $rd_redirection so we don't get blocked
        r CLIENT TRACKING off
        r CLIENT TRACKING on REDIRECT $redir_id
        $rd_sg SET key2 1
        r GET key2 ; # This key should be notified
        $rd_sg SET key2 2
        set res [lindex [$rd_redirection read] 2]
        assert {$res eq {key2}}
    }

    test {Invalidation message sent when using OPTIN option with CLIENT CACHING yes} {
        r CLIENT TRACKING on OPTIN REDIRECT $redir_id
        $rd_sg SET key1 3
        r CLIENT CACHING yes
        r GET key1
        $rd_sg SET key1 4
        set res [lindex [$rd_redirection read] 2]
        assert {$res eq {key1}}
    }

    test {Invalidation message sent when using OPTOUT option} {
        r CLIENT TRACKING off
        r CLIENT TRACKING on OPTOUT REDIRECT $redir_id
        $rd_sg SET key1 1
        r GET key1 
        $rd_sg SET key1 2
        set res [lindex [$rd_redirection read] 2]
        assert {$res eq {key1}}
    }

    test {No invalidation message when using OPTOUT option with CLIENT CACHING no} {
        $rd_sg SET key1 1
        r CLIENT CACHING no
        r GET key1 ; # This key should not be notified, since OPTOUT is on and CLIENT CACHING no was called
        $rd_sg SET key1 2
        # Preparing some message to consume on $rd_redirection so we don't get blocked
        $rd_sg SET key2 1
        r GET key2 ; # This key should be notified
        $rd_sg SET key2 2
        set res [lindex [$rd_redirection read] 2]
        assert {$res eq {key2}}
    }

    test {Able to redirect to a RESP3 client} {
        $rd_redirection UNSUBSCRIBE __redis__:invalidate ; # Need to unsub first before we can do HELLO 3
        $rd_redirection read ; # Consume the UNSUBSCRIBE reply
        $rd_redirection HELLO 3
        $rd_redirection read ; # Consume the HELLO reply
        $rd_redirection SUBSCRIBE __redis__:invalidate
        $rd_redirection read ; # Consume the SUBSCRIBE reply
        r CLIENT TRACKING on REDIRECT $redir_id
        $rd_sg SET key1 1
        r GET key1
        $rd_sg INCR key1
        set res [lindex [$rd_redirection read] 1]
        assert {$res eq {key1}}
    }

    test {After switching from normal tracking to BCAST mode, no invalidation message is produced for pre-BCAST keys} {
        $rd HELLO 3
        $rd read ; # Consume the HELLO reply
        $rd CLIENT TRACKING on
        $rd read ; # Consume the TRACKING reply
        $rd_sg SET key1 1
        $rd GET key1
        $rd read ; # Consume the GET reply
        $rd CLIENT TRACKING off 
        $rd read ; # Consume the TRACKING reply
        $rd CLIENT TRACKING on BCAST
        $rd read ; # Consume the TRACKING reply
        $rd_sg INCR key1
        $rd PING
        set inv_msg [$rd read]
        set ping_reply [$rd read]
        assert {$inv_msg eq {invalidate key1}}
        assert {$ping_reply eq {PONG}}
    } 

    test {Tracking gets notification on tracking table key eviction} {
        $rd_redirection HELLO 2
        r CLIENT TRACKING off
        r CLIENT TRACKING on REDIRECT $redir_id NOLOOP
        r MSET key1 1 key2 2
        # Let the server track the two keys for us
        r MGET key1 key2
        # Force the eviction of all the keys but one:
        r config set tracking-table-max-keys 1
        # Note that we may have other keys in the table for this client,
        # since we disabled/enabled tracking multiple time with the same
        # ID, and tracking does not do ID cleanups for performance reasons.
        # So we check that eventually we'll receive one or the other key,
        # otherwise the test will die for timeout.
        while 1 {
            set keys [lindex [$rd_redirection read] 2]
            if {$keys eq {key1} || $keys eq {key2}} break
        }
        # We should receive an expire notification for one of
        # the two keys (only one must remain)
        assert {$keys eq {key1} || $keys eq {key2}}
    }

    # Keys are defined to be evicted 100 at a time by default.
    # If after eviction the number of keys still surpasses the limit
    # defined in tracking-table-max-keys, we increases eviction 
    # effort to 200, and then 300, etc. 
    # This test tests this effort incrementation. 
    test {Server is able to evacuate enough keys when num of keys surpasses limit by more than defined initial effort} {
        clean_all
        set NUM_OF_KEYS_TO_TEST 250
        set TRACKING_TABLE_MAX_KEYS 1
        r CLIENT TRACKING on REDIRECT $redir_id
        for {set i 0} {$i < $NUM_OF_KEYS_TO_TEST} {incr i} {
            $rd_sg SET key$i $i
            r GET key$i
        }
        r config set tracking-table-max-keys $TRACKING_TABLE_MAX_KEYS
        # If not enough keys are evicted, we won't get enough invalidation
        # messages, and "$rd_redirection read" will block.
        # If too many keys are evicted, we will get too many invalidation
        # messages, and the assert will fail.
        for {set i 0} {$i < $NUM_OF_KEYS_TO_TEST - $TRACKING_TABLE_MAX_KEYS} {incr i} {
            $rd_redirection read
        }
        $rd_redirection PING
        assert {[$rd_redirection read] eq {pong {}}}
    }

    test {Tracking info is correct} {
        clean_all
        r CLIENT TRACKING on REDIRECT $redir_id
        $rd_sg SET key1 1
        $rd_sg SET key2 2
        r GET key1 
        r GET key2
        $rd CLIENT TRACKING on BCAST PREFIX prefix:
        $rd_sg SET prefix:key1 1 
        $rd_sg SET prefix:key2 2
        set info [r info]
        regexp "\r\ntracking_total_items:(.*?)\r\n" $info _ total_items
        regexp "\r\ntracking_total_keys:(.*?)\r\n" $info _ total_keys
        regexp "\r\ntracking_total_prefixes:(.*?)\r\n" $info _ total_prefixes
        assert {$total_items == 2}
        assert {$total_keys == 2}
        assert {$total_prefixes == 1}
    }

    $rd_redirection close
    $rd close
}<|MERGE_RESOLUTION|>--- conflicted
+++ resolved
@@ -40,15 +40,9 @@
         r SET a 1
         r SET b 1
         r GET a
-<<<<<<< HEAD
         r INCR b ; # This key should not be notified, since it wasn't fetched.
         r INCR a
         set keys [lindex [$rd_redirection read] 2]
-=======
-        r INCR b ; # This key should not be notified, since it wasn't fetched. 
-        r INCR a 
-        set keys [lindex [$rd1 read] 2]
->>>>>>> b5f39962
         assert {[llength $keys] == 1}
         assert {[lindex $keys 0] eq {a}}
     }
