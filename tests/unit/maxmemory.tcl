--- conflicted
+++ resolved
@@ -242,57 +242,6 @@
 test_slave_buffers "replica buffer don't induce eviction" 100000 100 1 0
 
 start_server {tags {"maxmemory"}} {
-<<<<<<< HEAD
-    test {client tracking don't cause eviction feedback loop} {
-        r config set maxmemory 0
-        r config set maxmemory-policy allkeys-lru
-        r config set maxmemory-eviction-tenacity 100
-
-        # 10 clients listening on tracking messages
-        set clients {}
-        for {set j 0} {$j < 10} {incr j} {
-            lappend clients [redis_deferring_client]
-        }
-        foreach rd $clients {
-            $rd HELLO 3
-            $rd read ; # Consume the HELLO reply
-            $rd CLIENT TRACKING on
-            $rd read ; # Consume the CLIENT reply
-        }
-
-        # populate 300 keys, with long key name and short value
-        for {set j 0} {$j < 300} {incr j} {
-            set key $j[string repeat x 1000]
-            r set $key x
-
-            # for each key, enable caching for this key
-            foreach rd $clients {
-                $rd get $key
-                $rd read
-            }
-        }
-
-        # set the memory limit which will cause a few keys to be evicted
-        # we need to make sure to evict keynames of a total size of more than
-        # 16kb since the (PROTO_REPLY_CHUNK_BYTES), only after that the
-        # invalidation messages have a chance to trigger further eviction.
-        set used [s used_memory]
-        set limit [expr {$used - 40000}]
-        r config set maxmemory $limit
-
-        # make sure some eviction happened
-        set evicted [s evicted_keys]
-        if {$::verbose} { puts "evicted: $evicted" }
-        assert_range $evicted 10 50
-        foreach rd $clients {
-            $rd read ;# make sure we have some invalidation message waiting
-            $rd close
-        }
-
-        # make sure we didn't drain the database
-        assert_range [r dbsize] 200 300
-    }
-=======
     test {Don't rehash if used memory exceeds maxmemory after rehash} {
         r config set maxmemory 0
         r config set maxmemory-policy allkeys-random
@@ -310,5 +259,56 @@
         # There must be 4098 keys because redis doesn't evict keys.
         r dbsize
     } {4098}
->>>>>>> 75f9dec6
+}
+
+start_server {tags {"maxmemory"}} {
+    test {client tracking don't cause eviction feedback loop} {
+        r config set maxmemory 0
+        r config set maxmemory-policy allkeys-lru
+        r config set maxmemory-eviction-tenacity 100
+
+        # 10 clients listening on tracking messages
+        set clients {}
+        for {set j 0} {$j < 10} {incr j} {
+            lappend clients [redis_deferring_client]
+        }
+        foreach rd $clients {
+            $rd HELLO 3
+            $rd read ; # Consume the HELLO reply
+            $rd CLIENT TRACKING on
+            $rd read ; # Consume the CLIENT reply
+        }
+
+        # populate 300 keys, with long key name and short value
+        for {set j 0} {$j < 300} {incr j} {
+            set key $j[string repeat x 1000]
+            r set $key x
+
+            # for each key, enable caching for this key
+            foreach rd $clients {
+                $rd get $key
+                $rd read
+            }
+        }
+
+        # set the memory limit which will cause a few keys to be evicted
+        # we need to make sure to evict keynames of a total size of more than
+        # 16kb since the (PROTO_REPLY_CHUNK_BYTES), only after that the
+        # invalidation messages have a chance to trigger further eviction.
+        set used [s used_memory]
+        set limit [expr {$used - 40000}]
+        r config set maxmemory $limit
+
+        # make sure some eviction happened
+        set evicted [s evicted_keys]
+        if {$::verbose} { puts "evicted: $evicted" }
+        assert_range $evicted 10 50
+        foreach rd $clients {
+            $rd read ;# make sure we have some invalidation message waiting
+            $rd close
+        }
+
+        # make sure we didn't drain the database
+        assert_range [r dbsize] 200 300
+    }
 }