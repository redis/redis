# check functionality compression of plain and packed nodes
start_server [list overrides [list save ""] ] {
    r config set list-compress-depth 2
    r config set list-max-ziplist-size 1

    # 3 test to check compression with plain and packed nodes
    # 1. using push + insert
    # 2. using push + insert + trim
    # 3. using push + insert + set

    foreach {container size} {packed 500 plain 8193} {
    test "$container node check compression with insert and pop" {
        r flushdb
        r lpush list1 [string repeat a $size]
        r lpush list1 [string repeat b $size]
        r lpush list1 [string repeat c $size]
        r lpush list1 [string repeat d $size]
        r linsert list1 after [string repeat d $size] [string repeat e $size]
        r linsert list1 after [string repeat d $size] [string repeat f $size]
        r linsert list1 after [string repeat d $size] [string repeat g $size]
        r linsert list1 after [string repeat d $size] [string repeat j $size]
        assert_equal [r lpop list1] [string repeat d $size]
        assert_equal [r lpop list1] [string repeat j $size]
        assert_equal [r lpop list1] [string repeat g $size]
        assert_equal [r lpop list1] [string repeat f $size]
        assert_equal [r lpop list1] [string repeat e $size]
        assert_equal [r lpop list1] [string repeat c $size]
        assert_equal [r lpop list1] [string repeat b $size]
        assert_equal [r lpop list1] [string repeat a $size]
    };

    test "$container node check compression combined with trim" {
        r flushdb
        r lpush list2 [string repeat a $size]
        r linsert list2 after  [string repeat a $size] [string repeat b $size]
        r rpush list2 [string repeat c $size]
        assert_equal [string repeat b $size] [r lindex list2 1]
        r LTRIM list2 1 -1
        r llen list2
    } {2}

    test "$container node check compression with lset" {
        r flushdb
        r lpush list3 [string repeat a $size]
        r LSET list3 0 [string repeat b $size]
        assert_equal [string repeat b $size] [r lindex list3 0]
        r lpush list3 [string repeat c $size]
        r LSET list3 0 [string repeat d $size]
        assert_equal [string repeat d $size] [r lindex list3 0]
    }
    } ;# foreach

    # revert config for external mode tests.
    r config set list-compress-depth 0
}

# check functionality of plain nodes using low packed-threshold
start_server [list overrides [list save ""] ] {
    # basic command check for plain nodes - "LPUSH & LPOP"
    test {Test LPUSH and LPOP on plain nodes} {
        r flushdb
        r debug quicklist-packed-threshold 1b
        r lpush lst 9
        r lpush lst xxxxxxxxxx
        r lpush lst xxxxxxxxxx
        set s0 [s used_memory]
        assert {$s0 > 10}
        assert {[r llen lst] == 3}
        set s0 [r rpop lst]
        set s1 [r rpop lst]
        assert {$s0 eq "9"}
        assert {[r llen lst] == 1}
        r lpop lst
        assert {[string length $s1] == 10}
        # check rdb
        r lpush lst xxxxxxxxxx
        r lpush lst bb
        r debug reload
        assert_equal [r rpop lst] "xxxxxxxxxx"
        r debug quicklist-packed-threshold 0
    } {OK} {needs:debug}

    # basic command check for plain nodes - "LINDEX & LINSERT"
    test {Test LINDEX and LINSERT on plain nodes} {
        r flushdb
        r debug quicklist-packed-threshold 1b
        r lpush lst xxxxxxxxxxx
        r lpush lst 9
        r lpush lst xxxxxxxxxxx
        r linsert lst before "9" "8"
        assert {[r lindex lst 1] eq "8"}
        r linsert lst BEFORE "9" "7"
        r linsert lst BEFORE "9" "xxxxxxxxxxx"
        assert {[r lindex lst 3] eq "xxxxxxxxxxx"}
        r debug quicklist-packed-threshold 0
    } {OK} {needs:debug}

    # basic command check for plain nodes - "LTRIM"
    test {Test LTRIM on plain nodes} {
        r flushdb
        r debug quicklist-packed-threshold 1b
        r lpush lst1 9
        r lpush lst1 xxxxxxxxxxx
        r lpush lst1 9
        r LTRIM lst1 1 -1
        assert_equal [r llen lst1] 2
        r debug quicklist-packed-threshold 0
    } {OK} {needs:debug}

    # basic command check for plain nodes - "LREM"
    test {Test LREM on plain nodes} {
        r flushdb
        r debug quicklist-packed-threshold 1b
        r lpush lst one
        r lpush lst xxxxxxxxxxx
        set s0 [s used_memory]
        assert {$s0 > 10}
        r lpush lst 9
        r LREM lst -2 "one"
        assert_equal [r llen lst] 2
        r debug quicklist-packed-threshold 0
    } {OK} {needs:debug}

    # basic command check for plain nodes - "LPOS"
    test {Test LPOS on plain nodes} {
        r flushdb
        r debug quicklist-packed-threshold 1b
        r RPUSH lst "aa"
        r RPUSH lst "bb"
        r RPUSH lst "cc"
        r LSET lst 0 "xxxxxxxxxxx"
        assert_equal [r LPOS lst "xxxxxxxxxxx"] 0
        r debug quicklist-packed-threshold 0
    } {OK} {needs:debug}

    # basic command check for plain nodes - "LMOVE"
    test {Test LMOVE on plain nodes} {
        r flushdb
        r debug quicklist-packed-threshold 1b
        r RPUSH lst2{t} "aa"
        r RPUSH lst2{t} "bb"
        r LSET lst2{t} 0 xxxxxxxxxxx
        r RPUSH lst2{t} "cc"
        r RPUSH lst2{t} "dd"
        r LMOVE lst2{t} lst{t} RIGHT LEFT
        r LMOVE lst2{t} lst{t} LEFT RIGHT
        assert_equal [r llen lst{t}] 2
        assert_equal [r llen lst2{t}] 2
        assert_equal [r lpop lst2{t}] "bb"
        assert_equal [r lpop lst2{t}] "cc"
        assert_equal [r lpop lst{t}] "dd"
        assert_equal [r lpop lst{t}] "xxxxxxxxxxx"
        r debug quicklist-packed-threshold 0
    } {OK} {needs:debug}

    # testing LSET with combinations of node types
    # plain->packed , packed->plain, plain->plain, packed->packed
    test {Test LSET with packed / plain combinations} {
        r debug quicklist-packed-threshold 5b
        r RPUSH lst "aa"
        r RPUSH lst "bb"
        r lset lst 0 [string repeat d 50001]
        set s1 [r lpop lst]
        assert_equal $s1 [string repeat d 50001]
        r RPUSH lst [string repeat f 50001]
        r lset lst 0 [string repeat e 50001]
        set s1 [r lpop lst]
        assert_equal $s1 [string repeat e 50001]
        r RPUSH lst [string repeat m 50001]
        r lset lst 0 "bb"
        set s1 [r lpop lst]
        assert_equal $s1 "bb"
        r RPUSH lst "bb"
        r lset lst 0 "cc"
        set s1 [r lpop lst]
        assert_equal $s1 "cc"
        r debug quicklist-packed-threshold 0
    } {OK} {needs:debug}

    # checking LSET in case ziplist needs to be split
    test {Test LSET with packed is split in the middle} {
        set original_config [config_get_set list-max-listpack-size 4]
        r flushdb
        r debug quicklist-packed-threshold 5b
        r RPUSH lst "aa"
        r RPUSH lst "bb"
        r RPUSH lst "cc"
        r RPUSH lst "dd"
        r RPUSH lst "ee"
        assert_encoding quicklist lst
        r lset lst 2 [string repeat e 10]
        assert_equal [r lpop lst] "aa"
        assert_equal [r lpop lst] "bb"
        assert_equal [r lpop lst] [string repeat e 10]
        assert_equal [r lpop lst] "dd"
        assert_equal [r lpop lst] "ee"
        r debug quicklist-packed-threshold 0
        r config set list-max-listpack-size $original_config
    } {OK} {needs:debug}


    # repeating "plain check LSET with combinations"
    # but now with single item in each ziplist
    test {Test LSET with packed consist only one item} {
        r flushdb
        set original_config [config_get_set list-max-ziplist-size 1]
        r debug quicklist-packed-threshold 1b
        r RPUSH lst "aa"
        r RPUSH lst "bb"
        r lset lst 0 [string repeat d 50001]
        set s1 [r lpop lst]
        assert_equal $s1 [string repeat d 50001]
        r RPUSH lst [string repeat f 50001]
        r lset lst 0 [string repeat e 50001]
        set s1 [r lpop lst]
        assert_equal $s1 [string repeat e 50001]
        r RPUSH lst [string repeat m 50001]
        r lset lst 0 "bb"
        set s1 [r lpop lst]
        assert_equal $s1 "bb"
        r RPUSH lst "bb"
        r lset lst 0 "cc"
        set s1 [r lpop lst]
        assert_equal $s1 "cc"
        r debug quicklist-packed-threshold 0
        r config set list-max-ziplist-size $original_config
    } {OK} {needs:debug}

    test {Crash due to delete entry from a compress quicklist node} {
        r flushdb
        r debug quicklist-packed-threshold 100b
        set original_config [config_get_set list-compress-depth 1]

        set small_ele [string repeat x 32]
        set large_ele [string repeat x 100]

        # Push a large element
        r RPUSH lst $large_ele

        # Insert two elements and keep them in the same node
        r RPUSH lst $small_ele
        r RPUSH lst $small_ele

        # When setting the position of -1 to a large element, we first insert
        # a large element at the end and then delete its previous element.
        r LSET lst -1 $large_ele
        assert_equal "$large_ele $small_ele $large_ele" [r LRANGE lst 0 -1]

        r debug quicklist-packed-threshold 0
        r config set list-compress-depth $original_config
    } {OK} {needs:debug}

    test {Crash due to split quicklist node wrongly} {
        r flushdb
        r debug quicklist-packed-threshold 10b

        r LPUSH lst "aa"
        r LPUSH lst "bb"
        r LSET lst -2 [string repeat x 10]
        r RPOP lst
        assert_equal [string repeat x 10] [r LRANGE lst 0 -1]

        r debug quicklist-packed-threshold 0
    } {OK} {needs:debug}
}

run_solo {list-large-memory} {
start_server [list overrides [list save ""] ] {

# test if the server supports such large configs (avoid 32 bit builds)
catch {
    r config set proto-max-bulk-len 10000000000 ;#10gb
    r config set client-query-buffer-limit 10000000000 ;#10gb
}
if {[lindex [r config get proto-max-bulk-len] 1] == 10000000000} {

    set str_length 5000000000

    # repeating all the plain nodes basic checks with 5gb values
    test {Test LPUSH and LPOP on plain nodes over 4GB} {
        r flushdb
        r lpush lst 9
        r write "*3\r\n\$5\r\nLPUSH\r\n\$3\r\nlst\r\n"
        write_big_bulk $str_length;
        r write "*3\r\n\$5\r\nLPUSH\r\n\$3\r\nlst\r\n"
        write_big_bulk $str_length;
        set s0 [s used_memory]
        assert {$s0 > $str_length}
        assert {[r llen lst] == 3}
        assert_equal [r rpop lst] "9"
        assert_equal [read_big_bulk {r rpop lst}] $str_length
        assert {[r llen lst] == 1}
        assert_equal [read_big_bulk {r rpop lst}] $str_length
   } {} {large-memory}

   test {Test LINDEX and LINSERT on plain nodes over 4GB} {
       r flushdb
       r write "*3\r\n\$5\r\nLPUSH\r\n\$3\r\nlst\r\n"
       write_big_bulk $str_length;
       r lpush lst 9
       r write "*3\r\n\$5\r\nLPUSH\r\n\$3\r\nlst\r\n"
       write_big_bulk $str_length;
       r linsert lst before "9" "8"
       assert_equal [r lindex lst 1] "8"
       r LINSERT lst BEFORE "9" "7"
       r write "*5\r\n\$7\r\nLINSERT\r\n\$3\r\nlst\r\n\$6\r\nBEFORE\r\n\$3\r\n\"9\"\r\n"
       write_big_bulk 10;
       assert_equal [read_big_bulk {r rpop lst}] $str_length
   } {} {large-memory}

   test {Test LTRIM on plain nodes over 4GB} {
       r flushdb
       r lpush lst 9
       r write "*3\r\n\$5\r\nLPUSH\r\n\$3\r\nlst\r\n"
       write_big_bulk $str_length;
       r lpush lst 9
       r LTRIM lst 1 -1
       assert_equal [r llen lst] 2
       assert_equal [r rpop lst] 9
       assert_equal [read_big_bulk {r rpop lst}] $str_length
   } {} {large-memory}

   test {Test LREM on plain nodes over 4GB} {
       r flushdb
       r lpush lst one
       r write "*3\r\n\$5\r\nLPUSH\r\n\$3\r\nlst\r\n"
       write_big_bulk $str_length;
       r lpush lst 9
       r LREM lst -2 "one"
       assert_equal [read_big_bulk {r rpop lst}] $str_length
       r llen lst
   } {1} {large-memory}

   test {Test LSET on plain nodes over 4GB} {
       r flushdb
       r RPUSH lst "aa"
       r RPUSH lst "bb"
       r RPUSH lst "cc"
       r write "*4\r\n\$4\r\nLSET\r\n\$3\r\nlst\r\n\$1\r\n0\r\n"
       write_big_bulk $str_length;
       assert_equal [r rpop lst] "cc"
       assert_equal [r rpop lst] "bb"
       assert_equal [read_big_bulk {r rpop lst}] $str_length
   } {} {large-memory}

    test {Test LSET on plain nodes with large elements under packed_threshold over 4GB} {
        r flushdb
        r rpush lst a b c d e
        for {set i 0} {$i < 5} {incr i} {
            r write "*4\r\n\$4\r\nlset\r\n\$3\r\nlst\r\n\$1\r\n$i\r\n"
            write_big_bulk 1000000000
        }
        assert_equal "PONG" [r ping]

<<<<<<< HEAD
=======
        # Test when a quicklist node can't be inserted and is split, the split
        # node merges with the node before it and the `before` node is kept.
>>>>>>> 53abb1c0
        r flushdb
        r rpush lst [string repeat "x" 4096]
        r lpush lst a b c d e f g
        r lpush lst [string repeat "y" 4096]
<<<<<<< HEAD
=======
        # now: [y...]    [g f e d c b a x...]
        #      (node0)        (node1)
        # Keep inserting elements into node1 until node1 is split into two
        # nodes([g] [...]), eventually node0 will merge with the [g] node.
        # Since node0 is larger, after the merge node0 will be kept and
        # the [g] node will be deleted.
>>>>>>> 53abb1c0
        for {set i 7} {$i >= 3} {incr i -1} {
            r write "*4\r\n\$4\r\nlset\r\n\$3\r\nlst\r\n\$1\r\n$i\r\n"
            write_big_bulk 1000000000
        }
<<<<<<< HEAD
=======
        assert_equal "g" [r lindex lst 1]
        assert_equal "PONG" [r ping]

        # Test when a LZF compressed quicklist node can't be inserted and is split,
        # the split node merges with the node before it and the split node is kept.
        r flushdb
        r config set list-compress-depth 1
        r lpush lst [string repeat "x" 2000]
        r rpush lst [string repeat "y" 7000]
        r rpush lst a b c d e f g
        r rpush lst [string repeat "z" 8000]
        r lset lst 0 h
        # now: [h]     [y... a b c d e f g] [z...]
        #      node0        node1(LZF)
        # Keep inserting elements into node1 until node1 is split into two
        # nodes([y...] [...]), eventually node0 will merge with the [y...] node.
        # Since [y...] node is larger, after the merge node0 will be deleted and
        # the [y...] node will be kept.
        for {set i 7} {$i >= 3} {incr i -1} {
            r write "*4\r\n\$4\r\nlset\r\n\$3\r\nlst\r\n\$1\r\n$i\r\n"
            write_big_bulk 1000000000
        }
        assert_equal "h" [r lindex lst 0]
        r config set list-compress-depth 0
>>>>>>> 53abb1c0
        r ping
    } {PONG} {large-memory}

   test {Test LMOVE on plain nodes over 4GB} {
       r flushdb
       r RPUSH lst2{t} "aa"
       r RPUSH lst2{t} "bb"
       r write "*4\r\n\$4\r\nLSET\r\n\$7\r\nlst2{t}\r\n\$1\r\n0\r\n"
       write_big_bulk $str_length;
       r RPUSH lst2{t} "cc"
       r RPUSH lst2{t} "dd"
       r LMOVE lst2{t} lst{t} RIGHT LEFT
       assert_equal [read_big_bulk {r LMOVE lst2{t} lst{t} LEFT RIGHT}] $str_length
       assert_equal [r llen lst{t}] 2
       assert_equal [r llen lst2{t}] 2
       assert_equal [r lpop lst2{t}] "bb"
       assert_equal [r lpop lst2{t}] "cc"
       assert_equal [r lpop lst{t}] "dd"
       assert_equal [read_big_bulk {r rpop lst{t}}] $str_length
   } {} {large-memory}

    # restore defaults
    r config set proto-max-bulk-len 536870912
    r config set client-query-buffer-limit 1073741824

} ;# skip 32bit builds
}
} ;# run_solo

start_server {
    tags {"list"}
    overrides {
        "list-max-ziplist-size" -1
    }
} {
    source "tests/unit/type/list-common.tcl"

    # A helper function to execute either B*POP or BLMPOP* with one input key.
    proc bpop_command {rd pop key timeout} {
        if {$pop == "BLMPOP_LEFT"} {
            $rd blmpop $timeout 1 $key left count 1
        } elseif {$pop == "BLMPOP_RIGHT"} {
            $rd blmpop $timeout 1 $key right count 1
        } else {
            $rd $pop $key $timeout
        }
    }

    # A helper function to execute either B*POP or BLMPOP* with two input keys.
    proc bpop_command_two_key {rd pop key key2 timeout} {
        if {$pop == "BLMPOP_LEFT"} {
            $rd blmpop $timeout 2 $key $key2 left count 1
        } elseif {$pop == "BLMPOP_RIGHT"} {
            $rd blmpop $timeout 2 $key $key2 right count 1
        } else {
            $rd $pop $key $key2 $timeout
        }
    }

    proc create_listpack {key entries} {
        r del $key
        foreach entry $entries { r rpush $key $entry }
        assert_encoding listpack $key
    }

    proc create_quicklist {key entries} {
        r del $key
        foreach entry $entries { r rpush $key $entry }
        assert_encoding quicklist $key
    }

foreach {type large} [array get largevalue] {
    test "LPOS basic usage - $type" {
        r DEL mylist
        r RPUSH mylist a b c $large 2 3 c c
        assert {[r LPOS mylist a] == 0}
        assert {[r LPOS mylist c] == 2}
    }

    test {LPOS RANK (positive, negative and zero rank) option} {
        assert {[r LPOS mylist c RANK 1] == 2}
        assert {[r LPOS mylist c RANK 2] == 6}
        assert {[r LPOS mylist c RANK 4] eq ""}
        assert {[r LPOS mylist c RANK -1] == 7}
        assert {[r LPOS mylist c RANK -2] == 6}
        assert_error "*RANK can't be zero: use 1 to start from the first match, 2 from the second ... or use negative to start*" {r LPOS mylist c RANK 0}
        assert_error "*value is out of range*" {r LPOS mylist c RANK -9223372036854775808}
    }

    test {LPOS COUNT option} {
        assert {[r LPOS mylist c COUNT 0] == {2 6 7}}
        assert {[r LPOS mylist c COUNT 1] == {2}}
        assert {[r LPOS mylist c COUNT 2] == {2 6}}
        assert {[r LPOS mylist c COUNT 100] == {2 6 7}}
    }

    test {LPOS COUNT + RANK option} {
        assert {[r LPOS mylist c COUNT 0 RANK 2] == {6 7}}
        assert {[r LPOS mylist c COUNT 2 RANK -1] == {7 6}}
    }

    test {LPOS non existing key} {
        assert {[r LPOS mylistxxx c COUNT 0 RANK 2] eq {}}
    }

    test {LPOS no match} {
        assert {[r LPOS mylist x COUNT 2 RANK -1] eq {}}
        assert {[r LPOS mylist x RANK -1] eq {}}
    }

    test {LPOS MAXLEN} {
        assert {[r LPOS mylist a COUNT 0 MAXLEN 1] == {0}}
        assert {[r LPOS mylist c COUNT 0 MAXLEN 1] == {}}
        assert {[r LPOS mylist c COUNT 0 MAXLEN 3] == {2}}
        assert {[r LPOS mylist c COUNT 0 MAXLEN 3 RANK -1] == {7 6}}
        assert {[r LPOS mylist c COUNT 0 MAXLEN 7 RANK 2] == {6}}
    }

    test {LPOS when RANK is greater than matches} {
        r DEL mylist
        r LPUSH mylist a
        assert {[r LPOS mylist b COUNT 10 RANK 5] eq {}}
    }

    test "LPUSH, RPUSH, LLENGTH, LINDEX, LPOP - $type" {
        # first lpush then rpush
        r del mylist1
        assert_equal 1 [r lpush mylist1 $large]
        assert_encoding $type mylist1
        assert_equal 2 [r rpush mylist1 b]
        assert_equal 3 [r rpush mylist1 c]
        assert_equal 3 [r llen mylist1]
        assert_equal $large [r lindex mylist1 0]
        assert_equal b [r lindex mylist1 1]
        assert_equal c [r lindex mylist1 2]
        assert_equal {} [r lindex mylist1 3]
        assert_equal c [r rpop mylist1]
        assert_equal $large [r lpop mylist1]

        # first rpush then lpush
        r del mylist2
        assert_equal 1 [r rpush mylist2 $large]
        assert_equal 2 [r lpush mylist2 b]
        assert_equal 3 [r lpush mylist2 c]
        assert_encoding $type mylist2
        assert_equal 3 [r llen mylist2]
        assert_equal c [r lindex mylist2 0]
        assert_equal b [r lindex mylist2 1]
        assert_equal $large [r lindex mylist2 2]
        assert_equal {} [r lindex mylist2 3]
        assert_equal $large [r rpop mylist2]
        assert_equal c [r lpop mylist2]
    }

    test "LPOP/RPOP with wrong number of arguments" {
        assert_error {*wrong number of arguments for 'lpop' command} {r lpop key 1 1}
        assert_error {*wrong number of arguments for 'rpop' command} {r rpop key 2 2}
    }

    test "RPOP/LPOP with the optional count argument - $type" {
        assert_equal 7 [r lpush listcount aa $large cc dd ee ff gg]
        assert_equal {gg} [r lpop listcount 1]
        assert_equal {ff ee} [r lpop listcount 2]
        assert_equal "aa $large" [r rpop listcount 2]
        assert_equal {cc} [r rpop listcount 1]
        assert_equal {dd} [r rpop listcount 123]
        assert_error "*ERR*range*" {r lpop forbarqaz -123}
    }
}

    proc verify_resp_response {resp response resp2_response resp3_response} {
        if {$resp == 2} {
            assert_equal $response $resp2_response
        } elseif {$resp == 3} {
            assert_equal $response $resp3_response
        }
    }

    foreach resp {3 2} {
        if {[lsearch $::denytags "resp3"] >= 0} {
            if {$resp == 3} {continue}
        } elseif {$::force_resp3} {
            if {$resp == 2} {continue}
        }
        r hello $resp

        # Make sure we can distinguish between an empty array and a null response
        r readraw 1

        test "LPOP/RPOP with the count 0 returns an empty array in RESP$resp" {
            r lpush listcount zero
            assert_equal {*0} [r lpop listcount 0]
            assert_equal {*0} [r rpop listcount 0]
        }

        test "LPOP/RPOP against non existing key in RESP$resp" {
            r del non_existing_key

            verify_resp_response $resp [r lpop non_existing_key] {$-1} {_}
            verify_resp_response $resp [r rpop non_existing_key] {$-1} {_}
        }

        test "LPOP/RPOP with <count> against non existing key in RESP$resp" {
            r del non_existing_key

            verify_resp_response $resp [r lpop non_existing_key 0] {*-1} {_}
            verify_resp_response $resp [r lpop non_existing_key 1] {*-1} {_}

            verify_resp_response $resp [r rpop non_existing_key 0] {*-1} {_}
            verify_resp_response $resp [r rpop non_existing_key 1] {*-1} {_}
        }

        r readraw 0
        r hello 2
    }

    test {Variadic RPUSH/LPUSH} {
        r del mylist
        assert_equal 4 [r lpush mylist a b c d]
        assert_equal 8 [r rpush mylist 0 1 2 3]
        assert_equal {d c b a 0 1 2 3} [r lrange mylist 0 -1]
    }

    test {DEL a list} {
        assert_equal 1 [r del mylist2]
        assert_equal 0 [r exists mylist2]
        assert_equal 0 [r llen mylist2]
    }

    foreach {type large} [array get largevalue] {
    foreach {pop} {BLPOP BLMPOP_LEFT} {
        test "$pop: single existing list - $type" {
            set rd [redis_deferring_client]
            create_$type blist "a b $large c d"

            bpop_command $rd $pop blist 1
            assert_equal {blist a} [$rd read]
            if {$pop == "BLPOP"} {
                bpop_command $rd BRPOP blist 1
            } else {
                bpop_command $rd BLMPOP_RIGHT blist 1
            }
            assert_equal {blist d} [$rd read]

            bpop_command $rd $pop blist 1
            assert_equal {blist b} [$rd read]
            if {$pop == "BLPOP"} {
                bpop_command $rd BRPOP blist 1
            } else {
                bpop_command $rd BLMPOP_RIGHT blist 1
            }
            assert_equal {blist c} [$rd read]

            assert_equal 1 [r llen blist]
            $rd close
        }

        test "$pop: multiple existing lists - $type" {
            set rd [redis_deferring_client]
            create_$type blist1{t} "a $large c"
            create_$type blist2{t} "d $large f"

            bpop_command_two_key $rd $pop blist1{t} blist2{t} 1
            assert_equal {blist1{t} a} [$rd read]
            if {$pop == "BLPOP"} {
                bpop_command_two_key $rd BRPOP blist1{t} blist2{t} 1
            } else {
                bpop_command_two_key $rd BLMPOP_RIGHT blist1{t} blist2{t} 1
            }
            assert_equal {blist1{t} c} [$rd read]
            assert_equal 1 [r llen blist1{t}]
            assert_equal 3 [r llen blist2{t}]

            bpop_command_two_key $rd $pop blist2{t} blist1{t} 1
            assert_equal {blist2{t} d} [$rd read]
            if {$pop == "BLPOP"} {
                bpop_command_two_key $rd BRPOP blist2{t} blist1{t} 1
            } else {
                bpop_command_two_key $rd BLMPOP_RIGHT blist2{t} blist1{t} 1
            }
            assert_equal {blist2{t} f} [$rd read]
            assert_equal 1 [r llen blist1{t}]
            assert_equal 1 [r llen blist2{t}]
            $rd close
        }

        test "$pop: second list has an entry - $type" {
            set rd [redis_deferring_client]
            r del blist1{t}
            create_$type blist2{t} "d $large f"

            bpop_command_two_key $rd $pop blist1{t} blist2{t} 1
            assert_equal {blist2{t} d} [$rd read]
            if {$pop == "BLPOP"} {
                bpop_command_two_key $rd BRPOP blist1{t} blist2{t} 1
            } else {
                bpop_command_two_key $rd BLMPOP_RIGHT blist1{t} blist2{t} 1
            }
            assert_equal {blist2{t} f} [$rd read]
            assert_equal 0 [r llen blist1{t}]
            assert_equal 1 [r llen blist2{t}]
            $rd close
        }
    }

        test "BRPOPLPUSH - $type" {
            r del target{t}
            r rpush target{t} bar

            set rd [redis_deferring_client]
            create_$type blist{t} "a b $large c d"

            $rd brpoplpush blist{t} target{t} 1
            assert_equal d [$rd read]

            assert_equal d [r lpop target{t}]
            assert_equal "a b $large c" [r lrange blist{t} 0 -1]
            $rd close
        }

        foreach wherefrom {left right} {
            foreach whereto {left right} {
                test "BLMOVE $wherefrom $whereto - $type" {
                    r del target{t}
                    r rpush target{t} bar

                    set rd [redis_deferring_client]
                    create_$type blist{t} "a b $large c d"

                    $rd blmove blist{t} target{t} $wherefrom $whereto 1
                    set poppedelement [$rd read]

                    if {$wherefrom eq "right"} {
                        assert_equal d $poppedelement
                        assert_equal "a b $large c" [r lrange blist{t} 0 -1]
                    } else {
                        assert_equal a $poppedelement
                        assert_equal "b $large c d" [r lrange blist{t} 0 -1]
                    }

                    if {$whereto eq "right"} {
                        assert_equal $poppedelement [r rpop target{t}]
                    } else {
                        assert_equal $poppedelement [r lpop target{t}]
                    }
                    $rd close
                }
            }
        }
    }

foreach {pop} {BLPOP BLMPOP_LEFT} {
    test "$pop, LPUSH + DEL should not awake blocked client" {
        set rd [redis_deferring_client]
        r del list

        bpop_command $rd $pop list 0
        wait_for_blocked_client

        r multi
        r lpush list a
        r del list
        r exec
        r del list
        r lpush list b
        assert_equal {list b} [$rd read]
        $rd close
    }

    test "$pop, LPUSH + DEL + SET should not awake blocked client" {
        set rd [redis_deferring_client]
        r del list

        bpop_command $rd $pop list 0
        wait_for_blocked_client

        r multi
        r lpush list a
        r del list
        r set list foo
        r exec
        r del list
        r lpush list b
        assert_equal {list b} [$rd read]
        $rd close
    }
}

    test "BLPOP with same key multiple times should work (issue #801)" {
        set rd [redis_deferring_client]
        r del list1{t} list2{t}

        # Data arriving after the BLPOP.
        $rd blpop list1{t} list2{t} list2{t} list1{t} 0
        wait_for_blocked_client
        r lpush list1{t} a
        assert_equal [$rd read] {list1{t} a}
        $rd blpop list1{t} list2{t} list2{t} list1{t} 0
        wait_for_blocked_client
        r lpush list2{t} b
        assert_equal [$rd read] {list2{t} b}

        # Data already there.
        r lpush list1{t} a
        r lpush list2{t} b
        $rd blpop list1{t} list2{t} list2{t} list1{t} 0
        assert_equal [$rd read] {list1{t} a}
        $rd blpop list1{t} list2{t} list2{t} list1{t} 0
        assert_equal [$rd read] {list2{t} b}
        $rd close
    }

foreach {pop} {BLPOP BLMPOP_LEFT} {
    test "MULTI/EXEC is isolated from the point of view of $pop" {
        set rd [redis_deferring_client]
        r del list

        bpop_command $rd $pop list 0
        wait_for_blocked_client

        r multi
        r lpush list a
        r lpush list b
        r lpush list c
        r exec
        assert_equal {list c} [$rd read]
        $rd close
    }

    test "$pop with variadic LPUSH" {
        set rd [redis_deferring_client]
        r del blist
        bpop_command $rd $pop blist 0
        wait_for_blocked_client
        assert_equal 2 [r lpush blist foo bar]
        assert_equal {blist bar} [$rd read]
        assert_equal foo [lindex [r lrange blist 0 -1] 0]
        $rd close
    }
}

    test "BRPOPLPUSH with zero timeout should block indefinitely" {
        set rd [redis_deferring_client]
        r del blist{t} target{t}
        r rpush target{t} bar
        $rd brpoplpush blist{t} target{t} 0
        wait_for_blocked_clients_count 1
        r rpush blist{t} foo
        assert_equal foo [$rd read]
        assert_equal {foo bar} [r lrange target{t} 0 -1]
        $rd close
    }

    foreach wherefrom {left right} {
        foreach whereto {left right} {
            test "BLMOVE $wherefrom $whereto with zero timeout should block indefinitely" {
                set rd [redis_deferring_client]
                r del blist{t} target{t}
                r rpush target{t} bar
                $rd blmove blist{t} target{t} $wherefrom $whereto 0
                wait_for_blocked_clients_count 1
                r rpush blist{t} foo
                assert_equal foo [$rd read]
                if {$whereto eq "right"} {
                    assert_equal {bar foo} [r lrange target{t} 0 -1]
                } else {
                    assert_equal {foo bar} [r lrange target{t} 0 -1]
                }
                $rd close
            }
        }
    }

    foreach wherefrom {left right} {
        foreach whereto {left right} {
            test "BLMOVE ($wherefrom, $whereto) with a client BLPOPing the target list" {
                set rd [redis_deferring_client]
                set rd2 [redis_deferring_client]
                r del blist{t} target{t}
                $rd2 blpop target{t} 0
                wait_for_blocked_clients_count 1
                $rd blmove blist{t} target{t} $wherefrom $whereto 0
                wait_for_blocked_clients_count 2
                r rpush blist{t} foo
                assert_equal foo [$rd read]
                assert_equal {target{t} foo} [$rd2 read]
                assert_equal 0 [r exists target{t}]
                $rd close
                $rd2 close
            }
        }
    }

    test "BRPOPLPUSH with wrong source type" {
        set rd [redis_deferring_client]
        r del blist{t} target{t}
        r set blist{t} nolist
        $rd brpoplpush blist{t} target{t} 1
        assert_error "WRONGTYPE*" {$rd read}
        $rd close
    }

    test "BRPOPLPUSH with wrong destination type" {
        set rd [redis_deferring_client]
        r del blist{t} target{t}
        r set target{t} nolist
        r lpush blist{t} foo
        $rd brpoplpush blist{t} target{t} 1
        assert_error "WRONGTYPE*" {$rd read}
        $rd close

        set rd [redis_deferring_client]
        r del blist{t} target{t}
        r set target{t} nolist
        $rd brpoplpush blist{t} target{t} 0
        wait_for_blocked_clients_count 1
        r rpush blist{t} foo
        assert_error "WRONGTYPE*" {$rd read}
        assert_equal {foo} [r lrange blist{t} 0 -1]
        $rd close
    }

    test "BRPOPLPUSH maintains order of elements after failure" {
        set rd [redis_deferring_client]
        r del blist{t} target{t}
        r set target{t} nolist
        $rd brpoplpush blist{t} target{t} 0
        wait_for_blocked_client
        r rpush blist{t} a b c
        assert_error "WRONGTYPE*" {$rd read}
        $rd close
        r lrange blist{t} 0 -1
    } {a b c}

    test "BRPOPLPUSH with multiple blocked clients" {
        set rd1 [redis_deferring_client]
        set rd2 [redis_deferring_client]
        r del blist{t} target1{t} target2{t}
        r set target1{t} nolist
        $rd1 brpoplpush blist{t} target1{t} 0
        wait_for_blocked_clients_count 1
        $rd2 brpoplpush blist{t} target2{t} 0
        wait_for_blocked_clients_count 2
        r lpush blist{t} foo

        assert_error "WRONGTYPE*" {$rd1 read}
        assert_equal {foo} [$rd2 read]
        assert_equal {foo} [r lrange target2{t} 0 -1]
        $rd1 close
        $rd2 close
    }

    test "BLMPOP with multiple blocked clients" {
        set rd1 [redis_deferring_client]
        set rd2 [redis_deferring_client]
        set rd3 [redis_deferring_client]
        set rd4 [redis_deferring_client]
        r del blist{t} blist2{t}

        $rd1 blmpop 0 2 blist{t} blist2{t} left count 1
        wait_for_blocked_clients_count 1
        $rd2 blmpop 0 2 blist{t} blist2{t} right count 10
        wait_for_blocked_clients_count 2
        $rd3 blmpop 0 2 blist{t} blist2{t} left count 10
        wait_for_blocked_clients_count 3
        $rd4 blmpop 0 2 blist{t} blist2{t} right count 1
        wait_for_blocked_clients_count 4

        r multi
        r lpush blist{t} a b c d e
        r lpush blist2{t} 1 2 3 4 5
        r exec

        assert_equal {blist{t} e} [$rd1 read]
        assert_equal {blist{t} {a b c d}} [$rd2 read]
        assert_equal {blist2{t} {5 4 3 2 1}} [$rd3 read]

        r lpush blist2{t} 1 2 3
        assert_equal {blist2{t} 1} [$rd4 read]
        $rd1 close
        $rd2 close
        $rd3 close
        $rd4 close
    }

    test "Linked LMOVEs" {
      set rd1 [redis_deferring_client]
      set rd2 [redis_deferring_client]

      r del list1{t} list2{t} list3{t}

      $rd1 blmove list1{t} list2{t} right left 0
      wait_for_blocked_clients_count 1
      $rd2 blmove list2{t} list3{t} left right 0
      wait_for_blocked_clients_count 2

      r rpush list1{t} foo

      assert_equal {} [r lrange list1{t} 0 -1]
      assert_equal {} [r lrange list2{t} 0 -1]
      assert_equal {foo} [r lrange list3{t} 0 -1]
      $rd1 close
      $rd2 close
    }

    test "Circular BRPOPLPUSH" {
      set rd1 [redis_deferring_client]
      set rd2 [redis_deferring_client]

      r del list1{t} list2{t}

      $rd1 brpoplpush list1{t} list2{t} 0
      wait_for_blocked_clients_count 1
      $rd2 brpoplpush list2{t} list1{t} 0
      wait_for_blocked_clients_count 2

      r rpush list1{t} foo

      assert_equal {foo} [r lrange list1{t} 0 -1]
      assert_equal {} [r lrange list2{t} 0 -1]
      $rd1 close
      $rd2 close
    }

    test "Self-referential BRPOPLPUSH" {
      set rd [redis_deferring_client]

      r del blist{t}

      $rd brpoplpush blist{t} blist{t} 0
      wait_for_blocked_client

      r rpush blist{t} foo

      assert_equal {foo} [r lrange blist{t} 0 -1]
      $rd close
    }

    test "BRPOPLPUSH inside a transaction" {
        r del xlist{t} target{t}
        r lpush xlist{t} foo
        r lpush xlist{t} bar

        r multi
        r brpoplpush xlist{t} target{t} 0
        r brpoplpush xlist{t} target{t} 0
        r brpoplpush xlist{t} target{t} 0
        r lrange xlist{t} 0 -1
        r lrange target{t} 0 -1
        r exec
    } {foo bar {} {} {bar foo}}

    test "PUSH resulting from BRPOPLPUSH affect WATCH" {
        set blocked_client [redis_deferring_client]
        set watching_client [redis_deferring_client]
        r del srclist{t} dstlist{t} somekey{t}
        r set somekey{t} somevalue
        $blocked_client brpoplpush srclist{t} dstlist{t} 0
        wait_for_blocked_client
        $watching_client watch dstlist{t}
        $watching_client read
        $watching_client multi
        $watching_client read
        $watching_client get somekey{t}
        $watching_client read
        r lpush srclist{t} element
        $watching_client exec
        set res [$watching_client read]
        $blocked_client close
        $watching_client close
        set _ $res
    } {}

    test "BRPOPLPUSH does not affect WATCH while still blocked" {
        set blocked_client [redis_deferring_client]
        set watching_client [redis_deferring_client]
        r del srclist{t} dstlist{t} somekey{t}
        r set somekey{t} somevalue
        $blocked_client brpoplpush srclist{t} dstlist{t} 0
        wait_for_blocked_client
        $watching_client watch dstlist{t}
        $watching_client read
        $watching_client multi
        $watching_client read
        $watching_client get somekey{t}
        $watching_client read
        $watching_client exec
        # Blocked BLPOPLPUSH may create problems, unblock it.
        r lpush srclist{t} element
        set res [$watching_client read]
        $blocked_client close
        $watching_client close
        set _ $res
    } {somevalue}

    test {BRPOPLPUSH timeout} {
      set rd [redis_deferring_client]

      $rd brpoplpush foo_list{t} bar_list{t} 1
      wait_for_blocked_clients_count 1
      wait_for_blocked_clients_count 0 500 10
      set res [$rd read]
      $rd close
      set _ $res
    } {}

    test {SWAPDB awakes blocked client} {
        r flushall
        r select 1
        r rpush k hello
        r select 9
        set rd [redis_deferring_client]
        $rd brpop k 5
        wait_for_blocked_clients_count 1
        r swapdb 1 9
        $rd read
    } {k hello} {singledb:skip}

    test {SWAPDB wants to wake blocked client, but the key already expired} {
        set repl [attach_to_replication_stream]
        r flushall
        r debug set-active-expire 0
        r select 1
        r rpush k hello
        r pexpire k 100
        set rd [redis_deferring_client]
        $rd deferred 0
        $rd select 9
        set id [$rd client id]
        $rd deferred 1
        $rd brpop k 1
        wait_for_blocked_clients_count 1
        after 101
        r swapdb 1 9
        # The SWAPDB command tries to awake the blocked client, but it remains
        # blocked because the key is expired. Check that the deferred client is
        # still blocked. Then unblock it.
        assert_match "*flags=b*" [r client list id $id]
        r client unblock $id
        assert_equal {} [$rd read]
        $rd deferred 0
        # We want to force key deletion to be propagated to the replica 
        # in order to verify it was expired on the replication stream.
        $rd set somekey1 someval1
        $rd exists k
        r set somekey2 someval2
        
        assert_replication_stream $repl {
            {select *}
            {flushall}
            {select 1}
            {rpush k hello}
            {pexpireat k *}
            {swapdb 1 9}
            {select 9}
            {set somekey1 someval1}
            {del k}
            {select 1}
            {set somekey2 someval2}
        }
        close_replication_stream $repl
        r debug set-active-expire 1
        # Restore server and client state
        r select 9
    } {OK} {singledb:skip needs:debug}

    test {MULTI + LPUSH + EXPIRE + DEBUG SLEEP on blocked client, key already expired} {
        set repl [attach_to_replication_stream]
        r flushall
        r debug set-active-expire 0

        set rd [redis_deferring_client]
        $rd client id
        set id [$rd read]
        $rd brpop k 0
        wait_for_blocked_clients_count 1

        r multi
        r rpush k hello
        r pexpire k 100
        r debug sleep 0.2
        r exec

        # The EXEC command tries to awake the blocked client, but it remains
        # blocked because the key is expired. Check that the deferred client is
        # still blocked. Then unblock it.
        assert_match "*flags=b*" [r client list id $id]
        r client unblock $id
        assert_equal {} [$rd read]
        # We want to force key deletion to be propagated to the replica 
        # in order to verify it was expired on the replication stream.
        $rd exists k
        assert_equal {0} [$rd read]
        assert_replication_stream $repl {
            {select *}
            {flushall}
            {multi}
            {rpush k hello}
            {pexpireat k *}
            {exec}
            {del k}
        }
        close_replication_stream $repl
        # Restore server and client state
        r debug set-active-expire 1
        r select 9
    } {OK} {singledb:skip needs:debug}

    test {BLPOP unblock but the key is expired and then block again - reprocessing command} {
        r flushall
        r debug set-active-expire 0
        set rd [redis_deferring_client]

        set start [clock milliseconds]
        $rd blpop mylist 1
        wait_for_blocked_clients_count 1

        # The exec will try to awake the blocked client, but the key is expired,
        # so the client will be blocked again during the command reprocessing.
        r multi
        r rpush mylist a
        r pexpire mylist 100
        r debug sleep 0.2
        r exec

        assert_equal {} [$rd read]
        set end [clock milliseconds]

        # In the past, this time would have been 1000+200, in order to avoid
        # timing issues, we increase the range a bit.
        assert_range [expr $end-$start] 1000 1100

        r debug set-active-expire 1
        $rd close
    } {0} {needs:debug}

foreach {pop} {BLPOP BLMPOP_LEFT} {
    test "$pop when new key is moved into place" {
        set rd [redis_deferring_client]
        r del foo{t}

        bpop_command $rd $pop foo{t} 0
        wait_for_blocked_client
        r lpush bob{t} abc def hij
        r rename bob{t} foo{t}
        set res [$rd read]
        $rd close
        set _ $res
    } {foo{t} hij}

    test "$pop when result key is created by SORT..STORE" {
        set rd [redis_deferring_client]

        # zero out list from previous test without explicit delete
        r lpop foo{t}
        r lpop foo{t}
        r lpop foo{t}

        bpop_command $rd $pop foo{t} 5
        wait_for_blocked_client
        r lpush notfoo{t} hello hola aguacate konichiwa zanzibar
        r sort notfoo{t} ALPHA store foo{t}
        set res [$rd read]
        $rd close
        set _ $res
    } {foo{t} aguacate}
}

    test "BLPOP: timeout value out of range" {
        # Timeout is parsed as float and multiplied by 1000, added mstime()
        # and stored in long-long which might lead to out-of-range value.
        # (Even though given timeout is smaller than LLONG_MAX, the result
        # will be bigger)            
        assert_error "ERR *is out of range*" {r BLPOP blist1 0x7FFFFFFFFFFFFF}
    }  
        
    foreach {pop} {BLPOP BRPOP BLMPOP_LEFT BLMPOP_RIGHT} {
        test "$pop: with single empty list argument" {
            set rd [redis_deferring_client]
            r del blist1
            bpop_command $rd $pop blist1 1
            wait_for_blocked_client
            r rpush blist1 foo
            assert_equal {blist1 foo} [$rd read]
            assert_equal 0 [r exists blist1]
            $rd close
        }

        test "$pop: with negative timeout" {
            set rd [redis_deferring_client]
            bpop_command $rd $pop blist1 -1
            assert_error "ERR *is negative*" {$rd read}
            $rd close
        }

        test "$pop: with non-integer timeout" {
            set rd [redis_deferring_client]
            r del blist1
            bpop_command $rd $pop blist1 0.1
            r rpush blist1 foo
            assert_equal {blist1 foo} [$rd read]
            assert_equal 0 [r exists blist1]
            $rd close
        }

        test "$pop: with zero timeout should block indefinitely" {
            # To test this, use a timeout of 0 and wait a second.
            # The blocking pop should still be waiting for a push.
            set rd [redis_deferring_client]
            bpop_command $rd $pop blist1 0
            wait_for_blocked_client
            r rpush blist1 foo
            assert_equal {blist1 foo} [$rd read]
            $rd close
        }

        test "$pop: with 0.001 timeout should not block indefinitely" {
            # Use a timeout of 0.001 and wait for the number of blocked clients to equal 0.
            # Validate the empty read from the deferring client.
            set rd [redis_deferring_client]
            bpop_command $rd $pop blist1 0.001
            wait_for_blocked_clients_count 0
            assert_equal {} [$rd read]
            $rd close
        }

        test "$pop: second argument is not a list" {
            set rd [redis_deferring_client]
            r del blist1{t} blist2{t}
            r set blist2{t} nolist{t}
            bpop_command_two_key $rd $pop blist1{t} blist2{t} 1
            assert_error "WRONGTYPE*" {$rd read}
            $rd close
        }

        test "$pop: timeout" {
            set rd [redis_deferring_client]
            r del blist1{t} blist2{t}
            bpop_command_two_key $rd $pop blist1{t} blist2{t} 1
            wait_for_blocked_client
            assert_equal {} [$rd read]
            $rd close
        }

        test "$pop: arguments are empty" {
            set rd [redis_deferring_client]
            r del blist1{t} blist2{t}

            bpop_command_two_key $rd $pop blist1{t} blist2{t} 1
            wait_for_blocked_client
            r rpush blist1{t} foo
            assert_equal {blist1{t} foo} [$rd read]
            assert_equal 0 [r exists blist1{t}]
            assert_equal 0 [r exists blist2{t}]

            bpop_command_two_key $rd $pop blist1{t} blist2{t} 1
            wait_for_blocked_client
            r rpush blist2{t} foo
            assert_equal {blist2{t} foo} [$rd read]
            assert_equal 0 [r exists blist1{t}]
            assert_equal 0 [r exists blist2{t}]
            $rd close
        }
    }

foreach {pop} {BLPOP BLMPOP_LEFT} {
    test "$pop inside a transaction" {
        r del xlist
        r lpush xlist foo
        r lpush xlist bar
        r multi

        bpop_command r $pop xlist 0
        bpop_command r $pop xlist 0
        bpop_command r $pop xlist 0
        r exec
    } {{xlist bar} {xlist foo} {}}
}

    test {BLMPOP propagate as pop with count command to replica} {
        set rd [redis_deferring_client]
        set repl [attach_to_replication_stream]

        # BLMPOP without being blocked.
        r lpush mylist{t} a b c
        r rpush mylist2{t} 1 2 3
        r blmpop 0 1 mylist{t} left count 1
        r blmpop 0 2 mylist{t} mylist2{t} right count 10
        r blmpop 0 2 mylist{t} mylist2{t} right count 10

        # BLMPOP that gets blocked.
        $rd blmpop 0 1 mylist{t} left count 1
        wait_for_blocked_client
        r lpush mylist{t} a
        $rd blmpop 0 2 mylist{t} mylist2{t} left count 5
        wait_for_blocked_client
        r lpush mylist{t} a b c
        $rd blmpop 0 2 mylist{t} mylist2{t} right count 10
        wait_for_blocked_client
        r rpush mylist2{t} a b c

        # Released on timeout.
        assert_equal {} [r blmpop 0.01 1 mylist{t} left count 10]
        r set foo{t} bar ;# something else to propagate after, so we can make sure the above pop didn't.

        $rd close

        assert_replication_stream $repl {
            {select *}
            {lpush mylist{t} a b c}
            {rpush mylist2{t} 1 2 3}
            {lpop mylist{t} 1}
            {rpop mylist{t} 2}
            {rpop mylist2{t} 3}
            {lpush mylist{t} a}
            {lpop mylist{t} 1}
            {lpush mylist{t} a b c}
            {lpop mylist{t} 3}
            {rpush mylist2{t} a b c}
            {rpop mylist2{t} 3}
            {set foo{t} bar}
        }
        close_replication_stream $repl
    } {} {needs:repl}

    test {LPUSHX, RPUSHX - generic} {
        r del xlist
        assert_equal 0 [r lpushx xlist a]
        assert_equal 0 [r llen xlist]
        assert_equal 0 [r rpushx xlist a]
        assert_equal 0 [r llen xlist]
    }

    foreach {type large} [array get largevalue] {
        test "LPUSHX, RPUSHX - $type" {
            create_$type xlist "$large c"
            assert_equal 3 [r rpushx xlist d]
            assert_equal 4 [r lpushx xlist a]
            assert_equal 6 [r rpushx xlist 42 x]
            assert_equal 9 [r lpushx xlist y3 y2 y1]
            assert_equal "y1 y2 y3 a $large c d 42 x" [r lrange xlist 0 -1]
        }

        test "LINSERT - $type" {
            create_$type xlist "a $large c d"
            assert_equal 5 [r linsert xlist before c zz] "before c"
            assert_equal "a $large zz c d" [r lrange xlist 0 10] "lrangeA"
            assert_equal 6 [r linsert xlist after c yy] "after c"
            assert_equal "a $large zz c yy d" [r lrange xlist 0 10] "lrangeB"
            assert_equal 7 [r linsert xlist after d dd] "after d"
            assert_equal -1 [r linsert xlist after bad ddd] "after bad"
            assert_equal "a $large zz c yy d dd" [r lrange xlist 0 10] "lrangeC"
            assert_equal 8 [r linsert xlist before a aa] "before a"
            assert_equal -1 [r linsert xlist before bad aaa] "before bad"
            assert_equal "aa a $large zz c yy d dd" [r lrange xlist 0 10] "lrangeD"

            # check inserting integer encoded value
            assert_equal 9 [r linsert xlist before aa 42] "before aa"
            assert_equal 42 [r lrange xlist 0 0] "lrangeE"
        }
    }

    test {LINSERT raise error on bad syntax} {
        catch {[r linsert xlist aft3r aa 42]} e
        set e
    } {*ERR*syntax*error*}

    test {LINSERT against non-list value error} {
        r set k1 v1
        assert_error {WRONGTYPE Operation against a key holding the wrong kind of value*} {r linsert k1 after 0 0}
    }

    test {LINSERT against non existing key} {
        assert_equal 0 [r linsert not-a-key before 0 0]
    }

foreach type {listpack quicklist} {
    foreach {num} {250 500} {
        if {$type == "quicklist"} {
            set origin_config [config_get_set list-max-listpack-size 5]
        } else {
            set origin_config [config_get_set list-max-listpack-size -1]
        }

        proc check_numbered_list_consistency {key} {
            set len [r llen $key]
            for {set i 0} {$i < $len} {incr i} {
                assert_equal $i [r lindex $key $i]
                assert_equal [expr $len-1-$i] [r lindex $key [expr (-$i)-1]]
            }
        }

        proc check_random_access_consistency {key} {
            set len [r llen $key]
            for {set i 0} {$i < $len} {incr i} {
                set rint [expr int(rand()*$len)]
                assert_equal $rint [r lindex $key $rint]
                assert_equal [expr $len-1-$rint] [r lindex $key [expr (-$rint)-1]]
            }
        }

        test "LINDEX consistency test - $type" {
            r del mylist
            for {set i 0} {$i < $num} {incr i} {
                r rpush mylist $i
            }
            assert_encoding $type mylist
            check_numbered_list_consistency mylist
        }

        test "LINDEX random access - $type" {
            assert_encoding $type mylist
            check_random_access_consistency mylist
        }

        test "Check if list is still ok after a DEBUG RELOAD - $type" {
            r debug reload
            assert_encoding $type mylist
            check_numbered_list_consistency mylist
            check_random_access_consistency mylist
        } {} {needs:debug}

        config_set list-max-listpack-size $origin_config
    }
}

    test {LLEN against non-list value error} {
        r del mylist
        r set mylist foobar
        assert_error WRONGTYPE* {r llen mylist}
    }

    test {LLEN against non existing key} {
        assert_equal 0 [r llen not-a-key]
    }

    test {LINDEX against non-list value error} {
        assert_error WRONGTYPE* {r lindex mylist 0}
    }

    test {LINDEX against non existing key} {
        assert_equal "" [r lindex not-a-key 10]
    }

    test {LPUSH against non-list value error} {
        assert_error WRONGTYPE* {r lpush mylist 0}
    }

    test {RPUSH against non-list value error} {
        assert_error WRONGTYPE* {r rpush mylist 0}
    }

    foreach {type large} [array get largevalue] {
        test "RPOPLPUSH base case - $type" {
            r del mylist1{t} mylist2{t}
            create_$type mylist1{t} "a $large c d"
            assert_equal d [r rpoplpush mylist1{t} mylist2{t}]
            assert_equal c [r rpoplpush mylist1{t} mylist2{t}]
            assert_equal $large [r rpoplpush mylist1{t} mylist2{t}]
            assert_equal "a" [r lrange mylist1{t} 0 -1]
            assert_equal "$large c d" [r lrange mylist2{t} 0 -1]
            assert_encoding listpack mylist1{t} ;# converted to listpack after shrinking
            assert_encoding $type mylist2{t}
        }

        foreach wherefrom {left right} {
            foreach whereto {left right} {
                test "LMOVE $wherefrom $whereto base case - $type" {
                    r del mylist1{t} mylist2{t}

                    if {$wherefrom eq "right"} {
                        create_$type mylist1{t} "c d $large a"
                    } else {
                        create_$type mylist1{t} "a $large c d"
                    }
                    assert_equal a [r lmove mylist1{t} mylist2{t} $wherefrom $whereto]
                    assert_equal $large [r lmove mylist1{t} mylist2{t} $wherefrom $whereto]
                    assert_equal "c d" [r lrange mylist1{t} 0 -1]
                    if {$whereto eq "right"} {
                        assert_equal "a $large" [r lrange mylist2{t} 0 -1]
                    } else {
                        assert_equal "$large a" [r lrange mylist2{t} 0 -1]
                    }
                    assert_encoding $type mylist2{t}
                }
            }
        }

        test "RPOPLPUSH with the same list as src and dst - $type" {
            create_$type mylist{t} "a $large c"
            assert_equal "a $large c" [r lrange mylist{t} 0 -1]
            assert_equal c [r rpoplpush mylist{t} mylist{t}]
            assert_equal "c a $large" [r lrange mylist{t} 0 -1]
        }

        foreach wherefrom {left right} {
            foreach whereto {left right} {
                test "LMOVE $wherefrom $whereto with the same list as src and dst - $type" {
                    if {$wherefrom eq "right"} {
                        create_$type mylist{t} "a $large c"
                        assert_equal "a $large c" [r lrange mylist{t} 0 -1]
                    } else {
                        create_$type mylist{t} "c a $large"
                        assert_equal "c a $large" [r lrange mylist{t} 0 -1]
                    }
                    assert_equal c [r lmove mylist{t} mylist{t} $wherefrom $whereto]
                    if {$whereto eq "right"} {
                        assert_equal "a $large c" [r lrange mylist{t} 0 -1]
                    } else {
                        assert_equal "c a $large" [r lrange mylist{t} 0 -1]
                    }
                }
            }
        }

        foreach {othertype otherlarge} [array get largevalue] {
            test "RPOPLPUSH with $type source and existing target $othertype" {
                create_$type srclist{t} "a b c $large"
                create_$othertype dstlist{t} "$otherlarge"
                assert_equal $large [r rpoplpush srclist{t} dstlist{t}]
                assert_equal c [r rpoplpush srclist{t} dstlist{t}]
                assert_equal "a b" [r lrange srclist{t} 0 -1]
                assert_equal "c $large $otherlarge" [r lrange dstlist{t} 0 -1]

                # When we rpoplpush'ed a large value, dstlist should be
                # converted to the same encoding as srclist.
                if {$type eq "quicklist"} {
                    assert_encoding quicklist dstlist{t}
                }
            }

            foreach wherefrom {left right} {
                foreach whereto {left right} {
                    test "LMOVE $wherefrom $whereto with $type source and existing target $othertype" {
                        create_$othertype dstlist{t} "$otherlarge"

                        if {$wherefrom eq "right"} {
                            create_$type srclist{t} "a b c $large"
                        } else {
                            create_$type srclist{t} "$large c a b"
                        }
                        assert_equal $large [r lmove srclist{t} dstlist{t} $wherefrom $whereto]
                        assert_equal c [r lmove srclist{t} dstlist{t} $wherefrom $whereto]
                        assert_equal "a b" [r lrange srclist{t} 0 -1]

                        if {$whereto eq "right"} {
                            assert_equal "$otherlarge $large c" [r lrange dstlist{t} 0 -1]
                        } else {
                            assert_equal "c $large $otherlarge" [r lrange dstlist{t} 0 -1]
                        }

                        # When we lmoved a large value, dstlist should be
                        # converted to the same encoding as srclist.
                        if {$type eq "quicklist"} {
                            assert_encoding quicklist dstlist{t}
                        }
                    }
                }
            }
        }
    }

    test {RPOPLPUSH against non existing key} {
        r del srclist{t} dstlist{t}
        assert_equal {} [r rpoplpush srclist{t} dstlist{t}]
        assert_equal 0 [r exists srclist{t}]
        assert_equal 0 [r exists dstlist{t}]
    }

    test {RPOPLPUSH against non list src key} {
        r del srclist{t} dstlist{t}
        r set srclist{t} x
        assert_error WRONGTYPE* {r rpoplpush srclist{t} dstlist{t}}
        assert_type string srclist{t}
        assert_equal 0 [r exists newlist{t}]
    }

foreach {type large} [array get largevalue] {
    test "RPOPLPUSH against non list dst key - $type" {
        create_$type srclist{t} "a $large c d"
        r set dstlist{t} x
        assert_error WRONGTYPE* {r rpoplpush srclist{t} dstlist{t}}
        assert_type string dstlist{t}
        assert_equal "a $large c d" [r lrange srclist{t} 0 -1]
    }
}

    test {RPOPLPUSH against non existing src key} {
        r del srclist{t} dstlist{t}
        assert_equal {} [r rpoplpush srclist{t} dstlist{t}]
    } {}

    foreach {type large} [array get largevalue] { 
        test "Basic LPOP/RPOP/LMPOP - $type" {
            create_$type mylist "$large 1 2"
            assert_equal $large [r lpop mylist]
            assert_equal 2 [r rpop mylist]
            assert_equal 1 [r lpop mylist]
            assert_equal 0 [r llen mylist]

            create_$type mylist "$large 1 2"
            assert_equal "mylist $large" [r lmpop 1 mylist left count 1]
            assert_equal {mylist {2 1}} [r lmpop 2 mylist mylist right count 2]
        }
    }

    test {LPOP/RPOP/LMPOP against empty list} {
        r del non-existing-list{t} non-existing-list2{t}

        assert_equal {} [r lpop non-existing-list{t}]
        assert_equal {} [r rpop non-existing-list2{t}]

        assert_equal {} [r lmpop 1 non-existing-list{t} left count 1]
        assert_equal {} [r lmpop 1 non-existing-list{t} left count 10]
        assert_equal {} [r lmpop 2 non-existing-list{t} non-existing-list2{t} right count 1]
        assert_equal {} [r lmpop 2 non-existing-list{t} non-existing-list2{t} right count 10]
    }

    test {LPOP/RPOP/LMPOP NON-BLOCK or BLOCK against non list value} {
        r set notalist{t} foo
        assert_error WRONGTYPE* {r lpop notalist{t}}
        assert_error WRONGTYPE* {r blpop notalist{t} 0}
        assert_error WRONGTYPE* {r rpop notalist{t}}
        assert_error WRONGTYPE* {r brpop notalist{t} 0}

        r del notalist2{t}
        assert_error "WRONGTYPE*" {r lmpop 2 notalist{t} notalist2{t} left count 1}
        assert_error "WRONGTYPE*" {r blmpop 0 2 notalist{t} notalist2{t} left count 1}

        r del notalist{t}
        r set notalist2{t} nolist
        assert_error "WRONGTYPE*" {r lmpop 2 notalist{t} notalist2{t} right count 10}
        assert_error "WRONGTYPE*" {r blmpop 0 2 notalist{t} notalist2{t} left count 1}
    }

    foreach {num} {250 500} {
        test "Mass RPOP/LPOP - $type" {
            r del mylist
            set sum1 0
            for {set i 0} {$i < $num} {incr i} {
                if {$i == [expr $num/2]} {
                    r lpush mylist $large
                }
                r lpush mylist $i
                incr sum1 $i
            }
            assert_encoding $type mylist
            set sum2 0
            for {set i 0} {$i < [expr $num/2]} {incr i} {
                incr sum2 [r lpop mylist]
                incr sum2 [r rpop mylist]
            }
            assert_equal $sum1 $sum2
        }
    }

    test {LMPOP with illegal argument} {
        assert_error "ERR wrong number of arguments for 'lmpop' command" {r lmpop}
        assert_error "ERR wrong number of arguments for 'lmpop' command" {r lmpop 1}
        assert_error "ERR wrong number of arguments for 'lmpop' command" {r lmpop 1 mylist{t}}

        assert_error "ERR numkeys*" {r lmpop 0 mylist{t} LEFT}
        assert_error "ERR numkeys*" {r lmpop a mylist{t} LEFT}
        assert_error "ERR numkeys*" {r lmpop -1 mylist{t} RIGHT}

        assert_error "ERR syntax error*" {r lmpop 1 mylist{t} bad_where}
        assert_error "ERR syntax error*" {r lmpop 1 mylist{t} LEFT bar_arg}
        assert_error "ERR syntax error*" {r lmpop 1 mylist{t} RIGHT LEFT}
        assert_error "ERR syntax error*" {r lmpop 1 mylist{t} COUNT}
        assert_error "ERR syntax error*" {r lmpop 1 mylist{t} LEFT COUNT 1 COUNT 2}
        assert_error "ERR syntax error*" {r lmpop 2 mylist{t} mylist2{t} bad_arg}

        assert_error "ERR count*" {r lmpop 1 mylist{t} LEFT COUNT 0}
        assert_error "ERR count*" {r lmpop 1 mylist{t} RIGHT COUNT a}
        assert_error "ERR count*" {r lmpop 1 mylist{t} LEFT COUNT -1}
        assert_error "ERR count*" {r lmpop 2 mylist{t} mylist2{t} RIGHT COUNT -1}
    }

foreach {type large} [array get largevalue] {
    test "LMPOP single existing list - $type" {
        # Same key multiple times.
        create_$type mylist{t} "a b $large d e f"
        assert_equal {mylist{t} {a b}} [r lmpop 2 mylist{t} mylist{t} left count 2]
        assert_equal {mylist{t} {f e}} [r lmpop 2 mylist{t} mylist{t} right count 2]
        assert_equal 2 [r llen mylist{t}]

        # First one exists, second one does not exist.
        create_$type mylist{t} "a b $large d e"
        r del mylist2{t}
        assert_equal {mylist{t} a} [r lmpop 2 mylist{t} mylist2{t} left count 1]
        assert_equal 4 [r llen mylist{t}]
        assert_equal "mylist{t} {e d $large b}" [r lmpop 2 mylist{t} mylist2{t} right count 10]
        assert_equal {} [r lmpop 2 mylist{t} mylist2{t} right count 1]

        # First one does not exist, second one exists.
        r del mylist{t}
        create_$type mylist2{t} "1 2 $large 4 5"
        assert_equal {mylist2{t} 5} [r lmpop 2 mylist{t} mylist2{t} right count 1]
        assert_equal 4 [r llen mylist2{t}]
        assert_equal "mylist2{t} {1 2 $large 4}" [r lmpop 2 mylist{t} mylist2{t} left count 10]

        assert_equal 0 [r exists mylist{t} mylist2{t}]
    }

    test "LMPOP multiple existing lists - $type" {
        create_$type mylist{t} "a b $large d e"
        create_$type mylist2{t} "1 2 $large 4 5"

        # Pop up from the first key.
        assert_equal {mylist{t} {a b}} [r lmpop 2 mylist{t} mylist2{t} left count 2]
        assert_equal 3 [r llen mylist{t}]
        assert_equal "mylist{t} {e d $large}" [r lmpop 2 mylist{t} mylist2{t} right count 3]
        assert_equal 0 [r exists mylist{t}]

        # Pop up from the second key.
        assert_equal "mylist2{t} {1 2 $large}" [r lmpop 2 mylist{t} mylist2{t} left count 3]
        assert_equal 2 [r llen mylist2{t}]
        assert_equal {mylist2{t} {5 4}} [r lmpop 2 mylist{t} mylist2{t} right count 2]
        assert_equal 0 [r exists mylist{t}]

        # Pop up all elements.
        create_$type mylist{t} "a $large c"
        create_$type mylist2{t} "1 $large 3"
        assert_equal "mylist{t} {a $large c}" [r lmpop 2 mylist{t} mylist2{t} left count 10]
        assert_equal 0 [r llen mylist{t}]
        assert_equal "mylist2{t} {3 $large 1}" [r lmpop 2 mylist{t} mylist2{t} right count 10]
        assert_equal 0 [r llen mylist2{t}]
        assert_equal 0 [r exists mylist{t} mylist2{t}]
    }
}

    test {LMPOP propagate as pop with count command to replica} {
        set repl [attach_to_replication_stream]

        # left/right propagate as lpop/rpop with count
        r lpush mylist{t} a b c

        # Pop elements from one list.
        r lmpop 1 mylist{t} left count 1
        r lmpop 1 mylist{t} right count 1

        # Now the list have only one element
        r lmpop 2 mylist{t} mylist2{t} left count 10

        # No elements so we don't propagate.
        r lmpop 2 mylist{t} mylist2{t} left count 10

        # Pop elements from the second list.
        r rpush mylist2{t} 1 2 3
        r lmpop 2 mylist{t} mylist2{t} left count 2
        r lmpop 2 mylist{t} mylist2{t} right count 1

        # Pop all elements.
        r rpush mylist{t} a b c
        r rpush mylist2{t} 1 2 3
        r lmpop 2 mylist{t} mylist2{t} left count 10
        r lmpop 2 mylist{t} mylist2{t} right count 10

        assert_replication_stream $repl {
            {select *}
            {lpush mylist{t} a b c}
            {lpop mylist{t} 1}
            {rpop mylist{t} 1}
            {lpop mylist{t} 1}
            {rpush mylist2{t} 1 2 3}
            {lpop mylist2{t} 2}
            {rpop mylist2{t} 1}
            {rpush mylist{t} a b c}
            {rpush mylist2{t} 1 2 3}
            {lpop mylist{t} 3}
            {rpop mylist2{t} 3}
        }
        close_replication_stream $repl
    } {} {needs:repl}

    foreach {type large} [array get largevalue] {
        test "LRANGE basics - $type" {
            create_$type mylist "$large 1 2 3 4 5 6 7 8 9"
            assert_equal {1 2 3 4 5 6 7 8} [r lrange mylist 1 -2]
            assert_equal {7 8 9} [r lrange mylist -3 -1]
            assert_equal {4} [r lrange mylist 4 4]
        }

        test "LRANGE inverted indexes - $type" {
            create_$type mylist "$large 1 2 3 4 5 6 7 8 9"
            assert_equal {} [r lrange mylist 6 2]
        }

        test "LRANGE out of range indexes including the full list - $type" {
            create_$type mylist "$large 1 2 3"
            assert_equal "$large 1 2 3" [r lrange mylist -1000 1000]
        }

        test "LRANGE out of range negative end index - $type" {
            create_$type mylist "$large 1 2 3"
            assert_equal $large [r lrange mylist 0 -4]
            assert_equal {} [r lrange mylist 0 -5]
        }
    }

    test {LRANGE against non existing key} {
        assert_equal {} [r lrange nosuchkey 0 1]
    }

    test {LRANGE with start > end yields an empty array for backward compatibility} {
        create_$type mylist "1 $large 3"
        assert_equal {} [r lrange mylist 1 0]
        assert_equal {} [r lrange mylist -1 -2]
    }

    foreach {type large} [array get largevalue] {
        proc trim_list {type min max} {
            upvar 1 large large
            r del mylist
            create_$type mylist "1 2 3 4 $large"
            r ltrim mylist $min $max
            r lrange mylist 0 -1
        }

        test "LTRIM basics - $type" {
            assert_equal "1" [trim_list $type 0 0]
            assert_equal "1 2" [trim_list $type 0 1]
            assert_equal "1 2 3" [trim_list $type 0 2]
            assert_equal "2 3" [trim_list $type 1 2]
            assert_equal "2 3 4 $large" [trim_list $type 1 -1]
            assert_equal "2 3 4" [trim_list $type 1 -2]
            assert_equal "4 $large" [trim_list $type -2 -1]
            assert_equal "$large" [trim_list $type -1 -1]
            assert_equal "1 2 3 4 $large" [trim_list $type -5 -1]
            assert_equal "1 2 3 4 $large" [trim_list $type -10 10]
            assert_equal "1 2 3 4 $large" [trim_list $type 0 5]
            assert_equal "1 2 3 4 $large" [trim_list $type 0 10]
        }

        test "LTRIM out of range negative end index - $type" {
            assert_equal {1} [trim_list $type 0 -5]
            assert_equal {} [trim_list $type 0 -6]
        }

        test "LSET - $type" {
            create_$type mylist "99 98 $large 96 95"
            r lset mylist 1 foo
            r lset mylist -1 bar
            assert_equal "99 foo $large 96 bar" [r lrange mylist 0 -1]
        }

        test "LSET out of range index - $type" {
            assert_error ERR*range* {r lset mylist 10 foo}
        }
    }

    test {LSET against non existing key} {
        assert_error ERR*key* {r lset nosuchkey 10 foo}
    }

    test {LSET against non list value} {
        r set nolist foobar
        assert_error WRONGTYPE* {r lset nolist 0 foo}
    }

    foreach {type e} [array get largevalue] {
        test "LREM remove all the occurrences - $type" {
            create_$type mylist "$e foo bar foobar foobared zap bar test foo"
            assert_equal 2 [r lrem mylist 0 bar]
            assert_equal "$e foo foobar foobared zap test foo" [r lrange mylist 0 -1]
        }

        test "LREM remove the first occurrence - $type" {
            assert_equal 1 [r lrem mylist 1 foo]
            assert_equal "$e foobar foobared zap test foo" [r lrange mylist 0 -1]
        }

        test "LREM remove non existing element - $type" {
            assert_equal 0 [r lrem mylist 1 nosuchelement]
            assert_equal "$e foobar foobared zap test foo" [r lrange mylist 0 -1]
        }

        test "LREM starting from tail with negative count - $type" {
            create_$type mylist "$e foo bar foobar foobared zap bar test foo foo"
            assert_equal 1 [r lrem mylist -1 bar]
            assert_equal "$e foo bar foobar foobared zap test foo foo" [r lrange mylist 0 -1]
        }

        test "LREM starting from tail with negative count (2) - $type" {
            assert_equal 2 [r lrem mylist -2 foo]
            assert_equal "$e foo bar foobar foobared zap test" [r lrange mylist 0 -1]
        }

        test "LREM deleting objects that may be int encoded - $type" {
            create_$type myotherlist "$e 1 2 3"
            assert_equal 1 [r lrem myotherlist 1 2]
            assert_equal 3 [r llen myotherlist]
        }
    }

    test "Regression for bug 593 - chaining BRPOPLPUSH with other blocking cmds" {
        set rd1 [redis_deferring_client]
        set rd2 [redis_deferring_client]

        $rd1 brpoplpush a{t} b{t} 0
        $rd1 brpoplpush a{t} b{t} 0
        wait_for_blocked_clients_count 1
        $rd2 brpoplpush b{t} c{t} 0
        wait_for_blocked_clients_count 2
        r lpush a{t} data
        $rd1 close
        $rd2 close
        r ping
    } {PONG}

    test "BLPOP/BLMOVE should increase dirty" {
        r del lst{t} lst1{t}
        set rd [redis_deferring_client]

        set dirty [s rdb_changes_since_last_save]
        $rd blpop lst{t} 0
        wait_for_blocked_client
        r lpush lst{t} a
        assert_equal {lst{t} a} [$rd read]
        set dirty2 [s rdb_changes_since_last_save]
        assert {$dirty2 == $dirty + 2}

        set dirty [s rdb_changes_since_last_save]
        $rd blmove lst{t} lst1{t} left left 0
        wait_for_blocked_client
        r lpush lst{t} a
        assert_equal {a} [$rd read]
        set dirty2 [s rdb_changes_since_last_save]
        assert {$dirty2 == $dirty + 2}

        $rd close
    }

foreach {pop} {BLPOP BLMPOP_RIGHT} {
    test "client unblock tests" {
        r del l
        set rd [redis_deferring_client]
        $rd client id
        set id [$rd read]

        # test default args
        bpop_command $rd $pop l 0
        wait_for_blocked_client
        r client unblock $id
        assert_equal {} [$rd read]

        # test with timeout
        bpop_command $rd $pop l 0
        wait_for_blocked_client
        r client unblock $id TIMEOUT
        assert_equal {} [$rd read]

        # test with error
        bpop_command $rd $pop l 0
        wait_for_blocked_client
        r client unblock $id ERROR
        catch {[$rd read]} e
        assert_equal $e "UNBLOCKED client unblocked via CLIENT UNBLOCK"

        # test with invalid client id
        catch {[r client unblock asd]} e
        assert_equal $e "ERR value is not an integer or out of range"

        # test with non blocked client
        set myid [r client id]
        catch {[r client unblock $myid]} e
        assert_equal $e {invalid command name "0"}

        # finally, see the this client and list are still functional
        bpop_command $rd $pop l 0
        wait_for_blocked_client
        r lpush l foo
        assert_equal {l foo} [$rd read]
        $rd close
    }
}

    foreach {max_lp_size large} "3 $largevalue(listpack) -1 $largevalue(quicklist)" {
        test "List listpack -> quicklist encoding conversion" {
            set origin_conf [config_get_set list-max-listpack-size $max_lp_size]

            # RPUSH
            create_listpack lst "a b c"
            r RPUSH lst $large
            assert_encoding quicklist lst

            # LINSERT
            create_listpack lst "a b c"
            r LINSERT lst after b $large
            assert_encoding quicklist lst

            # LSET
            create_listpack lst "a b c"
            r LSET lst 0 $large
            assert_encoding quicklist lst

            # LMOVE
            create_quicklist lsrc{t} "a b c $large"
            create_listpack ldes{t} "d e f"
            r LMOVE lsrc{t} ldes{t} right right
            assert_encoding quicklist ldes{t}

            r config set list-max-listpack-size $origin_conf
        }
    }

    test "List quicklist -> listpack encoding conversion" {
        set origin_conf [config_get_set list-max-listpack-size 3]

        # RPOP
        create_quicklist lst "a b c d"
        r RPOP lst 3
        assert_encoding listpack lst

        # LREM
        create_quicklist lst "a a a d"
        r LREM lst 3 a
        assert_encoding listpack lst

        # LTRIM
        create_quicklist lst "a b c d"
        r LTRIM lst 1 1
        assert_encoding listpack lst

        r config set list-max-listpack-size -1

        # RPOP
        create_quicklist lst "a b c $largevalue(quicklist)"
        r RPOP lst 1
        assert_encoding listpack lst

        # LREM
        create_quicklist lst "a $largevalue(quicklist)"
        r LREM lst 1 $largevalue(quicklist)
        assert_encoding listpack lst

        # LTRIM
        create_quicklist lst "a b $largevalue(quicklist)"
        r LTRIM lst 0 1
        assert_encoding listpack lst

        # LSET
        create_quicklist lst "$largevalue(quicklist) a b"
        r RPOP lst 2
        assert_encoding quicklist lst
        r LSET lst -1 c
        assert_encoding listpack lst

        r config set list-max-listpack-size $origin_conf
    }

    test "List encoding conversion when RDB loading" {
        set origin_conf [config_get_set list-max-listpack-size 3]
        create_listpack lst "a b c"

        # list is still a listpack after DEBUG RELOAD
        r DEBUG RELOAD
        assert_encoding listpack lst

        # list is still a quicklist after DEBUG RELOAD
        r RPUSH lst d
        r DEBUG RELOAD
        assert_encoding quicklist lst

        # when a quicklist has only one packed node, it will be
        # converted to listpack during rdb loading
        r RPOP lst
        assert_encoding quicklist lst 
        r DEBUG RELOAD
        assert_encoding listpack lst

        r config set list-max-listpack-size $origin_conf
    } {OK} {needs:debug}

    test "List invalid list-max-listpack-size config" {
        # ​When list-max-listpack-size is 0 we treat it as 1 and it'll
        # still be listpack if there's a single element in the list.
        r config set list-max-listpack-size 0
        r DEL lst
        r RPUSH lst a
        assert_encoding listpack lst
        r RPUSH lst b
        assert_encoding quicklist lst

        # When list-max-listpack-size < -5 we treat it as -5.
        r config set list-max-listpack-size -6
        r DEL lst
        r RPUSH lst [string repeat "x" 60000]
        assert_encoding listpack lst
        # Converted to quicklist when the size of listpack exceed 65536
        r RPUSH lst [string repeat "x" 5536]
        assert_encoding quicklist lst
    }

    test "List of various encodings" {
        r del k
        r lpush k 127 ;# ZIP_INT_8B
        r lpush k 32767 ;# ZIP_INT_16B
        r lpush k 2147483647 ;# ZIP_INT_32B
        r lpush k 9223372036854775808 ;# ZIP_INT_64B
        r lpush k 0 ;# ZIP_INT_IMM_MIN
        r lpush k 12 ;# ZIP_INT_IMM_MAX
        r lpush k [string repeat x 31] ;# ZIP_STR_06B
        r lpush k [string repeat x 8191] ;# ZIP_STR_14B
        r lpush k [string repeat x 65535] ;# ZIP_STR_32B
        assert_encoding quicklist k ;# exceeds the size limit of quicklist node
        set k [r lrange k 0 -1]
        set dump [r dump k]

        # coverage for objectComputeSize
        assert_morethan [memory_usage k] 0

        config_set sanitize-dump-payload no mayfail
        r restore kk 0 $dump replace
        assert_encoding quicklist kk
        set kk [r lrange kk 0 -1]

        # try some forward and backward searches to make sure all encodings
        # can be traversed
        assert_equal [r lindex kk 5] {9223372036854775808}
        assert_equal [r lindex kk -5] {0}
        assert_equal [r lpos kk foo rank 1] {}
        assert_equal [r lpos kk foo rank -1] {}

        # make sure the values are right
        assert_equal $k $kk
        assert_equal [lpop k] [string repeat x 65535]
        assert_equal [lpop k] [string repeat x 8191]
        assert_equal [lpop k] [string repeat x 31]
        set _ $k
    } {12 0 9223372036854775808 2147483647 32767 127}

    test "List of various encodings - sanitize dump" {
        config_set sanitize-dump-payload yes mayfail
        r restore kk 0 $dump replace
        assert_encoding quicklist kk
        set k [r lrange k 0 -1]
        set kk [r lrange kk 0 -1]

        # make sure the values are right
        assert_equal $k $kk
        assert_equal [lpop k] [string repeat x 65535]
        assert_equal [lpop k] [string repeat x 8191]
        assert_equal [lpop k] [string repeat x 31]
        set _ $k
    } {12 0 9223372036854775808 2147483647 32767 127}
    
    test "Unblock fairness is kept while pipelining" {
        set rd1 [redis_deferring_client]
        set rd2 [redis_deferring_client]
        
        # delete the list in case already exists
        r del mylist
        
        # block a client on the list
        $rd1 BLPOP mylist 0
        wait_for_blocked_clients_count 1
        
        # pipeline on other client a list push and a blocking pop
        # we should expect the fairness to be kept and have $rd1
        # being unblocked
        set buf ""
        append buf "LPUSH mylist 1\r\n"
        append buf "BLPOP mylist 0\r\n"
        $rd2 write $buf
        $rd2 flush
        
        # we check that we still have 1 blocked client
        # and that the first blocked client has been served
        assert_equal [$rd1 read] {mylist 1}
        assert_equal [$rd2 read] {1}
        wait_for_blocked_clients_count 1
        
        # We no unblock the last client and verify it was served last 
        r LPUSH mylist 2
        wait_for_blocked_clients_count 0
        assert_equal [$rd2 read] {mylist 2}
        
        $rd1 close
        $rd2 close
    }
    
    test "Unblock fairness is kept during nested unblock" {
        set rd1 [redis_deferring_client]
        set rd2 [redis_deferring_client]
        set rd3 [redis_deferring_client]
        
        # delete the list in case already exists
        r del l1{t} l2{t} l3{t}
        
        # block a client on the list
        $rd1 BRPOPLPUSH l1{t} l3{t} 0
        wait_for_blocked_clients_count 1
        
        $rd2 BLPOP l2{t} 0
        wait_for_blocked_clients_count 2
        
        $rd3 BLMPOP 0 2 l2{t} l3{t} LEFT COUNT 1
        wait_for_blocked_clients_count 3
        
        r multi
        r lpush l1{t} 1
        r lpush l2{t} 2
        r exec
        
        wait_for_blocked_clients_count 0
        
        assert_equal [$rd1 read] {1}
        assert_equal [$rd2 read] {l2{t} 2}
        assert_equal [$rd3 read] {l3{t} 1}
        
        $rd1 close
        $rd2 close
        $rd3 close
    }
    
    test "Blocking command accounted only once in commandstats" {
        # cleanup first
        r del mylist
        
        # create a test client
        set rd [redis_deferring_client]
        
        # reset the server stats
        r config resetstat
        
        # block a client on the list
        $rd BLPOP mylist 0
        wait_for_blocked_clients_count 1
        
        # unblock the list
        r LPUSH mylist 1
        wait_for_blocked_clients_count 0
        
        assert_match {*calls=1,*,rejected_calls=0,failed_calls=0} [cmdrstat blpop r]
        
        $rd close
    }
    
    test "Blocking command accounted only once in commandstats after timeout" {
        # cleanup first
        r del mylist
        
        # create a test client
        set rd [redis_deferring_client]
        $rd client id
        set id [$rd read]

        # reset the server stats
        r config resetstat
        
        # block a client on the list
        $rd BLPOP mylist 0
        wait_for_blocked_clients_count 1
        
        # unblock the client on timeout
        r client unblock $id timeout
        
        assert_match {*calls=1,*,rejected_calls=0,failed_calls=0} [cmdrstat blpop r]
        
        $rd close
    }

    test {Command being unblocked cause another command to get unblocked execution order test} {
        r del src{t} dst{t} key1{t} key2{t} key3{t}
        set repl [attach_to_replication_stream]

        set rd1 [redis_deferring_client]
        set rd2 [redis_deferring_client]
        set rd3 [redis_deferring_client]

        $rd1 blmove src{t} dst{t} left right 0
        wait_for_blocked_clients_count 1

        $rd2 blmove dst{t} src{t} right left 0
        wait_for_blocked_clients_count 2

        # Create a pipeline of commands that will be processed in one socket read.
        # Insert two set commands before and after lpush to observe the execution order.
        set buf ""
        append buf "set key1{t} value1\r\n"
        append buf "lpush src{t} dummy\r\n"
        append buf "set key2{t} value2\r\n"
        $rd3 write $buf
        $rd3 flush

        wait_for_blocked_clients_count 0

        r set key3{t} value3

        # If a command being unblocked causes another command to get unblocked, like a BLMOVE would do,
        # then the new unblocked command will get processed right away rather than wait for later.
        # If the set command occurs between two lmove commands, the results are not as expected.
        assert_replication_stream $repl {
            {select *}
            {set key1{t} value1}
            {lpush src{t} dummy}
            {lmove src{t} dst{t} left right}
            {lmove dst{t} src{t} right left}
            {set key2{t} value2}
            {set key3{t} value3}
        }

        $rd1 close
        $rd2 close
        $rd3 close

        close_replication_stream $repl
    } {} {needs:repl}

} ;# stop servers<|MERGE_RESOLUTION|>--- conflicted
+++ resolved
@@ -352,30 +352,22 @@
         }
         assert_equal "PONG" [r ping]
 
-<<<<<<< HEAD
-=======
         # Test when a quicklist node can't be inserted and is split, the split
         # node merges with the node before it and the `before` node is kept.
->>>>>>> 53abb1c0
         r flushdb
         r rpush lst [string repeat "x" 4096]
         r lpush lst a b c d e f g
         r lpush lst [string repeat "y" 4096]
-<<<<<<< HEAD
-=======
         # now: [y...]    [g f e d c b a x...]
         #      (node0)        (node1)
         # Keep inserting elements into node1 until node1 is split into two
         # nodes([g] [...]), eventually node0 will merge with the [g] node.
         # Since node0 is larger, after the merge node0 will be kept and
         # the [g] node will be deleted.
->>>>>>> 53abb1c0
         for {set i 7} {$i >= 3} {incr i -1} {
             r write "*4\r\n\$4\r\nlset\r\n\$3\r\nlst\r\n\$1\r\n$i\r\n"
             write_big_bulk 1000000000
         }
-<<<<<<< HEAD
-=======
         assert_equal "g" [r lindex lst 1]
         assert_equal "PONG" [r ping]
 
@@ -400,7 +392,6 @@
         }
         assert_equal "h" [r lindex lst 0]
         r config set list-compress-depth 0
->>>>>>> 53abb1c0
         r ping
     } {PONG} {large-memory}
 
