--- conflicted
+++ resolved
@@ -278,97 +278,86 @@
         }
     }
 
-<<<<<<< HEAD
     test "SDIFF against non-set should throw error" {
         # with an empty set
-        r set key1 x
-        assert_error "WRONGTYPE*" {r sdiff key1 noset}
+        r set key1{t} x
+        assert_error "WRONGTYPE*" {r sdiff key1{t} noset{t}}
         # different order
-        assert_error "WRONGTYPE*" {r sdiff noset key1}
+        assert_error "WRONGTYPE*" {r sdiff noset{t} key1{t}}
 
         # with a legal set
-        r del set1
-        r sadd set1 a b c
-        assert_error "WRONGTYPE*" {r sdiff key1 set1}
+        r del set1{t}
+        r sadd set1{t} a b c
+        assert_error "WRONGTYPE*" {r sdiff key1{t} set1{t}}
         # different order
-        assert_error "WRONGTYPE*" {r sdiff set1 key1}
+        assert_error "WRONGTYPE*" {r sdiff set1{t} key1{t}}
     }
 
     test "SDIFF should handle non existing key as empty" {
-        r del set1 set2 set3
-
-        r sadd set1 a b c
-        r sadd set2 b c d
-        assert_equal {a} [lsort [r sdiff set1 set2 set3]]
-        assert_equal {} [lsort [r sdiff set3 set2 set1]]
+        r del set1{t} set2{t} set3{t}
+
+        r sadd set1{t} a b c
+        r sadd set2{t} b c d
+        assert_equal {a} [lsort [r sdiff set1{t} set2{t} set3{t}]]
+        assert_equal {} [lsort [r sdiff set3{t} set2{t} set1{t}]]
     }
 
     test "SDIFFSTORE against non-set should throw error" {
-        r del set1 set2 set3 key1
-        r set key1 x
+        r del set1{t} set2{t} set3{t} key1{t}
+        r set key1{t} x
 
         # with en empty dstkey
-        assert_error "WRONGTYPE*" {r SDIFFSTORE set3 key1 noset}
-        assert_equal 0 [r exists set3]
-        assert_error "WRONGTYPE*" {r SDIFFSTORE set3 noset key1}
-        assert_equal 0 [r exists set3]
+        assert_error "WRONGTYPE*" {r SDIFFSTORE set3{t} key1{t} noset{t}}
+        assert_equal 0 [r exists set3{t}]
+        assert_error "WRONGTYPE*" {r SDIFFSTORE set3{t} noset{t} key1{t}}
+        assert_equal 0 [r exists set3{t}]
 
         # with a legal dstkey
-        r sadd set1 a b c
-        r sadd set2 b c d
-        r sadd set3 e
-        assert_error "WRONGTYPE*" {r SDIFFSTORE set3 key1 set1 noset}
-        assert_equal 1 [r exists set3]
-        assert_equal {e} [lsort [r smembers set3]]
-
-        assert_error "WRONGTYPE*" {r SDIFFSTORE set3 set1 key1 set2}
-        assert_equal 1 [r exists set3]
-        assert_equal {e} [lsort [r smembers set3]]
+        r sadd set1{t} a b c
+        r sadd set2{t} b c d
+        r sadd set3{t} e
+        assert_error "WRONGTYPE*" {r SDIFFSTORE set3{t} key1{t} set1{t} noset{t}}
+        assert_equal 1 [r exists set3{t}]
+        assert_equal {e} [lsort [r smembers set3{t}]]
+
+        assert_error "WRONGTYPE*" {r SDIFFSTORE set3{t} set1{t} key1{t} set2{t}}
+        assert_equal 1 [r exists set3{t}]
+        assert_equal {e} [lsort [r smembers set3{t}]]
     }
 
     test "SDIFFSTORE should handle non existing key as empty" {
-        r del set1 set2 set3
-
-        r set setres xxx
-        assert_equal 0 [r sdiffstore setres foo111 bar222]
-        assert_equal 0 [r exists setres]
+        r del set1{t} set2{t} set3{t}
+
+        r set setres{t} xxx
+        assert_equal 0 [r sdiffstore setres{t} foo111{t} bar222{t}]
+        assert_equal 0 [r exists setres{t}]
 
         # with a legal dstkey, should delete dstkey
-        r sadd set3 a b c
-        assert_equal 0 [r sdiffstore set3 set1 set2]
-        assert_equal 0 [r exists set3]
-
-        r sadd set1 a b c
-        assert_equal 3 [r sdiffstore set3 set1 set2]
-        assert_equal 1 [r exists set3]
-        assert_equal {a b c} [lsort [r smembers set3]]
+        r sadd set3{t} a b c
+        assert_equal 0 [r sdiffstore set3{t} set1{t} set2{t}]
+        assert_equal 0 [r exists set3{t}]
+
+        r sadd set1{t} a b c
+        assert_equal 3 [r sdiffstore set3{t} set1{t} set2{t}]
+        assert_equal 1 [r exists set3{t}]
+        assert_equal {a b c} [lsort [r smembers set3{t}]]
 
         # with a legal dstkey and empty set2, should delete the dstkey
-        r sadd set3 a b c
-        assert_equal 0 [r sdiffstore set3 set2 set1]
-        assert_equal 0 [r exists set3]
-    }
-
-    test "SINTER against non-set should throw error" {
-        r set key1 x
-        assert_error "WRONGTYPE*" {r sinter key1 noset}
-        # different order
-        assert_error "WRONGTYPE*" {r sinter noset key1}
-
-        r sadd set1 a b c
-        assert_error "WRONGTYPE*" {r sinter key1 set1}
-        # different order
-        assert_error "WRONGTYPE*" {r sinter set1 key1}
-=======
+        r sadd set3{t} a b c
+        assert_equal 0 [r sdiffstore set3{t} set2{t} set1{t}]
+        assert_equal 0 [r exists set3{t}]
+    }
+
     test "SINTER against non-set should throw error" {
         r set key1{t} x
         assert_error "WRONGTYPE*" {r sinter key1{t} noset{t}}
-    }
-
-    test "SUNION against non-set should throw error" {
-        r set key1{t} x
-        assert_error "WRONGTYPE*" {r sunion key1{t} noset{t}}
->>>>>>> 8a86bca5
+        # different order
+        assert_error "WRONGTYPE*" {r sinter noset{t} key1{t}}
+
+        r sadd set1{t} a b c
+        assert_error "WRONGTYPE*" {r sinter key1{t} set1{t}}
+        # different order
+        assert_error "WRONGTYPE*" {r sinter set1{t} key1{t}}
     }
 
     test "SINTER should handle non existing key as empty" {
@@ -389,126 +378,120 @@
     } {1 2 3}
 
     test "SINTERSTORE against non-set should throw error" {
-        r del set1 set2 set3 key1
-        r set key1 x
+        r del set1{t} set2{t} set3{t} key1{t}
+        r set key1{t} x
 
         # with en empty dstkey
-        assert_error "WRONGTYPE*" {r sinterstore set3 key1 noset}
-        assert_equal 0 [r exists set3]
-        assert_error "WRONGTYPE*" {r sinterstore set3 noset key1}
-        assert_equal 0 [r exists set3]
+        assert_error "WRONGTYPE*" {r sinterstore set3{t} key1{t} noset{t}}
+        assert_equal 0 [r exists set3{t}]
+        assert_error "WRONGTYPE*" {r sinterstore set3{t} noset{t} key1{t}}
+        assert_equal 0 [r exists set3{t}]
 
         # with a legal dstkey
-        r sadd set1 a b c
-        r sadd set2 b c d
-        r sadd set3 e
-        assert_error "WRONGTYPE*" {r sinterstore set3 key1 set2 noset}
-        assert_equal 1 [r exists set3]
-        assert_equal {e} [lsort [r smembers set3]]
-
-        assert_error "WRONGTYPE*" {r sinterstore set3 noset key1 set2}
-        assert_equal 1 [r exists set3]
-        assert_equal {e} [lsort [r smembers set3]]
+        r sadd set1{t} a b c
+        r sadd set2{t} b c d
+        r sadd set3{t} e
+        assert_error "WRONGTYPE*" {r sinterstore set3{t} key1{t} set2{t} noset{t}}
+        assert_equal 1 [r exists set3{t}]
+        assert_equal {e} [lsort [r smembers set3{t}]]
+
+        assert_error "WRONGTYPE*" {r sinterstore set3 noset{t} key1{t} set2{t}}
+        assert_equal 1 [r exists set3{t}]
+        assert_equal {e} [lsort [r smembers set3{t}]]
     }
 
     test "SINTERSTORE against non existing keys should delete dstkey" {
-<<<<<<< HEAD
-        r del set1 set2 set3
-
-        r set setres xxx
-        assert_equal 0 [r sinterstore setres foo111 bar222]
-        assert_equal 0 [r exists setres]
-
-        # with a legal dstkey
-        r sadd set3 a b c
-        assert_equal 0 [r sinterstore set3 set1 set2]
-        assert_equal 0 [r exists set3]
-
-        r sadd set1 a b c
-        assert_equal 0 [r sinterstore set3 set1 set2]
-        assert_equal 0 [r exists set3]
-
-        assert_equal 0 [r sinterstore set3 set2 set1]
-        assert_equal 0 [r exists set3]
-    }
-
-    test "SUNION against non-set should throw error" {
-        r set key1 x
-        assert_error "WRONGTYPE*" {r sunion key1 noset}
-        # different order
-        assert_error "WRONGTYPE*" {r sunion noset key1}
-
-        r del set1
-        r sadd set1 a b c
-        assert_error "WRONGTYPE*" {r sunion key1 set1}
-        # different order
-        assert_error "WRONGTYPE*" {r sunion set1 key1}
-    }
-
-    test "SUNION should handle non existing key as empty" {
-        r del set1 set2 set3
-
-        r sadd set1 a b c
-        r sadd set2 b c d
-        assert_equal {a b c d} [lsort [r sunion set1 set2 set3]]
-    }
-
-    test "SUNIONSTORE against non-set should throw error" {
-        r del set1 set2 set3 key1
-        r set key1 x
-
-        # with en empty dstkey
-        assert_error "WRONGTYPE*" {r sunionstore set3 key1 noset}
-        assert_equal 0 [r exists set3]
-        assert_error "WRONGTYPE*" {r sunionstore set3 noset key1}
-        assert_equal 0 [r exists set3]
-
-        # with a legal dstkey
-        r sadd set1 a b c
-        r sadd set2 b c d
-        r sadd set3 e
-        assert_error "WRONGTYPE*" {r sunionstore set3 key1 key2 noset}
-        assert_equal 1 [r exists set3]
-        assert_equal {e} [lsort [r smembers set3]]
-
-        assert_error "WRONGTYPE*" {r sunionstore set3 noset key1 key2}
-        assert_equal 1 [r exists set3]
-        assert_equal {e} [lsort [r smembers set3]]
-    }
-
-    test "SUNIONSTORE should handle non existing key as empty" {
-        r del set1 set2 set3
-
-        r set setres xxx
-        assert_equal 0 [r sunionstore setres foo111 bar222]
-        assert_equal 0 [r exists setres]
-
-        # set1 set2 both empty, should delete the dstkey
-        r sadd set3 a b c
-        assert_equal 0 [r sunionstore set3 set1 set2]
-        assert_equal 0 [r exists set3]
-
-        r sadd set1 a b c
-        r sadd set3 e f
-        assert_equal 3 [r sunionstore set3 set1 set2]
-        assert_equal 1 [r exists set3]
-        assert_equal {a b c} [lsort [r smembers set3]]
-
-        r sadd set3 d
-        assert_equal 3 [r sunionstore set3 set2 set1]
-        assert_equal 1 [r exists set3]
-        assert_equal {a b c} [lsort [r smembers set3]]
-=======
+        r del set1{t} set2{t} set3{t}
+
         r set setres{t} xxx
         assert_equal 0 [r sinterstore setres{t} foo111{t} bar222{t}]
         assert_equal 0 [r exists setres{t}]
+
+        # with a legal dstkey
+        r sadd set3{t} a b c
+        assert_equal 0 [r sinterstore set3{t} set1{t} set2{t}]
+        assert_equal 0 [r exists set3{t}]
+
+        r sadd set1{t} a b c
+        assert_equal 0 [r sinterstore set3{t} set1{t} set2{t}]
+        assert_equal 0 [r exists set3{t}]
+
+        assert_equal 0 [r sinterstore set3{t} set2{t} set1{t}]
+        assert_equal 0 [r exists set3{t}]
+    }
+
+    test "SUNION against non-set should throw error" {
+        r set key1{t} x
+        assert_error "WRONGTYPE*" {r sunion key1{t} noset{t}}
+        # different order
+        assert_error "WRONGTYPE*" {r sunion noset{t} key1{t}}
+
+        r del set1{t}
+        r sadd set1{t} a b c
+        assert_error "WRONGTYPE*" {r sunion key1{t} set1{t}}
+        # different order
+        assert_error "WRONGTYPE*" {r sunion set1{t} key1{t}}
+    }
+
+    test "SUNION should handle non existing key as empty" {
+        r del set1{t} set2{t} set3{t}
+
+        r sadd set1{t} a b c
+        r sadd set2{t} b c d
+        assert_equal {a b c d} [lsort [r sunion set1{t} set2{t} set3{t}]]
+    }
+
+    test "SUNIONSTORE against non-set should throw error" {
+        r del set1{t} set2{t} set3{t} key1{t}
+        r set key1{t} x
+
+        # with en empty dstkey
+        assert_error "WRONGTYPE*" {r sunionstore set3{t} key1{t} noset{t}}
+        assert_equal 0 [r exists set3{t}]
+        assert_error "WRONGTYPE*" {r sunionstore set3{t} noset{t} key1{t}}
+        assert_equal 0 [r exists set3{t}]
+
+        # with a legal dstkey
+        r sadd set1{t} a b c
+        r sadd set2{t} b c d
+        r sadd set3{t} e
+        assert_error "WRONGTYPE*" {r sunionstore set3{t} key1{t} key2{t} noset{t}}
+        assert_equal 1 [r exists set3{t}]
+        assert_equal {e} [lsort [r smembers set3{t}]]
+
+        assert_error "WRONGTYPE*" {r sunionstore set3{t} noset{t} key1{t} key2{t}}
+        assert_equal 1 [r exists set3{t}]
+        assert_equal {e} [lsort [r smembers set3{t}]]
+    }
+
+    test "SUNIONSTORE should handle non existing key as empty" {
+        r del set1{t} set2{t} set3{t}
+
+        r set setres{t} xxx
+        assert_equal 0 [r sunionstore setres{t} foo111{t} bar222{t}]
+        assert_equal 0 [r exists setres{t}]
+
+        # set1 set2 both empty, should delete the dstkey
+        r sadd set3{t} a b c
+        assert_equal 0 [r sunionstore set3{t} set1{t} set2{t}]
+        assert_equal 0 [r exists set3{t}]
+
+        r sadd set1{t} a b c
+        r sadd set3{t} e f
+        assert_equal 3 [r sunionstore set3{t} set1{t} set2{t}]
+        assert_equal 1 [r exists set3{t}]
+        assert_equal {a b c} [lsort [r smembers set3{t}]]
+
+        r sadd set3{t} d
+        assert_equal 3 [r sunionstore set3{t} set2{t} set1{t}]
+        assert_equal 1 [r exists set3{t}]
+        assert_equal {a b c} [lsort [r smembers set3{t}]]
     }
 
     test "SUNIONSTORE against non existing keys should delete dstkey" {
         r set setres{t} xxx
         assert_equal 0 [r sunionstore setres{t} foo111{t} bar222{t}]
         assert_equal 0 [r exists setres{t}]
->>>>>>> 8a86bca5
     }
 
     foreach {type contents} {hashtable {a b c} intset {1 2 3}} {
