--- conflicted
+++ resolved
@@ -1,4 +1,4 @@
-start_server {tags {"expire" "external-ok"}} {
+start_server {tags {expire external-ok}} {
     test {EXPIRE - set timeouts multiple times} {
         r set x foobar
         set v1 [r expire x 5]
@@ -280,49 +280,6 @@
         r ttl foo
     } {-2}
 
-<<<<<<< HEAD
-    test {EXPIRE and SET/GETEX EX/PX/EXAT/PXAT option, TTL should not be reset after loadaof} {
-        # This test makes sure that expire times are propagated as absolute
-        # times to the AOF file and not as relative time, so that when the AOF
-        # is reloaded the TTLs are not being shifted forward to the future.
-        # We want the time to logically pass when the server is restarted!
-
-        r config set appendonly yes
-        r set foo1 bar EX 100
-        r set foo2 bar PX 100000
-        r set foo3 bar
-        r set foo4 bar
-        r expire foo3 100
-        r pexpire foo4 100000
-        r setex foo5 100 bar
-        r psetex foo6 100000 bar
-        r set foo7 bar EXAT [expr [clock seconds] + 100]
-        r set foo8 bar PXAT [expr [clock milliseconds] + 100000]
-        r set foo9 bar
-        r getex foo9 EX 100
-        r set foo10 bar
-        r getex foo10 PX 100000
-        r set foo11 bar
-        r getex foo11 EXAT [expr [clock seconds] + 100]
-        r set foo12 bar
-        r getex foo12 PXAT [expr [clock milliseconds] + 100000]
-
-        after 2000
-        r debug loadaof
-        assert_range [r ttl foo1] 90 98
-        assert_range [r ttl foo2] 90 98
-        assert_range [r ttl foo3] 90 98
-        assert_range [r ttl foo4] 90 98
-        assert_range [r ttl foo5] 90 98
-        assert_range [r ttl foo6] 90 98
-        assert_range [r ttl foo7] 90 98
-        assert_range [r ttl foo8] 90 98
-        assert_range [r ttl foo9] 90 98
-        assert_range [r ttl foo10] 90 98
-        assert_range [r ttl foo11] 90 98
-        assert_range [r ttl foo12] 90 98
-    } {} {needs:debug}
-=======
     # Start a new server with empty data and AOF file.
     start_server {overrides {appendonly {yes} appendfilename {appendonly.aof} appendfsync always}} {
         test {All time-to-live(TTL) in commands are propagated as absolute timestamp in milliseconds in AOF} {
@@ -462,9 +419,8 @@
             assert_equal [r pexpiretime foo16] "-1" ; # foo16 has no TTL
             assert_equal [r pexpiretime foo17] $ttl17
             assert_equal [r pexpiretime foo18] $ttl18
-        }
-    }
->>>>>>> f63bb958
+        } {} {needs:debug}
+    }
 
     test {All TTL in commands are propagated as absolute timestamp in replication stream} {
         # Make sure that both relative and absolute expire commands are propagated
@@ -530,7 +486,7 @@
     }
 
     # Start another server to test replication of TTLs
-    start_server {} {
+    start_server {tags {needs:repl}} {
         # Set the outer layer server as primary
         set primary [srv -1 client]
         set primary_host [srv -1 host]
@@ -589,7 +545,7 @@
                 assert_equal [$primary pexpiretime $key] [$replica pexpiretime $key]
             }
         }
-    } {} {needs:repl}
+    }
 
     test {SET command will remove expire} {
         r set foo bar EX 100
