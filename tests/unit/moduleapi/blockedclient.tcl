set testmodule [file normalize tests/modules/blockedclient.so]

start_server {tags {"modules"}} {
    r module load $testmodule

    test {Locked GIL acquisition} {
        assert_match "OK" [r acquire_gil]
    }

    test {Locked GIL acquisition during multi} {
    	r multi
    	r acquire_gil
    	assert_equal {{Blocked client is not supported inside multi}} [r exec]
    }

    test {Locked GIL acquisition from RM_Call} {
    	assert_equal {Blocked client is not allowed} [r do_rm_call acquire_gil]
    }

    test {Blocking command are not block the client on RM_Call} {
    	r lpush l test
    	assert_equal [r do_rm_call blpop l 0] {l test}
    	
    	r lpush l test
    	assert_equal [r do_rm_call brpop l 0] {l test}
    	
    	r lpush l1 test
    	assert_equal [r do_rm_call brpoplpush l1 l2 0] {test}
    	assert_equal [r do_rm_call brpop l2 0] {l2 test}

    	r lpush l1 test
    	assert_equal [r do_rm_call blmove l1 l2 LEFT LEFT 0] {test}
    	assert_equal [r do_rm_call brpop l2 0] {l2 test}

    	r ZADD zset1 0 a 1 b 2 c
    	assert_equal [r do_rm_call bzpopmin zset1 0] {zset1 a 0}
    	assert_equal [r do_rm_call bzpopmax zset1 0] {zset1 c 2}

    	r xgroup create s g $ MKSTREAM
    	r xadd s * foo bar
    	assert {[r do_rm_call xread BLOCK 0 STREAMS s 0-0] ne {}}
    	assert {[r do_rm_call xreadgroup group g c BLOCK 0 STREAMS s >] ne {}}

    	assert {[r do_rm_call blpop empty_list 0] eq {}}
        assert {[r do_rm_call brpop empty_list 0] eq {}}
        assert {[r do_rm_call brpoplpush empty_list1 empty_list2 0] eq {}}
        assert {[r do_rm_call blmove empty_list1 empty_list2 LEFT LEFT 0] eq {}}
        
        assert {[r do_rm_call bzpopmin empty_zset 0] eq {}}
        assert {[r do_rm_call bzpopmax empty_zset 0] eq {}}
       
        r xgroup create empty_stream g $ MKSTREAM
        assert {[r do_rm_call xread BLOCK 0 STREAMS empty_stream $] eq {}}
        assert {[r do_rm_call xreadgroup group g c BLOCK 0 STREAMS empty_stream >] eq {}}

    }

    test {Monitor disallow inside RM_Call} {
        set e {}
        catch {
            r do_rm_call monitor
        } e
        set e
    } {*ERR*DENY BLOCKING*}

    test {subscribe disallow inside RM_Call} {
        set e {}
        catch {
            r do_rm_call subscribe x
        } e
        set e
    } {*ERR*DENY BLOCKING*}

    test {RM_Call from blocked client} {
        r hset hash foo bar
        r do_bg_rm_call hgetall hash
    } {foo bar}

    test {RM_Call from blocked client with script mode} {
        r do_bg_rm_call_format S hset k foo bar
    } {1}

    test {RM_Call from blocked client with oom mode} {
        r config set maxmemory 1
        # will set server.pre_command_oom_state to 1
        assert_error {OOM command not allowed*} {r hset hash foo bar}
        r config set maxmemory 0
        # now its should be OK to call OOM commands
        r do_bg_rm_call_format M hset k1 foo bar
    } {1} {needs:config-maxmemory}

    test {RESP version carries through to blocked client} {
        for {set client_proto 2} {$client_proto <= 3} {incr client_proto} {
            if {[lsearch $::denytags "resp3"] >= 0} {
                if {$client_proto == 3} {continue}
            } elseif {$::force_resp3} {
                if {$client_proto == 2} {continue}
            }
            r hello $client_proto
            r readraw 1
            set ret [r do_fake_bg_true]
            if {$client_proto == 2} {
                assert_equal $ret {:1}
            } else {
                assert_equal $ret "#t"
            }
            r readraw 0
            r hello 2
        }
    }

foreach call_type {nested normal} {
    test "Busy module command - $call_type" {
        set busy_time_limit 50
        set old_time_limit [lindex [r config get busy-reply-threshold] 1]
        r config set busy-reply-threshold $busy_time_limit
        set rd [redis_deferring_client]

        # run command that blocks until released
        set start [clock clicks -milliseconds]
        if {$call_type == "nested"} {
            $rd do_rm_call slow_fg_command 0
        } else {
            $rd slow_fg_command 0
        }
        $rd flush

        # send another command after the blocked one, to make sure we don't attempt to process it
        $rd ping
        $rd flush

        # make sure we get BUSY error, and that we didn't get it too early
        assert_error {*BUSY Slow module operation*} {r ping}
        assert_morethan_equal [expr [clock clicks -milliseconds]-$start] $busy_time_limit

        # abort the blocking operation
        r stop_slow_fg_command
        wait_for_condition 50 100 {
            [catch {r ping} e] == 0
        } else {
            fail "Failed waiting for busy command to end"
        }
        assert_equal [$rd read] "1"
        assert_equal [$rd read] "PONG"

        # run command that blocks for 200ms
        set start [clock clicks -milliseconds]
        if {$call_type == "nested"} {
            $rd do_rm_call slow_fg_command 200000
        } else {
            $rd slow_fg_command 200000
        }
        $rd flush
        after 10 ;# try to make sure redis started running the command before we proceed

        # make sure we didn't get BUSY error, it simply blocked till the command was done
        r ping
        assert_morethan_equal [expr [clock clicks -milliseconds]-$start] 200
        $rd read

        $rd close
        r config set busy-reply-threshold $old_time_limit
    }
}

    test {RM_Call from blocked client} {
        set busy_time_limit 50
        set old_time_limit [lindex [r config get busy-reply-threshold] 1]
        r config set busy-reply-threshold $busy_time_limit

        # trigger slow operation
        r set_slow_bg_operation 1
        r hset hash foo bar
        set rd [redis_deferring_client]
        set start [clock clicks -milliseconds]
        $rd do_bg_rm_call hgetall hash

        # send another command after the blocked one, to make sure we don't attempt to process it
        $rd ping
        $rd flush

        # wait till we know we're blocked inside the module
        wait_for_condition 50 100 {
            [r is_in_slow_bg_operation] eq 1
        } else {
            fail "Failed waiting for slow operation to start"
        }

        # make sure we get BUSY error, and that we didn't get here too early
        assert_error {*BUSY Slow module operation*} {r ping}
        assert_morethan [expr [clock clicks -milliseconds]-$start] $busy_time_limit
        # abort the blocking operation
        r set_slow_bg_operation 0

        wait_for_condition 50 100 {
            [r is_in_slow_bg_operation] eq 0
        } else {
            fail "Failed waiting for slow operation to stop"
        }
        assert_equal [r ping] {PONG}

        r config set busy-reply-threshold $old_time_limit
        assert_equal [$rd read] {foo bar}
        assert_equal [$rd read] {PONG}
        $rd close
    }

    test {blocked client reaches client output buffer limit} {
        r hset hash big [string repeat x 50000]
        r hset hash bada [string repeat x 50000]
        r hset hash boom [string repeat x 50000]
        r config set client-output-buffer-limit {normal 100000 0 0}
        r client setname myclient
        catch {r do_bg_rm_call hgetall hash} e
        assert_match "*I/O error*" $e
        reconnect
        set clients [r client list]
        assert_no_match "*name=myclient*" $clients
    }

    test {module client error stats} {
        r config resetstat

        # simple module command that replies with string error
        assert_error "ERR unknown command 'hgetalllll', with args beginning with:" {r do_rm_call hgetalllll}
        assert_equal [errorrstat ERR r] {count=1}

        # simple module command that replies with string error
        assert_error "ERR unknown subcommand 'bla'. Try CONFIG HELP." {r do_rm_call config bla}
        assert_equal [errorrstat ERR r] {count=2}

        # module command that replies with string error from bg thread
        assert_error "NULL reply returned" {r do_bg_rm_call hgetalllll}
        assert_equal [errorrstat NULL r] {count=1}

        # module command that returns an arity error
        r do_rm_call set x x
        assert_error "ERR wrong number of arguments for 'do_rm_call' command" {r do_rm_call}
        assert_equal [errorrstat ERR r] {count=3}

        # RM_Call that propagates an error
        assert_error "WRONGTYPE*" {r do_rm_call hgetall x}
        assert_equal [errorrstat WRONGTYPE r] {count=1}
        assert_match {*calls=1,*,rejected_calls=0,failed_calls=1} [cmdrstat hgetall r]

        # RM_Call from bg thread that propagates an error
        assert_error "WRONGTYPE*" {r do_bg_rm_call hgetall x}
        assert_equal [errorrstat WRONGTYPE r] {count=2}
        assert_match {*calls=2,*,rejected_calls=0,failed_calls=2} [cmdrstat hgetall r]

        assert_equal [s total_error_replies] 6
        assert_match {*calls=5,*,rejected_calls=0,failed_calls=4} [cmdrstat do_rm_call r]
        assert_match {*calls=2,*,rejected_calls=0,failed_calls=2} [cmdrstat do_bg_rm_call r]
    }

<<<<<<< HEAD
    test "dont flush between rm_call commands" {
        r del x
        set rd [redis_deferring_client]
        $rd client id
        set id [$rd read]
        $rd blpop x 0

        assert_equal "1 a" [r do_multiple_rm_call lpush x a ";" lpop x]

        r client unblock $id ERROR
        catch {[$rd read]} e
        assert_equal $e "UNBLOCKED client unblocked via CLIENT UNBLOCK"

        $rd close
    }

    test "flush between rm_call commands" {
        r del x
        set rd [redis_deferring_client]
        $rd client id
        set id [$rd read]
        $rd blpop x 0

        assert_equal "1 {}" [r do_multiple_rm_call_with_flush lpush x a ";" lpop x]

        r client unblock $id ERROR
        assert_equal {x a} [$rd read]

        $rd close
    }

=======
    set master [srv 0 client]
    set master_host [srv 0 host]
    set master_port [srv 0 port]
    start_server [list overrides [list loadmodule "$testmodule"]] {
        set replica [srv 0 client]
        set replica_host [srv 0 host]
        set replica_port [srv 0 port]

        # Start the replication process...
        $replica replicaof $master_host $master_port
        wait_for_sync $replica

        test {WAIT command on module blocked client} {
            pause_process [srv 0 pid]

            $master do_bg_rm_call_format ! hset bk1 foo bar

            assert_equal [$master wait 1 1000] 0
            resume_process [srv 0 pid]
            assert_equal [$master wait 1 1000] 1
            assert_equal [$replica hget bk1 foo] bar
        }
    }
    
>>>>>>> 32f45215
    test "Unload the module - blockedclient" {
        assert_equal {OK} [r module unload blockedclient]
    }
}<|MERGE_RESOLUTION|>--- conflicted
+++ resolved
@@ -253,7 +253,6 @@
         assert_match {*calls=2,*,rejected_calls=0,failed_calls=2} [cmdrstat do_bg_rm_call r]
     }
 
-<<<<<<< HEAD
     test "dont flush between rm_call commands" {
         r del x
         set rd [redis_deferring_client]
@@ -285,7 +284,6 @@
         $rd close
     }
 
-=======
     set master [srv 0 client]
     set master_host [srv 0 host]
     set master_port [srv 0 port]
@@ -310,7 +308,6 @@
         }
     }
     
->>>>>>> 32f45215
     test "Unload the module - blockedclient" {
         assert_equal {OK} [r module unload blockedclient]
     }
