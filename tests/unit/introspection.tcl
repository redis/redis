--- conflicted
+++ resolved
@@ -438,34 +438,6 @@
     # known keywords. Might be a good idea to avoid adding tests here.
 }
 
-<<<<<<< HEAD
-test {config during loading} {
-    start_server [list overrides [list key-load-delay 50 rdbcompression no]] {
-        # create a big rdb that will take long to load. it is important
-        # for keys to be big since the server processes events only once in 2mb.
-        # 100mb of rdb, 100k keys will load in more than 5 seconds
-        r debug populate 100000 key 1000
-
-        restart_server 0 false false
-
-        # make sure it's still loading
-        assert_equal [s loading] 1
-
-        # verify some configs are allowed during loading
-        r config set loglevel debug
-        assert_equal [lindex [r config get loglevel] 1] debug
-
-        # verify some configs are forbidden during loading
-        assert_error {LOADING*} {r config set dir asdf}
-
-        # make sure it's still loading
-        assert_equal [s loading] 1
-
-        # no need to keep waiting for loading to complete
-        exec kill [srv 0 pid]
-    }
-} {} {external:skip}
-=======
 start_server {tags {"introspection external:skip"} overrides {enable-protected-configs {no} enable-debug-command {no}}} {
     test {cannot modify protected configuration - no} {
         assert_error "ERR*protected*" {r config set dir somedir}
@@ -489,4 +461,30 @@
         }
     } {} {needs:debug}
 }
->>>>>>> 0fb1aa06
+
+test {config during loading} {
+    start_server [list overrides [list key-load-delay 50 rdbcompression no]] {
+        # create a big rdb that will take long to load. it is important
+        # for keys to be big since the server processes events only once in 2mb.
+        # 100mb of rdb, 100k keys will load in more than 5 seconds
+        r debug populate 100000 key 1000
+
+        restart_server 0 false false
+
+        # make sure it's still loading
+        assert_equal [s loading] 1
+
+        # verify some configs are allowed during loading
+        r config set loglevel debug
+        assert_equal [lindex [r config get loglevel] 1] debug
+
+        # verify some configs are forbidden during loading
+        assert_error {LOADING*} {r config set dir asdf}
+
+        # make sure it's still loading
+        assert_equal [s loading] 1
+
+        # no need to keep waiting for loading to complete
+        exec kill [srv 0 pid]
+    }
+} {} {external:skip}