proc get_function_code {args} {
    return [format "#!%s name=%s\nredis.register_function('%s', function(KEYS, ARGV)\n %s \nend)" [lindex $args 0] [lindex $args 1] [lindex $args 2] [lindex $args 3]]
}

proc get_no_writes_function_code {args} {
    return [format "#!%s name=%s\nredis.register_function{function_name='%s', callback=function(KEYS, ARGV)\n %s \nend, flags={'no-writes'}}" [lindex $args 0] [lindex $args 1] [lindex $args 2] [lindex $args 3]]
}

start_server {tags {"scripting"}} {
    test {FUNCTION - Basic usage} {
        r function load [get_function_code LUA test test {return 'hello'}]
        r fcall test 0
    } {hello}

    test {FUNCTION - Load with unknown argument} {
        catch {
            r function load foo bar [get_function_code LUA test test {return 'hello'}]
        } e
        set _ $e
    } {*Unknown option given*}

    test {FUNCTION - Create an already exiting library raise error} {
        catch {
            r function load [get_function_code LUA test test {return 'hello1'}]
        } e
        set _ $e
    } {*already exists*}

    test {FUNCTION - Create an already exiting library raise error (case insensitive)} {
        catch {
            r function load [get_function_code LUA test test {return 'hello1'}]
        } e
        set _ $e
    } {*already exists*}

    test {FUNCTION - Create a library with wrong name format} {
        catch {
            r function load [get_function_code LUA {bad\0foramat} test {return 'hello1'}]
        } e
        set _ $e
    } {*Library names can only contain letters and numbers*}

    test {FUNCTION - Create library with unexisting engine} {
        catch {
            r function load [get_function_code bad_engine test test {return 'hello1'}]
        } e
        set _ $e
    } {*Engine 'bad_engine' not found*}

    test {FUNCTION - Test uncompiled script} {
        catch {
            r function load replace [get_function_code LUA test test {bad script}]
        } e
        set _ $e
    } {*Error compiling function*}

    test {FUNCTION - test replace argument} {
        r function load REPLACE [get_function_code LUA test test {return 'hello1'}]
        r fcall test 0
    } {hello1}

    test {FUNCTION - test function case insensitive} {
        r fcall TEST 0
    } {hello1}

    test {FUNCTION - test replace argument with failure keeps old libraries} {
         catch {r function create LUA test REPLACE {error}}
        r fcall test 0
    } {hello1}

    test {FUNCTION - test function delete} {
        r function delete test
        catch {
            r fcall test 0
        } e
        set _ $e
    } {*Function not found*}

    test {FUNCTION - test fcall bad arguments} {
        r function load [get_function_code LUA test test {return 'hello'}]
        catch {
            r fcall test bad_arg
        } e
        set _ $e
    } {*Bad number of keys provided*}

    test {FUNCTION - test fcall bad number of keys arguments} {
        catch {
            r fcall test 10 key1
        } e
        set _ $e
    } {*Number of keys can't be greater than number of args*}

    test {FUNCTION - test fcall negative number of keys} {
        catch {
            r fcall test -1 key1
        } e
        set _ $e
    } {*Number of keys can't be negative*}

    test {FUNCTION - test delete on not exiting library} {
        catch {
            r function delete test1
        } e
        set _ $e
    } {*Library not found*}

    test {FUNCTION - test function kill when function is not running} {
        catch {
            r function kill
        } e
        set _ $e
    } {*No scripts in execution*}

    test {FUNCTION - test wrong subcommand} {
        catch {
            r function bad_subcommand
        } e
        set _ $e
    } {*unknown subcommand*}

    test {FUNCTION - test loading from rdb} {
        r debug reload
        r fcall test 0
    } {hello} {needs:debug}

    test {FUNCTION - test debug reload different options} {
        catch {r debug reload noflush} e
        assert_match "*Error trying to load the RDB*" $e
        r debug reload noflush merge
        r function list
    } {{library_name test engine LUA functions {{name test description {} flags {}}}}} {needs:debug}

    test {FUNCTION - test debug reload with nosave and noflush} {
        r function delete test
        r set x 1
        r function load [get_function_code LUA test1 test1 {return 'hello'}]
        r debug reload
        r function load [get_function_code LUA test2 test2 {return 'hello'}]
        r debug reload nosave noflush merge
        assert_equal [r fcall test1 0] {hello}
        assert_equal [r fcall test2 0] {hello}
    } {} {needs:debug}

    test {FUNCTION - test flushall and flushdb do not clean functions} {
        r function flush
        r function load REPLACE [get_function_code lua test test {return redis.call('set', 'x', '1')}]
        r flushall
        r flushdb
        r function list
    } {{library_name test engine LUA functions {{name test description {} flags {}}}}}

    test {FUNCTION - test function dump and restore} {
        r function flush
        r function load [get_function_code lua test test {return 'hello'}]
        set e [r function dump]
        r function delete test
        assert_match {} [r function list]
        r function restore $e
        r function list
    } {{library_name test engine LUA functions {{name test description {} flags {}}}}}

    test {FUNCTION - test function dump and restore with flush argument} {
        set e [r function dump]
        r function flush
        assert_match {} [r function list]
        r function restore $e FLUSH
        r function list
    } {{library_name test engine LUA functions {{name test description {} flags {}}}}}

    test {FUNCTION - test function dump and restore with append argument} {
        set e [r function dump]
        r function flush
        assert_match {} [r function list]
        r function load [get_function_code lua test test {return 'hello1'}]
        catch {r function restore $e APPEND} err
        assert_match {*already exists*} $err
        r function flush
        r function load [get_function_code lua test1 test1 {return 'hello1'}]
        r function restore $e APPEND
        assert_match {hello} [r fcall test 0]
        assert_match {hello1} [r fcall test1 0]
    }

    test {FUNCTION - test function dump and restore with replace argument} {
        r function flush
        r function load [get_function_code LUA test test {return 'hello'}]
        set e [r function dump]
        r function flush
        assert_match {} [r function list]
        r function load [get_function_code lua test test {return 'hello1'}]
        assert_match {hello1} [r fcall test 0]
        r function restore $e REPLACE
        assert_match {hello} [r fcall test 0]
    }

    test {FUNCTION - test function restore with bad payload do not drop existing functions} {
        r function flush
        r function load [get_function_code LUA test test {return 'hello'}]
        catch {r function restore bad_payload} e
        assert_match {*payload version or checksum are wrong*} $e
        r function list
    } {{library_name test engine LUA functions {{name test description {} flags {}}}}}

    test {FUNCTION - test function restore with wrong number of arguments} {
        catch {r function restore arg1 args2 arg3} e
        set _ $e
    } {*unknown subcommand or wrong number of arguments for 'restore'. Try FUNCTION HELP.}

    test {FUNCTION - test fcall_ro with write command} {
        r function load REPLACE [get_no_writes_function_code lua test test {return redis.call('set', 'x', '1')}]
        catch { r fcall_ro test 0 } e
        set _ $e
    } {*Write commands are not allowed from read-only scripts*}

    test {FUNCTION - test fcall_ro with read only commands} {
        r function load REPLACE [get_no_writes_function_code lua test test {return redis.call('get', 'x')}]
        r set x 1
        r fcall_ro test 0
    } {1}

    test {FUNCTION - test keys and argv} {
        r function load REPLACE [get_function_code lua test test {return redis.call('set', KEYS[1], ARGV[1])}]
        r fcall test 1 x foo
        r get x
    } {foo}

    test {FUNCTION - test command get keys on fcall} {
        r COMMAND GETKEYS fcall test 1 x foo
    } {x}

    test {FUNCTION - test command get keys on fcall_ro} {
        r COMMAND GETKEYS fcall_ro test 1 x foo
    } {x}

    test {FUNCTION - test function kill} {
        set rd [redis_deferring_client]
        r config set busy-reply-threshold 10
        r function load REPLACE [get_function_code lua test test {local a = 1 while true do a = a + 1 end}]
        $rd fcall test 0
        after 200
        catch {r ping} e
        assert_match {BUSY*} $e
        assert_match {running_script {name test command {fcall test 0} duration_ms *} engines {*}} [r FUNCTION STATS]
        r function kill
        after 200 ; # Give some time to Lua to call the hook again...
        assert_equal [r ping] "PONG"
    }

    test {FUNCTION - test script kill not working on function} {
        set rd [redis_deferring_client]
        r config set busy-reply-threshold 10
        r function load REPLACE [get_function_code lua test test {local a = 1 while true do a = a + 1 end}]
        $rd fcall test 0
        after 200
        catch {r ping} e
        assert_match {BUSY*} $e
        catch {r script kill} e
        assert_match {BUSY*} $e
        r function kill
        after 200 ; # Give some time to Lua to call the hook again...
        assert_equal [r ping] "PONG"
    }

    test {FUNCTION - test function kill not working on eval} {
        set rd [redis_deferring_client]
        r config set busy-reply-threshold 10
        $rd eval {local a = 1 while true do a = a + 1 end} 0
        after 200
        catch {r ping} e
        assert_match {BUSY*} $e
        catch {r function kill} e
        assert_match {BUSY*} $e
        r script kill
        after 200 ; # Give some time to Lua to call the hook again...
        assert_equal [r ping] "PONG"
    }

    test {FUNCTION - test function flush} {
        r function load REPLACE [get_function_code lua test test {local a = 1 while true do a = a + 1 end}]
        assert_match {{library_name test engine LUA functions {{name test description {} flags {}}}}} [r function list]
        r function flush
        assert_match {} [r function list]

        r function load REPLACE [get_function_code lua test test {local a = 1 while true do a = a + 1 end}]
        assert_match {{library_name test engine LUA functions {{name test description {} flags {}}}}} [r function list]
        r function flush async
        assert_match {} [r function list]

        r function load REPLACE [get_function_code lua test test {local a = 1 while true do a = a + 1 end}]
        assert_match {{library_name test engine LUA functions {{name test description {} flags {}}}}} [r function list]
        r function flush sync
        assert_match {} [r function list]
    }

    test {FUNCTION - test function wrong argument} {
        catch {r function flush bad_arg} e
        assert_match {*only supports SYNC|ASYNC*} $e

        catch {r function flush sync extra_arg} e
        assert_match {*unknown subcommand or wrong number of arguments for 'flush'. Try FUNCTION HELP.} $e
    }
}

start_server {tags {"scripting repl external:skip"}} {
    start_server {} {
        test "Connect a replica to the master instance" {
            r -1 slaveof [srv 0 host] [srv 0 port]
            wait_for_condition 150 100 {
                [s -1 role] eq {slave} &&
                [string match {*master_link_status:up*} [r -1 info replication]]
            } else {
                fail "Can't turn the instance into a replica"
            }
        }

        test {FUNCTION - creation is replicated to replica} {
            r function load [get_no_writes_function_code LUA test test {return 'hello'}]
            wait_for_condition 150 100 {    
                [r -1 function list] eq {{library_name test engine LUA functions {{name test description {} flags no-writes}}}}
            } else {
                fail "Failed waiting for function to replicate to replica"
            }
        }

        test {FUNCTION - call on replica} {
            r -1 fcall test 0
        } {hello}

        test {FUNCTION - restore is replicated to replica} {
            set e [r function dump]

            r function delete test
            wait_for_condition 150 100 {
                [r -1 function list] eq {}
            } else {
                fail "Failed waiting for function to replicate to replica"
            }

            assert_equal [r function restore $e] {OK}

            wait_for_condition 150 100 {
                [r -1 function list] eq {{library_name test engine LUA functions {{name test description {} flags no-writes}}}}
            } else {
                fail "Failed waiting for function to replicate to replica"
            }
        }

        test {FUNCTION - delete is replicated to replica} {
            r function delete test
            wait_for_condition 150 100 {
                [r -1 function list] eq {}
            } else {
                fail "Failed waiting for function to replicate to replica"
            }
        }

        test {FUNCTION - flush is replicated to replica} {
            r function load [get_function_code LUA test test {return 'hello'}]
            wait_for_condition 150 100 {
                [r -1 function list] eq {{library_name test engine LUA functions {{name test description {} flags {}}}}}
            } else {
                fail "Failed waiting for function to replicate to replica"
            }
            r function flush
            wait_for_condition 150 100 {
                [r -1 function list] eq {}
            } else {
                fail "Failed waiting for function to replicate to replica"
            }
        }

        test "Disconnecting the replica from master instance" {
            r -1 slaveof no one
            # creating a function after disconnect to make sure function
            # is replicated on rdb phase
            r function load [get_no_writes_function_code LUA test test {return 'hello'}]

            # reconnect the replica
            r -1 slaveof [srv 0 host] [srv 0 port]
            wait_for_condition 150 100 {
                [s -1 role] eq {slave} &&
                [string match {*master_link_status:up*} [r -1 info replication]]
            } else {
                fail "Can't turn the instance into a replica"
            }
        }

        test "FUNCTION - test replication to replica on rdb phase" {
            r -1 fcall test 0
        } {hello}

        test "FUNCTION - test replication to replica on rdb phase info command" {
            r -1 function list
        } {{library_name test engine LUA functions {{name test description {} flags no-writes}}}}

        test "FUNCTION - create on read only replica" {
            catch {
                r -1 function load [get_function_code LUA test test {return 'hello'}]
            } e
            set _ $e
        } {*can't write against a read only replica*}

        test "FUNCTION - delete on read only replica" {
            catch {
                r -1 function delete test
            } e
            set _ $e
        } {*can't write against a read only replica*}

        test "FUNCTION - function effect is replicated to replica" {
            r function load REPLACE [get_function_code LUA test test {return redis.call('set', 'x', '1')}]
            r fcall test 0
            assert {[r get x] eq {1}}
            wait_for_condition 150 100 {
                [r -1 get x] eq {1}
            } else {
                fail "Failed waiting function effect to be replicated to replica"
            }
        }

        test "FUNCTION - modify key space of read only replica" {
            catch {
                r -1 fcall test 0
            } e
            set _ $e
        } {READONLY You can't write against a read only replica.}
    }
}

test {FUNCTION can processes create, delete and flush commands in AOF when doing "debug loadaof" in read-only slaves} {
    start_server {} {
        r config set appendonly yes
        waitForBgrewriteaof r
        r FUNCTION LOAD "#!lua name=test\nredis.register_function('test', function() return 'hello' end)"
        r config set slave-read-only yes
        r slaveof 127.0.0.1 0
        r debug loadaof
        r slaveof no one
        assert_equal [r function list] {{library_name test engine LUA functions {{name test description {} flags {}}}}}

        r FUNCTION DELETE test

        r slaveof 127.0.0.1 0
        r debug loadaof
        r slaveof no one
        assert_equal [r function list] {}

        r FUNCTION LOAD "#!lua name=test\nredis.register_function('test', function() return 'hello' end)"
        r FUNCTION FLUSH

        r slaveof 127.0.0.1 0
        r debug loadaof
        r slaveof no one
        assert_equal [r function list] {}
    }
} {} {needs:debug external:skip}

start_server {tags {"scripting"}} {
    test {LIBRARIES - test shared function can access default globals} {
        r function load {#!lua name=lib1
            local function ping()
                return redis.call('ping')
            end
            redis.register_function(
                'f1',
                function(keys, args)
                    return ping()
                end
            )
        }
        r fcall f1 0
    } {PONG}

    test {LIBRARIES - usage and code sharing} {
        r function load REPLACE {#!lua name=lib1
            local function add1(a)
                return a + 1
            end
            redis.register_function(
                'f1',
                function(keys, args)
                    return add1(1)
                end
            )
            redis.register_function(
                'f2',
                function(keys, args)
                    return add1(2)
                end
            )
        }
        assert_equal [r fcall f1 0] {2}
        assert_equal [r fcall f2 0] {3}
        r function list
    } {{library_name lib1 engine LUA functions {*}}}

    test {LIBRARIES - test registration failure revert the entire load} {
        catch {
            r function load replace {#!lua name=lib1
                local function add1(a)
                    return a + 2
                end
                redis.register_function(
                    'f1',
                    function(keys, args)
                        return add1(1)
                    end
                )
                redis.register_function(
                    'f2',
                    'not a function'
                )
            }
        } e
        assert_match {*second argument to redis.register_function must be a function*} $e
        assert_equal [r fcall f1 0] {2}
        assert_equal [r fcall f2 0] {3}
    }

    test {LIBRARIES - test registration function name collision} {
        catch {
            r function load replace {#!lua name=lib2
                redis.register_function(
                    'f1',
                    function(keys, args)
                        return 1
                    end
                )
            }
        } e
        assert_match {*Function f1 already exists*} $e
        assert_equal [r fcall f1 0] {2}
        assert_equal [r fcall f2 0] {3}
    }

    test {LIBRARIES - test registration function name collision on same library} {
        catch {
            r function load replace {#!lua name=lib2
                redis.register_function(
                    'f1',
                    function(keys, args)
                        return 1
                    end
                )
                redis.register_function(
                    'f1',
                    function(keys, args)
                        return 1
                    end
                )
            }
        } e
        set _ $e
    } {*Function already exists in the library*}

    test {LIBRARIES - test registration with no argument} {
        catch {
            r function load replace {#!lua name=lib2
                redis.register_function()
            }
        } e
        set _ $e
    } {*wrong number of arguments to redis.register_function*}

    test {LIBRARIES - test registration with only name} {
        catch {
            r function load replace {#!lua name=lib2
                redis.register_function('f1')
            }
        } e
        set _ $e
    } {*calling redis.register_function with a single argument is only applicable to Lua table*}

    test {LIBRARIES - test registration with to many arguments} {
        catch {
            r function load replace {#!lua name=lib2
                redis.register_function('f1', function() return 1 end, {}, 'description', 'extra arg')
            }
        } e
        set _ $e
    } {*wrong number of arguments to redis.register_function*}

    test {LIBRARIES - test registration with no string name} {
        catch {
            r function load replace {#!lua name=lib2
                redis.register_function(nil, function() return 1 end)
            }
        } e
        set _ $e
    } {*first argument to redis.register_function must be a string*}

    test {LIBRARIES - test registration with wrong name format} {
        catch {
            r function load replace {#!lua name=lib2
                redis.register_function('test\0test', function() return 1 end)
            }
        } e
        set _ $e
    } {*Function names can only contain letters and numbers and must be at least one character long*}

    test {LIBRARIES - test registration with empty name} {
        catch {
            r function load replace {#!lua name=lib2
                redis.register_function('', function() return 1 end)
            }
        } e
        set _ $e
    } {*Function names can only contain letters and numbers and must be at least one character long*}

    test {LIBRARIES - math.random from function load} {
        catch {
            r function load replace {#!lua name=lib2
                return math.random()
            }
        } e
        set _ $e
    } {*attempted to access nonexistent global variable 'math'*}

    test {LIBRARIES - redis.call from function load} {
        catch {
            r function load replace {#!lua name=lib2
                return redis.call('ping')
            }
        } e
        set _ $e
    } {*attempted to access nonexistent global variable 'call'*}

    test {LIBRARIES - redis.setresp from function load} {
        catch {
            r function load replace {#!lua name=lib2
                return redis.setresp(3)
            }
        } e
        set _ $e
    } {*attempted to access nonexistent global variable 'setresp'*}

    test {LIBRARIES - redis.set_repl from function load} {
        catch {
            r function load replace {#!lua name=lib2
                return redis.set_repl(redis.REPL_NONE)
            }
        } e
        set _ $e
    } {*attempted to access nonexistent global variable 'set_repl'*}

    test {LIBRARIES - malicious access test} {
        # the 'library' API is not exposed inside a
        # function context and the 'redis' API is not
        # expose on the library registration context.
        # But a malicious user might find a way to hack it
        # (as demonstrated in this test). This is why we
        # have another level of protection on the C
        # code itself and we want to test it and verify
        # that it works properly.
        r function load replace {#!lua name=lib1
            local lib = redis
            lib.register_function('f1', function ()
                lib.redis = redis
                lib.math = math
                return {ok='OK'}
            end)

            lib.register_function('f2', function ()
                lib.register_function('f1', function ()
                    lib.redis = redis
                    lib.math = math
                    return {ok='OK'}
                end)
            end)
        }
        catch {[r fcall f1 0]} e
        assert_match {*Attempt to modify a readonly table*} $e

        catch {[r function load {#!lua name=lib2
            redis.math.random()
        }]} e
        assert_match {*Script attempted to access nonexistent global variable 'math'*} $e

        catch {[r function load {#!lua name=lib2
            redis.redis.call('ping')
        }]} e
        assert_match {*Script attempted to access nonexistent global variable 'redis'*} $e

        catch {[r fcall f2 0]} e
        assert_match {*can only be called on FUNCTION LOAD command*} $e
    }

    test {LIBRARIES - delete removed all functions on library} {
        r function delete lib1
        r function list
    } {}

    test {LIBRARIES - register function inside a function} {
        r function load {#!lua name=lib
            redis.register_function(
                'f1',
                function(keys, args)
                    redis.register_function(
                        'f2',
                        function(key, args)
                            return 2
                        end
                    )
                    return 1
                end
            )
        }
        catch {r fcall f1 0} e
        set _ $e
    } {*attempt to call field 'register_function' (a nil value)*}

    test {LIBRARIES - register library with no functions} {
        r function flush
        catch {
            r function load {#!lua name=lib
                return 1
            }
        } e
        set _ $e
    } {*No functions registered*}

    test {LIBRARIES - load timeout} {
        catch {
            r function load {#!lua name=lib
                local a = 1
                while 1 do a = a + 1 end
            }
        } e
        set _ $e
    } {*FUNCTION LOAD timeout*}

    test {LIBRARIES - verify global protection on the load run} {
        catch {
            r function load {#!lua name=lib
                a = 1
            }
        } e
        set _ $e
    } {*Attempt to modify a readonly table*}

    test {LIBRARIES - named arguments} {
        r function load {#!lua name=lib
            redis.register_function{
                function_name='f1',
                callback=function()
                    return 'hello'
                end,
                description='some desc'
            }
        }
        r function list
    } {{library_name lib engine LUA functions {{name f1 description {some desc} flags {}}}}}

    test {LIBRARIES - named arguments, bad function name} {
        catch {
            r function load replace {#!lua name=lib
                redis.register_function{
                    function_name=function() return 1 end,
                    callback=function()
                        return 'hello'
                    end,
                    description='some desc'
                }
            }
        } e
        set _ $e
    } {*function_name argument given to redis.register_function must be a string*}

    test {LIBRARIES - named arguments, bad callback type} {
        catch {
            r function load replace {#!lua name=lib
                redis.register_function{
                    function_name='f1',
                    callback='bad',
                    description='some desc'
                }
            }
        } e
        set _ $e
    } {*callback argument given to redis.register_function must be a function*}

    test {LIBRARIES - named arguments, bad description} {
        catch {
            r function load replace {#!lua name=lib
                redis.register_function{
                    function_name='f1',
                    callback=function()
                        return 'hello'
                    end,
                    description=function() return 1 end
                }
            }
        } e
        set _ $e
    } {*description argument given to redis.register_function must be a string*}

    test {LIBRARIES - named arguments, unknown argument} {
        catch {
            r function load replace {#!lua name=lib
                redis.register_function{
                    function_name='f1',
                    callback=function()
                        return 'hello'
                    end,
                    description='desc',
                    some_unknown='unknown'
                }
            }
        } e
        set _ $e
    } {*unknown argument given to redis.register_function*}

    test {LIBRARIES - named arguments, missing function name} {
        catch {
            r function load replace {#!lua name=lib
                redis.register_function{
                    callback=function()
                        return 'hello'
                    end,
                    description='desc'
                }
            }
        } e
        set _ $e
    } {*redis.register_function must get a function name argument*}

    test {LIBRARIES - named arguments, missing callback} {
        catch {
            r function load replace {#!lua name=lib
                redis.register_function{
                    function_name='f1',
                    description='desc'
                }
            }
        } e
        set _ $e
    } {*redis.register_function must get a callback argument*}

    test {FUNCTION - test function restore with function name collision} {
        r function flush
        r function load {#!lua name=lib1
            local function add1(a)
                return a + 1
            end
            redis.register_function(
                'f1',
                function(keys, args)
                    return add1(1)
                end
            )
            redis.register_function(
                'f2',
                function(keys, args)
                    return add1(2)
                end
            )
            redis.register_function(
                'f3',
                function(keys, args)
                    return add1(3)
                end
            )
        }
        set e [r function dump]
        r function flush

        # load a library with different name but with the same function name
        r function load {#!lua name=lib1
            redis.register_function(
                'f6',
                function(keys, args)
                    return 7
                end
            )
        }
        r function load {#!lua name=lib2
            local function add1(a)
                return a + 1
            end
            redis.register_function(
                'f4',
                function(keys, args)
                    return add1(4)
                end
            )
            redis.register_function(
                'f5',
                function(keys, args)
                    return add1(5)
                end
            )
            redis.register_function(
                'f3',
                function(keys, args)
                    return add1(3)
                end
            )
        }

        catch {r function restore $e} error
        assert_match {*Library lib1 already exists*} $error
        assert_equal [r fcall f3 0] {4}
        assert_equal [r fcall f4 0] {5}
        assert_equal [r fcall f5 0] {6}
        assert_equal [r fcall f6 0] {7}

        catch {r function restore $e replace} error
        assert_match {*Function f3 already exists*} $error
        assert_equal [r fcall f3 0] {4}
        assert_equal [r fcall f4 0] {5}
        assert_equal [r fcall f5 0] {6}
        assert_equal [r fcall f6 0] {7}
    }

    test {FUNCTION - test function list with code} {
        r function flush
        r function load {#!lua name=library1
            redis.register_function('f6', function(keys, args) return 7 end)
        }
        r function list withcode
    } {{library_name library1 engine LUA functions {{name f6 description {} flags {}}} library_code {*redis.register_function('f6', function(keys, args) return 7 end)*}}}

    test {FUNCTION - test function list with pattern} {
        r function load {#!lua name=lib1
            redis.register_function('f7', function(keys, args) return 7 end)
        }
        r function list libraryname library*
    } {{library_name library1 engine LUA functions {{name f6 description {} flags {}}}}}

    test {FUNCTION - test function list wrong argument} {
        catch {r function list bad_argument} e
        set _ $e
    } {*Unknown argument bad_argument*}

    test {FUNCTION - test function list with bad argument to library name} {
        catch {r function list libraryname} e
        set _ $e
    } {*library name argument was not given*}

    test {FUNCTION - test function list withcode multiple times} {
        catch {r function list withcode withcode} e
        set _ $e
    } {*Unknown argument withcode*}

    test {FUNCTION - test function list libraryname multiple times} {
        catch {r function list withcode libraryname foo libraryname foo} e
        set _ $e
    } {*Unknown argument libraryname*}

    test {FUNCTION - verify OOM on function load and function restore} {
        r function flush
        r function load replace {#!lua name=test
            redis.register_function('f1', function() return 1 end)
        }
        set payload [r function dump]
        r config set maxmemory 1

        r function flush
        catch {r function load replace {#!lua name=test
            redis.register_function('f1', function() return 1 end)
        }} e
        assert_match {*command not allowed when used memory*} $e

        r function flush
        catch {r function restore $payload} e
        assert_match {*command not allowed when used memory*} $e

        r config set maxmemory 0
    } {OK} {needs:config-maxmemory}

    test {FUNCTION - verify allow-omm allows running any command} {
        r FUNCTION load replace {#!lua name=f1
            redis.register_function{
                function_name='f1',
                callback=function() return redis.call('set', 'x', '1') end,
                flags={'allow-oom'}
            }
        }

        r config set maxmemory 1

        assert_match {OK} [r fcall f1 1 x]
        assert_match {1} [r get x]

        r config set maxmemory 0
    } {OK} {needs:config-maxmemory}
}

start_server {tags {"scripting"}} {
    test {FUNCTION - wrong flags type named arguments} {
        catch {r function load replace {#!lua name=test
            redis.register_function{
                function_name = 'f1',
                callback = function() return 1 end,
                flags = 'bad flags type'
            }
        }} e
        set _ $e
    } {*flags argument to redis.register_function must be a table representing function flags*}

    test {FUNCTION - wrong flag type} {
        catch {r function load replace {#!lua name=test
            redis.register_function{
                function_name = 'f1',
                callback = function() return 1 end,
                flags = {function() return 1 end}
            }
        }} e
        set _ $e
    } {*unknown flag given*}

    test {FUNCTION - unknown flag} {
        catch {r function load replace {#!lua name=test
            redis.register_function{
                function_name = 'f1',
                callback = function() return 1 end,
                flags = {'unknown'}
            }
        }} e
        set _ $e
    } {*unknown flag given*}

    test {FUNCTION - write script on fcall_ro} {
        r function load replace {#!lua name=test
            redis.register_function{
                function_name = 'f1',
                callback = function() return redis.call('set', 'x', 1) end
            }
        }
        catch {r fcall_ro f1 0} e
        set _ $e
    } {*Can not execute a script with write flag using \*_ro command*}

    test {FUNCTION - write script with no-writes flag} {
        r function load replace {#!lua name=test
            redis.register_function{
                function_name = 'f1',
                callback = function() return redis.call('set', 'x', 1) end,
                flags = {'no-writes'}
            }
        }
        catch {r fcall f1 0} e
        set _ $e
    } {*Write commands are not allowed from read-only scripts*}

    test {FUNCTION - deny oom} {
        r FUNCTION load replace {#!lua name=test
            redis.register_function('f1', function() return redis.call('set', 'x', '1') end) 
        }

        r config set maxmemory 1

        catch {[r fcall f1 1 k]} e
        assert_match {OOM *when used memory > 'maxmemory'*} $e

        r config set maxmemory 0
    } {OK} {needs:config-maxmemory}

    test {FUNCTION - deny oom on no-writes function} {
        r FUNCTION load replace {#!lua name=test
            redis.register_function{function_name='f1', callback=function() return 'hello' end, flags={'no-writes'}}
        }

        r config set maxmemory 1

<<<<<<< HEAD
        catch {r fcall f1 1 k} e
        assert_match {OOM *when used memory > 'maxmemory'*} $e

        catch {r fcall_ro f1 1 k} e
        assert_match {OOM *when used memory > 'maxmemory'*} $e
=======
        assert_equal [r fcall f1 1 k] hello
        assert_equal [r fcall_ro f1 1 k] hello
>>>>>>> b0e18f80

        r config set maxmemory 0
    } {OK} {needs:config-maxmemory}

    test {FUNCTION - allow stale} {
        r FUNCTION load replace {#!lua name=test
            redis.register_function{function_name='f1', callback=function() return 'hello' end, flags={'no-writes'}}
            redis.register_function{function_name='f2', callback=function() return 'hello' end, flags={'allow-stale', 'no-writes'}}
            redis.register_function{function_name='f3', callback=function() return redis.call('get', 'x') end, flags={'allow-stale', 'no-writes'}}
            redis.register_function{function_name='f4', callback=function() return redis.call('info', 'server') end, flags={'allow-stale', 'no-writes'}}
        }
        
        r config set replica-serve-stale-data no
        r replicaof 127.0.0.1 1

        catch {[r fcall f1 0]} e
        assert_match {MASTERDOWN *} $e

        assert_equal {hello} [r fcall f2 0]

        catch {[r fcall f3 0]} e
        assert_match {ERR *Can not execute the command on a stale replica*} $e

        assert_match {*redis_version*} [r fcall f4 0]

        r replicaof no one
        r config set replica-serve-stale-data yes
        set _ {}
    } {} {external:skip}

    test {FUNCTION - redis version api} {
        r FUNCTION load replace {#!lua name=test
            local version = redis.REDIS_VERSION_NUM

            redis.register_function{function_name='get_version_v1', callback=function()
              return string.format('%s.%s.%s',
                                    bit.band(bit.rshift(version, 16), 0x000000ff),
                                    bit.band(bit.rshift(version, 8), 0x000000ff),
                                    bit.band(version, 0x000000ff))
            end}
            redis.register_function{function_name='get_version_v2', callback=function() return redis.REDIS_VERSION end}
        }

        catch {[r fcall f1 0]} e
        assert_equal  [r fcall get_version_v1 0] [r fcall get_version_v2 0]
    }

    test {FUNCTION - function stats} {
        r FUNCTION FLUSH

        r FUNCTION load {#!lua name=test1
            redis.register_function('f1', function() return 1 end)
            redis.register_function('f2', function() return 1 end)
        }

        r FUNCTION load {#!lua name=test2
            redis.register_function('f3', function() return 1 end)
        }

        r function stats
    } {running_script {} engines {LUA {libraries_count 2 functions_count 3}}}

    test {FUNCTION - function stats reloaded correctly from rdb} {
        r debug reload
        r function stats
    } {running_script {} engines {LUA {libraries_count 2 functions_count 3}}} {needs:debug}

    test {FUNCTION - function stats delete library} {
        r function delete test1
        r function stats
    } {running_script {} engines {LUA {libraries_count 1 functions_count 1}}}

    test {FUNCTION - test function stats on loading failure} {
        r FUNCTION FLUSH

        r FUNCTION load {#!lua name=test1
            redis.register_function('f1', function() return 1 end)
            redis.register_function('f2', function() return 1 end)
        }

        catch {r FUNCTION load {#!lua name=test1
            redis.register_function('f3', function() return 1 end)
        }} e
        assert_match "*Library 'test1' already exists*" $e
        

        r function stats
    } {running_script {} engines {LUA {libraries_count 1 functions_count 2}}}

    test {FUNCTION - function stats cleaned after flush} {
        r function flush
        r function stats
    } {running_script {} engines {LUA {libraries_count 0 functions_count 0}}}

    test {FUNCTION - function test empty engine} {
         catch {r function load replace {#! name=test
            redis.register_function('foo', function() return 1 end)
        }} e
        set _ $e
    } {ERR Engine '' not found}

    test {FUNCTION - function test unknown metadata value} {
         catch {r function load replace {#!lua name=test foo=bar
            redis.register_function('foo', function() return 1 end)
        }} e
        set _ $e
    } {ERR Invalid metadata value given: foo=bar}

    test {FUNCTION - function test no name} {
         catch {r function load replace {#!lua
            redis.register_function('foo', function() return 1 end)
        }} e
        set _ $e
    } {ERR Library name was not given}

    test {FUNCTION - function test multiple names} {
         catch {r function load replace {#!lua name=foo name=bar
            redis.register_function('foo', function() return 1 end)
        }} e
        set _ $e
    } {ERR Invalid metadata value, name argument was given multiple times}

    test {FUNCTION - function test name with quotes} {
        r function load replace {#!lua name="foo"
            redis.register_function('foo', function() return 1 end)
        }
    } {foo}

    test {FUNCTION - trick global protection 1} {
        r FUNCTION FLUSH

        r FUNCTION load {#!lua name=test1
            redis.register_function('f1', function() 
                mt = getmetatable(_G)
                original_globals = mt.__index
                original_globals['redis'] = function() return 1 end
            end)
        }

        catch {[r fcall f1 0]} e
        set _ $e
    } {*Attempt to modify a readonly table*}

    test {FUNCTION - test getmetatable on script load} {
        r FUNCTION FLUSH

        catch {
            r FUNCTION load {#!lua name=test1
                mt = getmetatable(_G)
            }
        } e

        set _ $e
    } {*Script attempted to access nonexistent global variable 'getmetatable'*}

}<|MERGE_RESOLUTION|>--- conflicted
+++ resolved
@@ -1064,16 +1064,8 @@
 
         r config set maxmemory 1
 
-<<<<<<< HEAD
-        catch {r fcall f1 1 k} e
-        assert_match {OOM *when used memory > 'maxmemory'*} $e
-
-        catch {r fcall_ro f1 1 k} e
-        assert_match {OOM *when used memory > 'maxmemory'*} $e
-=======
         assert_equal [r fcall f1 1 k] hello
         assert_equal [r fcall_ro f1 1 k] hello
->>>>>>> b0e18f80
 
         r config set maxmemory 0
     } {OK} {needs:config-maxmemory}
