--- conflicted
+++ resolved
@@ -15,28 +15,16 @@
     }
 } else {
     proc run_script {args} {
-<<<<<<< HEAD
-        r function create LUA test replace [lindex $args 0]
-        r fcall test {*}[lrange $args 1 end]
-    }
-    proc run_script_ro {args} {
-        r function create LUA test replace [lindex $args 0]
-=======
         r function load LUA test replace [format "redis.register_function('test', function(KEYS, ARGV)\n %s \nend)" [lindex $args 0]]
         r fcall test {*}[lrange $args 1 end]
     }
     proc run_script_ro {args} {
         r function load LUA test replace [format "redis.register_function{function_name='test', callback=function(KEYS, ARGV)\n %s \nend, flags={'no-writes'}}" [lindex $args 0]]
->>>>>>> cb2796ac
         r fcall_ro test {*}[lrange $args 1 end]
     }
     proc run_script_on_connection {args} {
         set rd [lindex $args 0]
-<<<<<<< HEAD
-        $rd function create LUA test replace [lindex $args 1]
-=======
         $rd function load LUA test replace [format "redis.register_function('test', function(KEYS, ARGV)\n %s \nend)" [lindex $args 1]]
->>>>>>> cb2796ac
         # read the ok reply of function create
         $rd read
         $rd fcall test {*}[lrange $args 2 end]
@@ -48,8 +36,6 @@
 
 start_server {tags {"scripting"}} {
 
-<<<<<<< HEAD
-=======
     if {$is_eval eq 1} {
     test {Script - disallow write on OOM} {
         r config set maxmemory 1
@@ -61,7 +47,6 @@
     }
     } ;# is_eval
 
->>>>>>> cb2796ac
     test {EVAL - Does Lua interpreter replies to our requests?} {
         run_script {return 'hello'} 0
     } {hello}
@@ -253,24 +238,13 @@
         assert_error "*xreadgroup command is not allowed with BLOCK option from scripts" {run_script {return redis.pcall('xreadgroup','group','g','c','BLOCK',0,'STREAMS','s','>')} 1 s}
     }
 
-<<<<<<< HEAD
-    if {$is_eval eq 1} {
-    # only is_eval Lua can not execute randomkey
-    test {EVAL - Scripts can't run certain commands} {
-=======
     test {EVAL - Scripts can run non-deterministic commands} {
->>>>>>> cb2796ac
         set e {}
         catch {
             run_script "redis.pcall('randomkey'); return redis.pcall('set','x','ciao')" 0
         } e
         set e
-<<<<<<< HEAD
-    } {*not allowed after*} {needs:debug}
-    } ;# is_eval
-=======
     } {*OK*}
->>>>>>> cb2796ac
 
     test {EVAL - No arguments to redis.call/pcall is considered an error} {
         set e {}
@@ -438,19 +412,6 @@
             [r evalsha b534286061d4b9e4026607613b95c06c06015ae8 0]
     } {b534286061d4b9e4026607613b95c06c06015ae8 loaded}
 
-<<<<<<< HEAD
-    # reply oredering is only relevant for is_eval Lua
-    test "In the context of Lua the output of random commands gets ordered" {
-        r debug lua-always-replicate-commands 0
-        r del myset
-        r sadd myset a b c d e f g h i l m n o p q r s t u v z aa aaa azz
-        set res [r eval {return redis.call('smembers',KEYS[1])} 1 myset]
-        r debug lua-always-replicate-commands 1
-        set res
-    } {a aa aaa azz b c d e f g h i l m n o p q r s t u v z} {needs:debug}
-
-=======
->>>>>>> cb2796ac
     test "SORT is normally not alpha re-ordered for the scripting engine" {
         r del myset
         r sadd myset 1 2 3 4 10
@@ -509,11 +470,7 @@
 
     if {$is_eval eq 1} {
     # random handling is only relevant for is_eval Lua
-<<<<<<< HEAD
-    test {Scripting engine resets PRNG at every script execution} {
-=======
     test {random numbers are random now} {
->>>>>>> cb2796ac
         set rand1 [r eval {return tostring(math.random())} 0]
         wait_for_condition 100 1 {
             $rand1 ne [r eval {return tostring(math.random())} 0]
@@ -552,75 +509,11 @@
         r get x
     } {10000}
 
-<<<<<<< HEAD
-    test {EVAL processes writes from AOF in read-only slaves} {
-        r flushall
-        r config set appendonly yes
-        r config set aof-use-rdb-preamble no
-        run_script {redis.call("set",KEYS[1],"100")} 1 foo
-        run_script {redis.call("incr",KEYS[1])} 1 foo
-        run_script {redis.call("incr",KEYS[1])} 1 foo
-        wait_for_condition 50 100 {
-            [s aof_rewrite_in_progress] == 0
-        } else {
-            fail "AOF rewrite can't complete after CONFIG SET appendonly yes."
-        }
-        r config set slave-read-only yes
-        r slaveof 127.0.0.1 0
-        r debug loadaof
-        set res [r get foo]
-        r slaveof no one
-        r config set aof-use-rdb-preamble yes
-        set res
-    } {102} {external:skip}
-
-    if {$is_eval eq 1} {
-    # script propagation is irrelevant on functions
-    test {EVAL timeout from AOF} {
-        # generate a long running script that is propagated to the AOF as script
-        # make sure that the script times out during loading
-        r config set appendonly no
-        r config set aof-use-rdb-preamble no
-        r config set lua-replicate-commands no
-        r flushall
-        r config set appendonly yes
-        wait_for_condition 50 100 {
-            [s aof_rewrite_in_progress] == 0
-        } else {
-            fail "AOF rewrite can't complete after CONFIG SET appendonly yes."
-        }
-        r config set lua-time-limit 1
-        set rd [redis_deferring_client]
-        set start [clock clicks -milliseconds]
-        $rd eval {redis.call('set',KEYS[1],'y'); for i=1,1500000 do redis.call('ping') end return 'ok'} 1 x
-        $rd flush
-        after 100
-        catch {r ping} err
-        assert_match {BUSY*} $err
-        $rd read
-        set elapsed [expr [clock clicks -milliseconds]-$start]
-        if {$::verbose} { puts "script took $elapsed milliseconds" }
-        set start [clock clicks -milliseconds]
-        $rd debug loadaof
-        $rd flush
-        after 100
-        catch {r ping} err
-        assert_match {LOADING*} $err
-        $rd read
-        set elapsed [expr [clock clicks -milliseconds]-$start]
-        if {$::verbose} { puts "loading took $elapsed milliseconds" }
-        $rd close
-        r get x
-    } {y} {external:skip}
-
-    test {We can call scripts rewriting client->argv from Lua} {
-=======
     if {$is_eval eq 1} {
     test {SPOP: We can call scripts rewriting client->argv from Lua} {
         set repl [attach_to_replication_stream]
         #this sadd operation is for external-cluster test. If myset doesn't exist, 'del myset' won't get propagated.
         r sadd myset ppp
->>>>>>> cb2796ac
         r del myset
         r sadd myset a b c
         assert {[r eval {return redis.call('spop', 'myset')} 0] ne {}}
@@ -645,16 +538,6 @@
     test {MGET: mget shouldn't be propagated in Lua} {
         set repl [attach_to_replication_stream]
         r mset a{t} 1 b{t} 2 c{t} 3 d{t} 4
-<<<<<<< HEAD
-        assert {[r spop myset] ne {}}
-        assert {[r spop myset 1] ne {}}
-        assert {[r spop myset] ne {}}
-        assert {[r mget a{t} b{t} c{t} d{t}] eq {1 2 3 4}}
-        assert {[r spop myset] eq {}}
-    }
-    } ;# is_eval
-
-=======
         #read-only, won't be replicated
         assert {[r eval {return redis.call('mget', 'a{t}', 'b{t}', 'c{t}', 'd{t}')} 0] eq {1 2 3 4}}
         r set trailingkey 2
@@ -681,7 +564,6 @@
     } {} {needs:repl}
 
     } ;# is_eval
->>>>>>> cb2796ac
 
     test {Call Redis command with many args from Lua (issue #1764)} {
         run_script {
@@ -792,16 +674,6 @@
     }
 
     test {Script check unpack with massive arguments} {
-<<<<<<< HEAD
-        r eval {
-            local a = {}
-            for i=1,7999 do
-                a[i] = 1
-            end 
-            return redis.call("lpush", "l", unpack(a))
-        } 0
-    } {7999}
-=======
         run_script {
             local a = {}
             for i=1,7999 do
@@ -855,7 +727,6 @@
             return redis.acl_check_cmd('invalid-cmd','arg')
         } 0}
     }
->>>>>>> cb2796ac
 }
 
 # Start a new server since the last test in this stanza will kill the
@@ -878,11 +749,7 @@
         set rd [redis_deferring_client]
         r config set lua-time-limit 10
         run_script_on_connection $rd {local f = function() while 1 do redis.call('ping') end end while 1 do pcall(f) end} 0
-<<<<<<< HEAD
-        
-=======
-
->>>>>>> cb2796ac
+
         wait_for_condition 50 100 {
             [catch {r ping} e] == 1
         } else {
@@ -917,11 +784,7 @@
             set buf "*3\r\n\$4\r\neval\r\n\$33\r\nwhile 1 do redis.call('ping') end\r\n\$1\r\n0\r\n"
             append buf "*1\r\n\$4\r\nping\r\n"
         } else {
-<<<<<<< HEAD
-            set buf "*6\r\n\$8\r\nfunction\r\n\$6\r\ncreate\r\n\$3\r\nlua\r\n\$4\r\ntest\r\n\$7\r\nreplace\r\n\$33\r\nwhile 1 do redis.call('ping') end\r\n"
-=======
             set buf "*6\r\n\$8\r\nfunction\r\n\$4\r\nload\r\n\$3\r\nlua\r\n\$4\r\ntest\r\n\$7\r\nreplace\r\n\$81\r\nredis.register_function('test', function() while 1 do redis.call('ping') end end)\r\n"
->>>>>>> cb2796ac
             append buf "*3\r\n\$5\r\nfcall\r\n\$4\r\ntest\r\n\$1\r\n0\r\n"
             append buf "*1\r\n\$4\r\nping\r\n"
         }
@@ -1014,11 +877,7 @@
             }
 
             if {$is_eval eq 1} {
-<<<<<<< HEAD
-            test "Now use EVALSHA against the master, with both SHAs $rt" {
-=======
             test "Now use EVALSHA against the master, with both SHAs" {
->>>>>>> cb2796ac
                 # The server should replicate successful and unsuccessful
                 # commands as EVAL instead of EVALSHA.
                 catch {
@@ -1054,11 +913,7 @@
             } {a 1}
 
             if {$is_eval eq 1} {
-<<<<<<< HEAD
-            test "EVALSHA replication when first call is readonly $rt" {
-=======
             test "EVALSHA replication when first call is readonly" {
->>>>>>> cb2796ac
                 r del x
                 r eval {if tonumber(ARGV[1]) > 0 then redis.call('incr', KEYS[1]) end} 1 x 0
                 r evalsha 6e0e2745aa546d0b50b801a20983b70710aef3ce 1 x 0
@@ -1071,11 +926,7 @@
             }
             } ;# is_eval
 
-<<<<<<< HEAD
-            test "Lua scripts using SELECT are replicated correctly $rt" {
-=======
             test "Lua scripts using SELECT are replicated correctly" {
->>>>>>> cb2796ac
                 run_script {
                     redis.call("set","foo1","bar1")
                     redis.call("select","10")
@@ -1111,14 +962,8 @@
             }
         }
 
-<<<<<<< HEAD
-        if {$is_eval eq 1} {
-        # replicate_commands is the default on Redis Function
-        test "Redis.replicate_commands() must be issued before any write" {
-=======
         # replicate_commands is the default on Redis Function
         test "Redis.replicate_commands() can be issued anywhere now" {
->>>>>>> cb2796ac
             r eval {
                 redis.call('set','foo','bar');
                 return redis.replicate_commands();
@@ -1132,12 +977,7 @@
                 } 0
             } e
             set e
-<<<<<<< HEAD
-        } {*only after turning on*}
-        } ;# is_eval
-=======
         } {}
->>>>>>> cb2796ac
 
         test "Redis.set_repl() don't accept invalid values" {
             catch {
@@ -1267,11 +1107,7 @@
             r hello $client_proto
             r readraw 1
 
-<<<<<<< HEAD
-            test {test resp3 big number protocol parsing} {
-=======
             test "test $extra big number protocol parsing" {
->>>>>>> cb2796ac
                 set ret [run_script "redis.setresp($i);return redis.call('debug', 'protocol', 'bignum')" 0]
                 if {$client_proto == 2 || $i == 2} {
                     # if either Lua or the client is RESP2 the reply will be RESP2
@@ -1282,17 +1118,10 @@
                 }
             }
 
-<<<<<<< HEAD
-            test {test resp3 malformed big number protocol parsing} {
-                set ret [r eval "return {big_number='123\\r\\n123'}" 0]
-                if {$client_proto == 2} {
-                    # if either Lua or the clien is RESP2 the reply will be RESP2
-=======
             test "test $extra malformed big number protocol parsing" {
                 set ret [run_script "return {big_number='123\\r\\n123'}" 0]
                 if {$client_proto == 2} {
                     # if either Lua or the client is RESP2 the reply will be RESP2
->>>>>>> cb2796ac
                     assert_equal $ret {$8}
                     assert_equal [r read] {123  123}
                 } else {
@@ -1300,11 +1129,7 @@
                 }
             }
 
-<<<<<<< HEAD
-            test {test resp3 map protocol parsing} {
-=======
             test "test $extra map protocol parsing" {
->>>>>>> cb2796ac
                 set ret [run_script "redis.setresp($i);return redis.call('debug', 'protocol', 'map')" 0]
                 if {$client_proto == 2 || $i == 2} {
                     # if either Lua or the client is RESP2 the reply will be RESP2
@@ -1317,11 +1142,7 @@
                 }
             }
 
-<<<<<<< HEAD
-            test {test resp3 set protocol parsing} {
-=======
             test "test $extra set protocol parsing" {
->>>>>>> cb2796ac
                 set ret [run_script "redis.setresp($i);return redis.call('debug', 'protocol', 'set')" 0]
                 if {$client_proto == 2 || $i == 2} {
                     # if either Lua or the client is RESP2 the reply will be RESP2
@@ -1334,11 +1155,7 @@
                 }
             }
 
-<<<<<<< HEAD
-            test {test resp3 double protocol parsing} {
-=======
             test "test $extra double protocol parsing" {
->>>>>>> cb2796ac
                 set ret [run_script "redis.setresp($i);return redis.call('debug', 'protocol', 'double')" 0]
                 if {$client_proto == 2 || $i == 2} {
                     # if either Lua or the client is RESP2 the reply will be RESP2
@@ -1349,11 +1166,7 @@
                 }
             }
 
-<<<<<<< HEAD
-            test {test resp3 null protocol parsing} {
-=======
             test "test $extra null protocol parsing" {
->>>>>>> cb2796ac
                 set ret [run_script "redis.setresp($i);return redis.call('debug', 'protocol', 'null')" 0]
                 if {$client_proto == 2} {
                     # null is a special case in which a Lua client format does not effect the reply to the client
@@ -1363,11 +1176,7 @@
                 }
             } {}
 
-<<<<<<< HEAD
-            test {test resp3 verbatim protocol parsing} {
-=======
             test "test $extra verbatim protocol parsing" {
->>>>>>> cb2796ac
                 set ret [run_script "redis.setresp($i);return redis.call('debug', 'protocol', 'verbatim')" 0]
                 if {$client_proto == 2 || $i == 2} {
                     # if either Lua or the client is RESP2 the reply will be RESP2
@@ -1381,11 +1190,7 @@
                 }
             }
 
-<<<<<<< HEAD
-            test {test resp3 true protocol parsing} {
-=======
             test "test $extra true protocol parsing" {
->>>>>>> cb2796ac
                 set ret [run_script "redis.setresp($i);return redis.call('debug', 'protocol', 'true')" 0]
                 if {$client_proto == 2 || $i == 2} {
                     # if either Lua or the client is RESP2 the reply will be RESP2
@@ -1395,11 +1200,7 @@
                 }
             }
 
-<<<<<<< HEAD
-            test {test resp3 false protocol parsing} {
-=======
             test "test $extra false protocol parsing" {
->>>>>>> cb2796ac
                 set ret [run_script "redis.setresp($i);return redis.call('debug', 'protocol', 'false')" 0]
                 if {$client_proto == 2 || $i == 2} {
                     # if either Lua or the client is RESP2 the reply will be RESP2
@@ -1445,9 +1246,6 @@
 
     r debug set-disable-deny-scripts 0
 }
-<<<<<<< HEAD
-} ;# foreach is_eval
-=======
 } ;# foreach is_eval
 
 
@@ -1673,4 +1471,3 @@
         r readraw 0
     }
 }
->>>>>>> cb2796ac
