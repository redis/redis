foreach is_eval {0 1} {

if {$is_eval == 1} {
    proc run_script {args} {
        r eval {*}$args
    }
    proc run_script_ro {args} {
        r eval_ro {*}$args
    }
    proc run_script_on_connection {args} {
        [lindex $args 0] eval {*}[lrange $args 1 end]
    }
    proc kill_script {args} {
        r script kill
    }
} else {
    proc run_script {args} {
        r function load replace [format "#!lua name=test\nredis.register_function('test', function(KEYS, ARGV)\n %s \nend)" [lindex $args 0]]
        if {[r readingraw] eq 1} {
            # read name
            assert_equal {test} [r read]
        }
        r fcall test {*}[lrange $args 1 end]
    }
    proc run_script_ro {args} {
        r function load replace [format "#!lua name=test\nredis.register_function{function_name='test', callback=function(KEYS, ARGV)\n %s \nend, flags={'no-writes'}}" [lindex $args 0]]
        if {[r readingraw] eq 1} {
            # read name
            assert_equal {test} [r read]
        }
        r fcall_ro test {*}[lrange $args 1 end]
    }
    proc run_script_on_connection {args} {
        set rd [lindex $args 0]
        $rd function load replace [format "#!lua name=test\nredis.register_function('test', function(KEYS, ARGV)\n %s \nend)" [lindex $args 1]]
        # read name
        $rd read
        $rd fcall test {*}[lrange $args 2 end]
    }
    proc kill_script {args} {
        r function kill
    }
}

start_server {tags {"scripting"}} {

    if {$is_eval eq 1} {
    test {Script - disallow write on OOM} {
        r config set maxmemory 1

        catch {[r eval "redis.call('set', 'x', 1)" 0]} e
        assert_match {*command not allowed when used memory*} $e

        r config set maxmemory 0
    } {OK} {needs:config-maxmemory}
    } ;# is_eval

    test {EVAL - Does Lua interpreter replies to our requests?} {
        run_script {return 'hello'} 0
    } {hello}

    test {EVAL - Lua integer -> Redis protocol type conversion} {
        run_script {return 100.5} 0
    } {100}

    test {EVAL - Lua string -> Redis protocol type conversion} {
        run_script {return 'hello world'} 0
    } {hello world}

    test {EVAL - Lua true boolean -> Redis protocol type conversion} {
        run_script {return true} 0
    } {1}

    test {EVAL - Lua false boolean -> Redis protocol type conversion} {
        run_script {return false} 0
    } {}

    test {EVAL - Lua status code reply -> Redis protocol type conversion} {
        run_script {return {ok='fine'}} 0
    } {fine}

    test {EVAL - Lua error reply -> Redis protocol type conversion} {
        catch {
            run_script {return {err='ERR this is an error'}} 0
        } e
        set _ $e
    } {ERR this is an error}

    test {EVAL - Lua table -> Redis protocol type conversion} {
        run_script {return {1,2,3,'ciao',{1,2}}} 0
    } {1 2 3 ciao {1 2}}

    test {EVAL - Are the KEYS and ARGV arrays populated correctly?} {
        run_script {return {KEYS[1],KEYS[2],ARGV[1],ARGV[2]}} 2 a{t} b{t} c{t} d{t}
    } {a{t} b{t} c{t} d{t}}

    test {EVAL - is Lua able to call Redis API?} {
        r set mykey myval
        run_script {return redis.call('get',KEYS[1])} 1 mykey
    } {myval}

    if {$is_eval eq 1} {
    # eval sha is only relevant for is_eval Lua
    test {EVALSHA - Can we call a SHA1 if already defined?} {
        r evalsha fd758d1589d044dd850a6f05d52f2eefd27f033f 1 mykey
    } {myval}

    test {EVALSHA - Can we call a SHA1 in uppercase?} {
        r evalsha FD758D1589D044DD850A6F05D52F2EEFD27F033F 1 mykey
    } {myval}

    test {EVALSHA - Do we get an error on invalid SHA1?} {
        catch {r evalsha NotValidShaSUM 0} e
        set _ $e
    } {NOSCRIPT*}

    test {EVALSHA - Do we get an error on non defined SHA1?} {
        catch {r evalsha ffd632c7d33e571e9f24556ebed26c3479a87130 0} e
        set _ $e
    } {NOSCRIPT*}
    } ;# is_eval

    test {EVAL - Redis integer -> Lua type conversion} {
        r set x 0
        run_script {
            local foo = redis.pcall('incr',KEYS[1])
            return {type(foo),foo}
        } 1 x
    } {number 1}

    test {EVAL - Redis bulk -> Lua type conversion} {
        r set mykey myval
        run_script {
            local foo = redis.pcall('get',KEYS[1])
            return {type(foo),foo}
        } 1 mykey
    } {string myval}

    test {EVAL - Redis multi bulk -> Lua type conversion} {
        r del mylist
        r rpush mylist a
        r rpush mylist b
        r rpush mylist c
        run_script {
            local foo = redis.pcall('lrange',KEYS[1],0,-1)
            return {type(foo),foo[1],foo[2],foo[3],# foo}
        } 1 mylist
    } {table a b c 3}

    test {EVAL - Redis status reply -> Lua type conversion} {
        run_script {
            local foo = redis.pcall('set',KEYS[1],'myval')
            return {type(foo),foo['ok']}
        } 1 mykey
    } {table OK}

    test {EVAL - Redis error reply -> Lua type conversion} {
        r set mykey myval
        run_script {
            local foo = redis.pcall('incr',KEYS[1])
            return {type(foo),foo['err']}
        } 1 mykey
    } {table {ERR value is not an integer or out of range}}

    test {EVAL - Redis nil bulk reply -> Lua type conversion} {
        r del mykey
        run_script {
            local foo = redis.pcall('get',KEYS[1])
            return {type(foo),foo == false}
        } 1 mykey
    } {boolean 1}

    test {EVAL - Is the Lua client using the currently selected DB?} {
        r set mykey "this is DB 9"
        r select 10
        r set mykey "this is DB 10"
        run_script {return redis.pcall('get',KEYS[1])} 1 mykey
    } {this is DB 10} {singledb:skip}

    test {EVAL - SELECT inside Lua should not affect the caller} {
        # here we DB 10 is selected
        r set mykey "original value"
        run_script {return redis.pcall('select','9')} 0
        set res [r get mykey]
        r select 9
        set res
    } {original value} {singledb:skip}

    if 0 {
        test {EVAL - Script can't run more than configured time limit} {
            r config set lua-time-limit 1
            catch {
                run_script {
                    local i = 0
                    while true do i=i+1 end
                } 0
            } e
            set _ $e
        } {*execution time*}
    }

    test {EVAL - Scripts can't run blpop command} {
        set e {}
        catch {run_script {return redis.pcall('blpop','x',0)} 0} e
        set e
    } {*not allowed*}

    test {EVAL - Scripts can't run brpop command} {
        set e {}
        catch {run_script {return redis.pcall('brpop','empty_list',0)} 0} e
        set e
    } {*not allowed*}

    test {EVAL - Scripts can't run brpoplpush command} {
        set e {}
        catch {run_script {return redis.pcall('brpoplpush','empty_list1', 'empty_list2',0)} 0} e
        set e
    } {*not allowed*}

    test {EVAL - Scripts can't run blmove command} {
        set e {}
        catch {run_script {return redis.pcall('blmove','empty_list1', 'empty_list2', 'LEFT', 'LEFT', 0)} 0} e
        set e
    } {*not allowed*}

    test {EVAL - Scripts can't run bzpopmin command} {
        set e {}
        catch {run_script {return redis.pcall('bzpopmin','empty_zset', 0)} 0} e
        set e
    } {*not allowed*}

    test {EVAL - Scripts can't run bzpopmax command} {
        set e {}
        catch {run_script {return redis.pcall('bzpopmax','empty_zset', 0)} 0} e
        set e
    } {*not allowed*}

    test {EVAL - Scripts can't run XREAD and XREADGROUP with BLOCK option} {
        r del s
        r xgroup create s g $ MKSTREAM
        set res [run_script {return redis.pcall('xread','STREAMS','s','$')} 1 s]
        assert {$res eq {}}
        assert_error "*xread command is not allowed with BLOCK option from scripts" {run_script {return redis.pcall('xread','BLOCK',0,'STREAMS','s','$')} 1 s}
        set res [run_script {return redis.pcall('xreadgroup','group','g','c','STREAMS','s','>')} 1 s]
        assert {$res eq {}}
        assert_error "*xreadgroup command is not allowed with BLOCK option from scripts" {run_script {return redis.pcall('xreadgroup','group','g','c','BLOCK',0,'STREAMS','s','>')} 1 s}
    }

    test {EVAL - Scripts can run non-deterministic commands} {
        set e {}
        catch {
            run_script "redis.pcall('randomkey'); return redis.pcall('set','x','ciao')" 0
        } e
        set e
    } {*OK*}

    test {EVAL - No arguments to redis.call/pcall is considered an error} {
        set e {}
        catch {run_script {return redis.call()} 0} e
        set e
    } {*one argument*}

    test {EVAL - redis.call variant raises a Lua error on Redis cmd error (1)} {
        set e {}
        catch {
            run_script "redis.call('nosuchcommand')" 0
        } e
        set e
    } {*Unknown Redis*}

    test {EVAL - redis.call variant raises a Lua error on Redis cmd error (1)} {
        set e {}
        catch {
            run_script "redis.call('get','a','b','c')" 0
        } e
        set e
    } {*number of args*}

    test {EVAL - redis.call variant raises a Lua error on Redis cmd error (1)} {
        set e {}
        r set foo bar
        catch {
            run_script {redis.call('lpush',KEYS[1],'val')} 1 foo
        } e
        set e
    } {*against a key*}

    test {EVAL - JSON numeric decoding} {
        # We must return the table as a string because otherwise
        # Redis converts floats to ints and we get 0 and 1023 instead
        # of 0.0003 and 1023.2 as the parsed output.
        run_script {return
                 table.concat(
                   cjson.decode(
                    "[0.0, -5e3, -1, 0.3e-3, 1023.2, 0e10]"), " ")
        } 0
    } {0 -5000 -1 0.0003 1023.2 0}

    test {EVAL - JSON string decoding} {
        run_script {local decoded = cjson.decode('{"keya": "a", "keyb": "b"}')
                return {decoded.keya, decoded.keyb}
        } 0
    } {a b}

    test {EVAL - cmsgpack can pack double?} {
        run_script {local encoded = cmsgpack.pack(0.1)
                local h = ""
                for i = 1, #encoded do
                    h = h .. string.format("%02x",string.byte(encoded,i))
                end
                return h
        } 0
    } {cb3fb999999999999a}

    test {EVAL - cmsgpack can pack negative int64?} {
        run_script {local encoded = cmsgpack.pack(-1099511627776)
                local h = ""
                for i = 1, #encoded do
                    h = h .. string.format("%02x",string.byte(encoded,i))
                end
                return h
        } 0
    } {d3ffffff0000000000}

    test {EVAL - cmsgpack can pack and unpack circular references?} {
        run_script {local a = {x=nil,y=5}
                local b = {x=a}
                a['x'] = b
                local encoded = cmsgpack.pack(a)
                local h = ""
                -- cmsgpack encodes to a depth of 16, but can't encode
                -- references, so the encoded object has a deep copy recursive
                -- depth of 16.
                for i = 1, #encoded do
                    h = h .. string.format("%02x",string.byte(encoded,i))
                end
                -- when unpacked, re.x.x != re because the unpack creates
                -- individual tables down to a depth of 16.
                -- (that's why the encoded output is so large)
                local re = cmsgpack.unpack(encoded)
                assert(re)
                assert(re.x)
                assert(re.x.x.y == re.y)
                assert(re.x.x.x.x.y == re.y)
                assert(re.x.x.x.x.x.x.y == re.y)
                assert(re.x.x.x.x.x.x.x.x.x.x.y == re.y)
                -- maximum working depth:
                assert(re.x.x.x.x.x.x.x.x.x.x.x.x.x.x.y == re.y)
                -- now the last x would be b above and has no y
                assert(re.x.x.x.x.x.x.x.x.x.x.x.x.x.x.x)
                -- so, the final x.x is at the depth limit and was assigned nil
                assert(re.x.x.x.x.x.x.x.x.x.x.x.x.x.x.x.x == nil)
                return {h, re.x.x.x.x.x.x.x.x.y == re.y, re.y == 5}
        } 0
    } {82a17905a17881a17882a17905a17881a17882a17905a17881a17882a17905a17881a17882a17905a17881a17882a17905a17881a17882a17905a17881a17882a17905a17881a178c0 1 1}

    test {EVAL - Numerical sanity check from bitop} {
        run_script {assert(0x7fffffff == 2147483647, "broken hex literals");
                assert(0xffffffff == -1 or 0xffffffff == 2^32-1,
                    "broken hex literals");
                assert(tostring(-1) == "-1", "broken tostring()");
                assert(tostring(0xffffffff) == "-1" or
                    tostring(0xffffffff) == "4294967295",
                    "broken tostring()")
        } 0
    } {}

    test {EVAL - Verify minimal bitop functionality} {
        run_script {assert(bit.tobit(1) == 1);
                assert(bit.band(1) == 1);
                assert(bit.bxor(1,2) == 3);
                assert(bit.bor(1,2,4,8,16,32,64,128) == 255)
        } 0
    } {}

    test {EVAL - Able to parse trailing comments} {
        run_script {return 'hello' --trailing comment} 0
    } {hello}

    test {EVAL_RO - Successful case} {
        r set foo bar
        assert_equal bar [run_script_ro {return redis.call('get', KEYS[1]);} 1 foo]
    }

    test {EVAL_RO - Cannot run write commands} {
        r set foo bar
        catch {run_script_ro {redis.call('del', KEYS[1]);} 1 foo} e
        set e
    } {ERR Write commands are not allowed from read-only scripts*}

    if {$is_eval eq 1} {
    # script command is only relevant for is_eval Lua
    test {SCRIPTING FLUSH - is able to clear the scripts cache?} {
        r set mykey myval
        set v [r evalsha fd758d1589d044dd850a6f05d52f2eefd27f033f 1 mykey]
        assert_equal $v myval
        set e ""
        r script flush
        catch {r evalsha fd758d1589d044dd850a6f05d52f2eefd27f033f 1 mykey} e
        set e
    } {NOSCRIPT*}

    test {SCRIPTING FLUSH ASYNC} {
        for {set j 0} {$j < 100} {incr j} {
            r script load "return $j"
        }
        assert { [string match "*number_of_cached_scripts:100*" [r info Memory]] }
        r script flush async
        assert { [string match "*number_of_cached_scripts:0*" [r info Memory]] }
    }

    test {SCRIPT EXISTS - can detect already defined scripts?} {
        r eval "return 1+1" 0
        r script exists a27e7e8a43702b7046d4f6a7ccf5b60cef6b9bd9 a27e7e8a43702b7046d4f6a7ccf5b60cef6b9bda
    } {1 0}

    test {SCRIPT LOAD - is able to register scripts in the scripting cache} {
        list \
            [r script load "return 'loaded'"] \
            [r evalsha b534286061d4b9e4026607613b95c06c06015ae8 0]
    } {b534286061d4b9e4026607613b95c06c06015ae8 loaded}

    test "SORT is normally not alpha re-ordered for the scripting engine" {
        r del myset
        r sadd myset 1 2 3 4 10
        r eval {return redis.call('sort',KEYS[1],'desc')} 1 myset
    } {10 4 3 2 1} {cluster:skip}

    test "SORT BY <constant> output gets ordered for scripting" {
        r del myset
        r sadd myset a b c d e f g h i l m n o p q r s t u v z aa aaa azz
        r eval {return redis.call('sort',KEYS[1],'by','_')} 1 myset
    } {a aa aaa azz b c d e f g h i l m n o p q r s t u v z} {cluster:skip}

    test "SORT BY <constant> with GET gets ordered for scripting" {
        r del myset
        r sadd myset a b c
        r eval {return redis.call('sort',KEYS[1],'by','_','get','#','get','_:*')} 1 myset
    } {a {} b {} c {}} {cluster:skip}
    } ;# is_eval

    test "redis.sha1hex() implementation" {
        list [run_script {return redis.sha1hex('')} 0] \
             [run_script {return redis.sha1hex('Pizza & Mandolino')} 0]
    } {da39a3ee5e6b4b0d3255bfef95601890afd80709 74822d82031af7493c20eefa13bd07ec4fada82f}

    test {Globals protection reading an undeclared global variable} {
        catch {run_script {return a} 0} e
        set e
    } {ERR *attempted to access * global*}

    test {Globals protection setting an undeclared global*} {
        catch {run_script {a=10} 0} e
        set e
    } {ERR *Attempt to modify a readonly table*}

    test {Test an example script DECR_IF_GT} {
        set decr_if_gt {
            local current

            current = redis.call('get',KEYS[1])
            if not current then return nil end
            if current > ARGV[1] then
                return redis.call('decr',KEYS[1])
            else
                return redis.call('get',KEYS[1])
            end
        }
        r set foo 5
        set res {}
        lappend res [run_script $decr_if_gt 1 foo 2]
        lappend res [run_script $decr_if_gt 1 foo 2]
        lappend res [run_script $decr_if_gt 1 foo 2]
        lappend res [run_script $decr_if_gt 1 foo 2]
        lappend res [run_script $decr_if_gt 1 foo 2]
        set res
    } {4 3 2 2 2}

    if {$is_eval eq 1} {
    # random handling is only relevant for is_eval Lua
    test {random numbers are random now} {
        set rand1 [r eval {return tostring(math.random())} 0]
        wait_for_condition 100 1 {
            $rand1 ne [r eval {return tostring(math.random())} 0]
        } else {
            fail "random numbers should be random, now it's fixed value"
        }
    }

    test {Scripting engine PRNG can be seeded correctly} {
        set rand1 [r eval {
            math.randomseed(ARGV[1]); return tostring(math.random())
        } 0 10]
        set rand2 [r eval {
            math.randomseed(ARGV[1]); return tostring(math.random())
        } 0 10]
        set rand3 [r eval {
            math.randomseed(ARGV[1]); return tostring(math.random())
        } 0 20]
        assert_equal $rand1 $rand2
        assert {$rand2 ne $rand3}
    }
    } ;# is_eval

    test {EVAL does not leak in the Lua stack} {
        r set x 0
        # Use a non blocking client to speedup the loop.
        set rd [redis_deferring_client]
        for {set j 0} {$j < 10000} {incr j} {
            run_script_on_connection $rd {return redis.call("incr",KEYS[1])} 1 x
        }
        for {set j 0} {$j < 10000} {incr j} {
            $rd read
        }
        assert {[s used_memory_lua] < 1024*100}
        $rd close
        r get x
    } {10000}

    if {$is_eval eq 1} {
    test {SPOP: We can call scripts rewriting client->argv from Lua} {
        set repl [attach_to_replication_stream]
        #this sadd operation is for external-cluster test. If myset doesn't exist, 'del myset' won't get propagated.
        r sadd myset ppp
        r del myset
        r sadd myset a b c
        assert {[r eval {return redis.call('spop', 'myset')} 0] ne {}}
        assert {[r eval {return redis.call('spop', 'myset', 1)} 0] ne {}}
        assert {[r eval {return redis.call('spop', KEYS[1])} 1 myset] ne {}}
        # this one below should not be replicated
        assert {[r eval {return redis.call('spop', KEYS[1])} 1 myset] eq {}}
        r set trailingkey 1
        assert_replication_stream $repl {
            {select *}
            {sadd *}
            {del *}
            {sadd *}
            {srem myset *}
            {srem myset *}
            {srem myset *}
            {set *}
        }
        close_replication_stream $repl
    } {} {needs:repl}

    test {MGET: mget shouldn't be propagated in Lua} {
        set repl [attach_to_replication_stream]
        r mset a{t} 1 b{t} 2 c{t} 3 d{t} 4
        #read-only, won't be replicated
        assert {[r eval {return redis.call('mget', 'a{t}', 'b{t}', 'c{t}', 'd{t}')} 0] eq {1 2 3 4}}
        r set trailingkey 2
        assert_replication_stream $repl {
            {select *}
            {mset *}
            {set *}
        }
        close_replication_stream $repl
    } {} {needs:repl}

    test {EXPIRE: We can call scripts rewriting client->argv from Lua} {
        set repl [attach_to_replication_stream]
        r set expirekey 1
        #should be replicated as EXPIREAT
        assert {[r eval {return redis.call('expire', KEYS[1], ARGV[1])} 1 expirekey 3] eq 1}

        assert_replication_stream $repl {
            {select *}
            {set *}
            {pexpireat expirekey *}
        }
        close_replication_stream $repl
    } {} {needs:repl}

    } ;# is_eval

    test {Call Redis command with many args from Lua (issue #1764)} {
        run_script {
            local i
            local x={}
            redis.call('del','mylist')
            for i=1,100 do
                table.insert(x,i)
            end
            redis.call('rpush','mylist',unpack(x))
            return redis.call('lrange','mylist',0,-1)
        } 1 mylist
    } {1 2 3 4 5 6 7 8 9 10 11 12 13 14 15 16 17 18 19 20 21 22 23 24 25 26 27 28 29 30 31 32 33 34 35 36 37 38 39 40 41 42 43 44 45 46 47 48 49 50 51 52 53 54 55 56 57 58 59 60 61 62 63 64 65 66 67 68 69 70 71 72 73 74 75 76 77 78 79 80 81 82 83 84 85 86 87 88 89 90 91 92 93 94 95 96 97 98 99 100}

    test {Number conversion precision test (issue #1118)} {
        run_script {
              local value = 9007199254740991
              redis.call("set","foo",value)
              return redis.call("get","foo")
        } 1 foo
    } {9007199254740991}

    test {String containing number precision test (regression of issue #1118)} {
        run_script {
            redis.call("set", "key", "12039611435714932082")
            return redis.call("get", "key")
        } 1 key
    } {12039611435714932082}

    test {Verify negative arg count is error instead of crash (issue #1842)} {
        catch { run_script { return "hello" } -12 } e
        set e
    } {ERR Number of keys can't be negative}

    test {Scripts can handle commands with incorrect arity} {
        assert_error "ERR Wrong number of args calling Redis command from script*" {run_script "redis.call('set','invalid')" 0}
        assert_error "ERR Wrong number of args calling Redis command from script*" {run_script "redis.call('incr')" 0}
    }

    test {Correct handling of reused argv (issue #1939)} {
        run_script {
              for i = 0, 10 do
                  redis.call('SET', 'a{t}', '1')
                  redis.call('MGET', 'a{t}', 'b{t}', 'c{t}')
                  redis.call('EXPIRE', 'a{t}', 0)
                  redis.call('GET', 'a{t}')
                  redis.call('MGET', 'a{t}', 'b{t}', 'c{t}')
              end
        } 3 a{t} b{t} c{t}
    }

    test {Functions in the Redis namespace are able to report errors} {
        catch {
            run_script {
                  redis.sha1hex()
            } 0
        } e
        set e
    } {*wrong number*}

    test {CLUSTER RESET can not be invoke from within a script} {
        catch {
            run_script {
                  redis.call('cluster', 'reset', 'hard')
            } 0
        } e
        set _ $e
    } {*command is not allowed*}

    test {Script with RESP3 map} {
        set expected_dict [dict create field value]
        set expected_list [list field value]

        # Sanity test for RESP3 without scripts
        r HELLO 3
        r hset hash field value
        set res [r hgetall hash]
        assert_equal $res $expected_dict

        # Test RESP3 client with script in both RESP2 and RESP3 modes
        set res [run_script {redis.setresp(3); return redis.call('hgetall', KEYS[1])} 1 hash]
        assert_equal $res $expected_dict
        set res [run_script {redis.setresp(2); return redis.call('hgetall', KEYS[1])} 1 hash]
        assert_equal $res $expected_list

        # Test RESP2 client with script in both RESP2 and RESP3 modes
        r HELLO 2
        set res [run_script {redis.setresp(3); return redis.call('hgetall', KEYS[1])} 1 hash]
        assert_equal $res $expected_list
        set res [run_script {redis.setresp(2); return redis.call('hgetall', KEYS[1])} 1 hash]
        assert_equal $res $expected_list
    }

    test {Script return recursive object} {
        r readraw 1
        set res [run_script {local a = {}; local b = {a}; a[1] = b; return a} 0]
        # drain the response
        while {true} {
            if {$res == "-ERR reached lua stack limit"} {
                break
            }
            assert_equal $res "*1"
            set res [r read]
        }
        r readraw 0
        # make sure the connection is still valid
        assert_equal [r ping] {PONG}
    }

    test {Script check unpack with massive arguments} {
        run_script {
            local a = {}
            for i=1,7999 do
                a[i] = 1
            end
            return redis.call("lpush", "l", unpack(a))
        } 0
    } {7999}

    test "Script read key with expiration set" {
        r SET key value EX 10
        assert_equal [run_script {
             if redis.call("EXISTS", "key") then
                 return redis.call("GET", "key")
             else
                 return redis.call("EXISTS", "key")
             end
        } 0] "value"
    }

    test "Script del key with expiration set" {
        r SET key value EX 10
        assert_equal [run_script {
             redis.call("DEL", "key")
             return redis.call("EXISTS", "key")
        } 0] 0
    }
    
    test "Script ACL check" {
        r acl setuser bob on {>123} {+@scripting} {+set} {~x*}
        assert_equal [r auth bob 123] {OK}
        
        # Check permission granted
        assert_equal [run_script {
            return redis.acl_check_cmd('set','xx',1)
        } 1 xx] 1

        # Check permission denied unauthorised command
        assert_equal [run_script {
            return redis.acl_check_cmd('hset','xx','f',1)
        } 1 xx] {}
        
        # Check permission denied unauthorised key
        # Note: we don't pass the "yy" key as an argument to the script so key acl checks won't block the script
        assert_equal [run_script {
            return redis.acl_check_cmd('set','yy',1)
        } 0] {}

        # Check error due to invalid command
        assert_error {ERR *Invalid command passed to redis.acl_check_cmd()*} {run_script {
            return redis.acl_check_cmd('invalid-cmd','arg')
        } 0}
    }

    test "Binary code loading failed" {
        assert_error {ERR *attempt to call a nil value*} {run_script {
            return loadstring(string.dump(function() return 1 end))()
        } 0}
    }

    test "Try trick global protection 1" {
        catch {
            run_script {
                setmetatable(_G, {})
            } 0
        } e
        set _ $e
    } {*Attempt to modify a readonly table*}

    test "Try trick global protection 2" {
        catch {
            run_script {
                local g = getmetatable(_G)
                g.__index = {}
            } 0
        } e
        set _ $e
    } {*Attempt to modify a readonly table*}

    test "Try trick global protection 3" {
        catch {
            run_script {
                redis = function() return 1 end
            } 0
        } e
        set _ $e
    } {*Attempt to modify a readonly table*}

    test "Try trick global protection 4" {
        catch {
            run_script {
                _G = {}
            } 0
        } e
        set _ $e
    } {*Attempt to modify a readonly table*}

    test "Try trick readonly table on redis table" {
        catch {
            run_script {
                redis.call = function() return 1 end
            } 0
        } e
        set _ $e
    } {*Attempt to modify a readonly table*}

    test "Try trick readonly table on json table" {
        catch {
            run_script {
                cjson.encode = function() return 1 end
            } 0
        } e
        set _ $e
    } {*Attempt to modify a readonly table*}

    test "Try trick readonly table on cmsgpack table" {
        catch {
            run_script {
                cmsgpack.pack = function() return 1 end
            } 0
        } e
        set _ $e
    } {*Attempt to modify a readonly table*}

    test "Try trick readonly table on bit table" {
        catch {
            run_script {
                bit.lshift = function() return 1 end
            } 0
        } e
        set _ $e
    } {*Attempt to modify a readonly table*}

    test "Test loadfile are not available" {
        catch {
            run_script {
                loadfile('some file')
            } 0
        } e
        set _ $e
    } {*Script attempted to access nonexistent global variable 'loadfile'*}

    test "Test dofile are not available" {
        catch {
            run_script {
                dofile('some file')
            } 0
        } e
        set _ $e
    } {*Script attempted to access nonexistent global variable 'dofile'*}

    test "Test print are not available" {
        catch {
            run_script {
                print('some data')
            } 0
        } e
        set _ $e
    } {*Script attempted to access nonexistent global variable 'print'*}
}

# Start a new server since the last test in this stanza will kill the
# instance at all.
start_server {tags {"scripting"}} {
    test {Timedout read-only scripts can be killed by SCRIPT KILL} {
        set rd [redis_deferring_client]
        r config set lua-time-limit 10
        run_script_on_connection $rd {while true do end} 0
        after 200
        catch {r ping} e
        assert_match {BUSY*} $e
        kill_script
        after 200 ; # Give some time to Lua to call the hook again...
        assert_equal [r ping] "PONG"
        $rd close
    }

    test {Timedout read-only scripts can be killed by SCRIPT KILL even when use pcall} {
        set rd [redis_deferring_client]
        r config set lua-time-limit 10
        run_script_on_connection $rd {local f = function() while 1 do redis.call('ping') end end while 1 do pcall(f) end} 0

        wait_for_condition 50 100 {
            [catch {r ping} e] == 1
        } else {
            fail "Can't wait for script to start running"
        }
        catch {r ping} e
        assert_match {BUSY*} $e

        kill_script

        wait_for_condition 50 100 {
            [catch {r ping} e] == 0
        } else {
            fail "Can't wait for script to be killed"
        }
        assert_equal [r ping] "PONG"

        catch {$rd read} res
        $rd close

        assert_match {*killed by user*} $res
    }

    test {Timedout script does not cause a false dead client} {
        set rd [redis_deferring_client]
        r config set lua-time-limit 10

        # senging (in a pipeline):
        # 1. eval "while 1 do redis.call('ping') end" 0
        # 2. ping
        if {$is_eval == 1} {
            set buf "*3\r\n\$4\r\neval\r\n\$33\r\nwhile 1 do redis.call('ping') end\r\n\$1\r\n0\r\n"
            append buf "*1\r\n\$4\r\nping\r\n"
        } else {
            set buf "*4\r\n\$8\r\nfunction\r\n\$4\r\nload\r\n\$7\r\nreplace\r\n\$97\r\n#!lua name=test\nredis.register_function('test', function() while 1 do redis.call('ping') end end)\r\n"
            append buf "*3\r\n\$5\r\nfcall\r\n\$4\r\ntest\r\n\$1\r\n0\r\n"
            append buf "*1\r\n\$4\r\nping\r\n"
        }
        $rd write $buf
        $rd flush

        wait_for_condition 50 100 {
            [catch {r ping} e] == 1
        } else {
            fail "Can't wait for script to start running"
        }
        catch {r ping} e
        assert_match {BUSY*} $e

        kill_script
        wait_for_condition 50 100 {
            [catch {r ping} e] == 0
        } else {
            fail "Can't wait for script to be killed"
        }
        assert_equal [r ping] "PONG"

        if {$is_eval == 0} {
            # read the function name
            assert_match {test} [$rd read]
        }

        catch {$rd read} res
        assert_match {*killed by user*} $res

        set res [$rd read]
        assert_match {*PONG*} $res

        $rd close
    }

    test {Timedout script link is still usable after Lua returns} {
        r config set lua-time-limit 10
        run_script {for i=1,100000 do redis.call('ping') end return 'ok'} 0
        r ping
    } {PONG}

    test {Timedout scripts that modified data can't be killed by SCRIPT KILL} {
        set rd [redis_deferring_client]
        r config set lua-time-limit 10
        run_script_on_connection $rd {redis.call('set',KEYS[1],'y'); while true do end} 1 x
        after 200
        catch {r ping} e
        assert_match {BUSY*} $e
        catch {kill_script} e
        assert_match {UNKILLABLE*} $e
        catch {r ping} e
        assert_match {BUSY*} $e
    } {} {external:skip}

    # Note: keep this test at the end of this server stanza because it
    # kills the server.
    test {SHUTDOWN NOSAVE can kill a timedout script anyway} {
        # The server should be still unresponding to normal commands.
        catch {r ping} e
        assert_match {BUSY*} $e
        catch {r shutdown nosave}
        # Make sure the server was killed
        catch {set rd [redis_deferring_client]} e
        assert_match {*connection refused*} $e
    } {} {external:skip}
}

    start_server {tags {"scripting repl needs:debug external:skip"}} {
        start_server {} {
            test "Before the replica connects we issue two EVAL commands" {
                # One with an error, but still executing a command.
                # SHA is: 67164fc43fa971f76fd1aaeeaf60c1c178d25876
                catch {
                    run_script {redis.call('incr',KEYS[1]); redis.call('nonexisting')} 1 x
                }
                # One command is correct:
                # SHA is: 6f5ade10a69975e903c6d07b10ea44c6382381a5
                run_script {return redis.call('incr',KEYS[1])} 1 x
            } {2}

            test "Connect a replica to the master instance" {
                r -1 slaveof [srv 0 host] [srv 0 port]
                wait_for_condition 50 100 {
                    [s -1 role] eq {slave} &&
                    [string match {*master_link_status:up*} [r -1 info replication]]
                } else {
                    fail "Can't turn the instance into a replica"
                }
            }

            if {$is_eval eq 1} {
            test "Now use EVALSHA against the master, with both SHAs" {
                # The server should replicate successful and unsuccessful
                # commands as EVAL instead of EVALSHA.
                catch {
                    r evalsha 67164fc43fa971f76fd1aaeeaf60c1c178d25876 1 x
                }
                r evalsha 6f5ade10a69975e903c6d07b10ea44c6382381a5 1 x
            } {4}

            test "'x' should be '4' for EVALSHA being replicated by effects" {
                wait_for_condition 50 100 {
                    [r -1 get x] eq {4}
                } else {
                    fail "Expected 4 in x, but value is '[r -1 get x]'"
                }
            }
            } ;# is_eval

            test "Replication of script multiple pushes to list with BLPOP" {
                set rd [redis_deferring_client]
                $rd brpop a 0
                run_script {
                    redis.call("lpush",KEYS[1],"1");
                    redis.call("lpush",KEYS[1],"2");
                } 1 a
                set res [$rd read]
                $rd close
                wait_for_condition 50 100 {
                    [r -1 lrange a 0 -1] eq [r lrange a 0 -1]
                } else {
                    fail "Expected list 'a' in replica and master to be the same, but they are respectively '[r -1 lrange a 0 -1]' and '[r lrange a 0 -1]'"
                }
                set res
            } {a 1}

            if {$is_eval eq 1} {
            test "EVALSHA replication when first call is readonly" {
                r del x
                r eval {if tonumber(ARGV[1]) > 0 then redis.call('incr', KEYS[1]) end} 1 x 0
                r evalsha 6e0e2745aa546d0b50b801a20983b70710aef3ce 1 x 0
                r evalsha 6e0e2745aa546d0b50b801a20983b70710aef3ce 1 x 1
                wait_for_condition 50 100 {
                    [r -1 get x] eq {1}
                } else {
                    fail "Expected 1 in x, but value is '[r -1 get x]'"
                }
            }
            } ;# is_eval

            test "Lua scripts using SELECT are replicated correctly" {
                run_script {
                    redis.call("set","foo1","bar1")
                    redis.call("select","10")
                    redis.call("incr","x")
                    redis.call("select","11")
                    redis.call("incr","z")
                } 0
                run_script {
                    redis.call("set","foo1","bar1")
                    redis.call("select","10")
                    redis.call("incr","x")
                    redis.call("select","11")
                    redis.call("incr","z")
                } 0
                wait_for_condition 50 100 {
                    [debug_digest -1] eq [debug_digest]
                } else {
                    fail "Master-Replica desync after Lua script using SELECT."
                }
            } {} {singledb:skip}
        }
    }

start_server {tags {"scripting repl external:skip"}} {
    start_server {overrides {appendonly yes aof-use-rdb-preamble no}} {
        test "Connect a replica to the master instance" {
            r -1 slaveof [srv 0 host] [srv 0 port]
            wait_for_condition 50 100 {
                [s -1 role] eq {slave} &&
                [string match {*master_link_status:up*} [r -1 info replication]]
            } else {
                fail "Can't turn the instance into a replica"
            }
        }

        # replicate_commands is the default on Redis Function
        test "Redis.replicate_commands() can be issued anywhere now" {
            r eval {
                redis.call('set','foo','bar');
                return redis.replicate_commands();
            } 0
        } {1}

        test "Redis.set_repl() can be issued before replicate_commands() now" {
            catch {
                r eval {
                    redis.set_repl(redis.REPL_ALL);
                } 0
            } e
            set e
        } {}

        test "Redis.set_repl() don't accept invalid values" {
            catch {
                run_script {
                    redis.set_repl(12345);
                } 0
            } e
            set e
        } {*Invalid*flags*}

        test "Test selective replication of certain Redis commands from Lua" {
            r del a b c d
            run_script {
                redis.call('set','a','1');
                redis.set_repl(redis.REPL_NONE);
                redis.call('set','b','2');
                redis.set_repl(redis.REPL_AOF);
                redis.call('set','c','3');
                redis.set_repl(redis.REPL_ALL);
                redis.call('set','d','4');
            } 0

            wait_for_condition 50 100 {
                [r -1 mget a b c d] eq {1 {} {} 4}
            } else {
                fail "Only a and d should be replicated to replica"
            }

            # Master should have everything right now
            assert {[r mget a b c d] eq {1 2 3 4}}

            # After an AOF reload only a, c and d should exist
            r debug loadaof

            assert {[r mget a b c d] eq {1 {} 3 4}}
        }

        test "PRNG is seeded randomly for command replication" {
            if {$is_eval eq 1} {
                # on is_eval Lua we need to call redis.replicate_commands() to get real randomization
                set a [
                    run_script {
                        redis.replicate_commands()
                        return math.random()*100000;
                    } 0
                ]
                set b [
                    run_script {
                        redis.replicate_commands()
                        return math.random()*100000;
                    } 0
                ]
            } else {
                set a [
                    run_script {
                        return math.random()*100000;
                    } 0
                ]
                set b [
                    run_script {
                        return math.random()*100000;
                    } 0
                ]
            }
            assert {$a ne $b}
        }

        test "Using side effects is not a problem with command replication" {
            run_script {
                redis.call('set','time',redis.call('time')[1])
            } 0

            assert {[r get time] ne {}}

            wait_for_condition 50 100 {
                [r get time] eq [r -1 get time]
            } else {
                fail "Time key does not match between master and replica"
            }
        }
    }
}

if {$is_eval eq 1} {
start_server {tags {"scripting external:skip"}} {
    r script debug sync
    r eval {return 'hello'} 0
    r eval {return 'hello'} 0
}

start_server {tags {"scripting needs:debug external:skip"}} {
    test {Test scripting debug protocol parsing} {
        r script debug sync
        r eval {return 'hello'} 0
        catch {r 'hello\0world'} e
        assert_match {*Unknown Redis Lua debugger command*} $e
        catch {r 'hello\0'} e
        assert_match {*Unknown Redis Lua debugger command*} $e
        catch {r '\0hello'} e
        assert_match {*Unknown Redis Lua debugger command*} $e
        catch {r '\0hello\0'} e
        assert_match {*Unknown Redis Lua debugger command*} $e
    }

    test {Test scripting debug lua stack overflow} {
        r script debug sync
        r eval {return 'hello'} 0
        set cmd "*101\r\n\$5\r\nredis\r\n"
        append cmd [string repeat "\$4\r\ntest\r\n" 100]
        r write $cmd
        r flush
        set ret [r read]
        assert_match {*Unknown Redis command called from script*} $ret
        # make sure the server is still ok
        reconnect
        assert_equal [r ping] {PONG}
    }
}
} ;# is_eval

start_server {tags {"scripting needs:debug"}} {
    r debug set-disable-deny-scripts 1

    for {set i 2} {$i <= 3} {incr i} {
        for {set client_proto 2} {$client_proto <= 3} {incr client_proto} {
            set extra "RESP$i/$client_proto"
            r hello $client_proto
            r readraw 1

            test "test $extra big number protocol parsing" {
                set ret [run_script "redis.setresp($i);return redis.call('debug', 'protocol', 'bignum')" 0]
                if {$client_proto == 2 || $i == 2} {
                    # if either Lua or the client is RESP2 the reply will be RESP2
                    assert_equal $ret {$37}
                    assert_equal [r read] {1234567999999999999999999999999999999}
                } else {
                    assert_equal $ret {(1234567999999999999999999999999999999}
                }
            }

            test "test $extra malformed big number protocol parsing" {
                set ret [run_script "return {big_number='123\\r\\n123'}" 0]
                if {$client_proto == 2} {
                    # if either Lua or the client is RESP2 the reply will be RESP2
                    assert_equal $ret {$8}
                    assert_equal [r read] {123  123}
                } else {
                    assert_equal $ret {(123  123}
                }
            }

            test "test $extra map protocol parsing" {
                set ret [run_script "redis.setresp($i);return redis.call('debug', 'protocol', 'map')" 0]
                if {$client_proto == 2 || $i == 2} {
                    # if either Lua or the client is RESP2 the reply will be RESP2
                    assert_equal $ret {*6}
                } else {
                    assert_equal $ret {%3}
                }
                for {set j 0} {$j < 6} {incr j} {
                    r read
                }
            }

            test "test $extra set protocol parsing" {
                set ret [run_script "redis.setresp($i);return redis.call('debug', 'protocol', 'set')" 0]
                if {$client_proto == 2 || $i == 2} {
                    # if either Lua or the client is RESP2 the reply will be RESP2
                    assert_equal $ret {*3}
                } else {
                    assert_equal $ret {~3}
                }
                for {set j 0} {$j < 3} {incr j} {
                    r read
                }
            }

            test "test $extra double protocol parsing" {
                set ret [run_script "redis.setresp($i);return redis.call('debug', 'protocol', 'double')" 0]
                if {$client_proto == 2 || $i == 2} {
                    # if either Lua or the client is RESP2 the reply will be RESP2
                    assert_equal $ret {$5}
                    assert_equal [r read] {3.141}
                } else {
                    assert_equal $ret {,3.141}
                }
            }

            test "test $extra null protocol parsing" {
                set ret [run_script "redis.setresp($i);return redis.call('debug', 'protocol', 'null')" 0]
                if {$client_proto == 2} {
                    # null is a special case in which a Lua client format does not effect the reply to the client
                    assert_equal $ret {$-1}
                } else {
                    assert_equal $ret {_}
                }
            } {}

            test "test $extra verbatim protocol parsing" {
                set ret [run_script "redis.setresp($i);return redis.call('debug', 'protocol', 'verbatim')" 0]
                if {$client_proto == 2 || $i == 2} {
                    # if either Lua or the client is RESP2 the reply will be RESP2
                    assert_equal $ret {$25}
                    assert_equal [r read] {This is a verbatim}
                    assert_equal [r read] {string}
                } else {
                    assert_equal $ret {=29}
                    assert_equal [r read] {txt:This is a verbatim}
                    assert_equal [r read] {string}
                }
            }

            test "test $extra true protocol parsing" {
                set ret [run_script "redis.setresp($i);return redis.call('debug', 'protocol', 'true')" 0]
                if {$client_proto == 2 || $i == 2} {
                    # if either Lua or the client is RESP2 the reply will be RESP2
                    assert_equal $ret {:1}
                } else {
                    assert_equal $ret {#t}
                }
            }

            test "test $extra false protocol parsing" {
                set ret [run_script "redis.setresp($i);return redis.call('debug', 'protocol', 'false')" 0]
                if {$client_proto == 2 || $i == 2} {
                    # if either Lua or the client is RESP2 the reply will be RESP2
                    assert_equal $ret {:0}
                } else {
                    assert_equal $ret {#f}
                }
            }

            r readraw 0
        }
    }

    # attribute is not relevant to test with resp2
    test {test resp3 attribute protocol parsing} {
        # attributes are not (yet) expose to the script
        # So here we just check the parser handles them and they are ignored.
        run_script "redis.setresp(3);return redis.call('debug', 'protocol', 'attrib')" 0
    } {Some real reply following the attribute}

    test "Script block the time during execution" {
        assert_equal [run_script {
            redis.call("SET", "key", "value", "PX", "1")
            redis.call("DEBUG", "SLEEP", 0.01)
            return redis.call("EXISTS", "key")
        } 0] 1

        assert_equal 0 [r EXISTS key]
    }

    test "Script delete the expired key" {
        r DEBUG set-active-expire 0
        r SET key value PX 1
        after 2

        # use DEBUG OBJECT to make sure it doesn't error (means the key still exists)
        r DEBUG OBJECT key

        assert_equal [run_script "return redis.call('EXISTS', 'key')" 0] 0
        assert_equal 0 [r EXISTS key]
        r DEBUG set-active-expire 1
    }

    r debug set-disable-deny-scripts 0
}
} ;# foreach is_eval


# Scripting "shebang" notation tests
start_server {tags {"scripting"}} {
    test "Shebang support for lua engine" {
        catch {
            r eval {#!not-lua
                return 1
            } 0
        } e
        assert_match {*Unexpected engine in script shebang*} $e

        assert_equal [r eval {#!lua
            return 1
        } 0] 1
    }

    test "Unknown shebang option" {
        catch {
            r eval {#!lua badger=data
                return 1
            } 0
        } e
        assert_match {*Unknown lua shebang option*} $e
    }

    test "Unknown shebang flag" {
        catch {
            r eval {#!lua flags=allow-oom,what?
                return 1
            } 0
        } e
        assert_match {*Unexpected flag in script shebang*} $e
    }

    test "allow-oom shebang flag" {
        r set x 123
    
        r config set maxmemory 1

        # Fail to execute deny-oom command in OOM condition (backwards compatibility mode without flags)
        assert_error {OOM command not allowed when used memory > 'maxmemory'*} {
            r eval {
                redis.call('set','x',1)
                return 1
            } 1 x
        }
        # Can execute non deny-oom commands in OOM condition (backwards compatibility mode without flags)
        assert_equal [
            r eval {
                return redis.call('get','x')
            } 1 x
        ] {123}

        # Fail to execute regardless of script content when we use default flags in OOM condition
        assert_error {OOM *} {
            r eval {#!lua flags=
                return 1
            } 0
        }

        # Script with allow-oom can write despite being in OOM state
        assert_equal [
            r eval {#!lua flags=allow-oom
                redis.call('set','x',1)
                return 1
            } 1 x
        ] 1

        # read-only scripts implies allow-oom
        assert_equal [
            r eval {#!lua flags=no-writes
                redis.call('get','x')
                return 1
            } 0
        ] 1
        assert_equal [
            r eval_ro {#!lua flags=no-writes
                redis.call('get','x')
                return 1
            } 1 x
        ] 1

        # Script with no shebang can read in OOM state
        assert_equal [
            r eval {
                redis.call('get','x')
                return 1
            } 1 x
        ] 1

        # Script with no shebang can read in OOM state (eval_ro variant)
        assert_equal [
            r eval_ro {
                redis.call('get','x')
                return 1
            } 1 x
        ] 1

        r config set maxmemory 0
    } {OK} {needs:config-maxmemory}

    test "no-writes shebang flag" {
        assert_error {ERR Write commands are not allowed from read-only scripts*} {
            r eval {#!lua flags=no-writes
                redis.call('set','x',1)
                return 1
            } 1 x
        }
    }
    
    start_server {tags {"external:skip"}} {
        r -1 set x "some value"
        test "no-writes shebang flag on replica" {
            r replicaof [srv -1 host] [srv -1 port]
            wait_for_condition 50 100 {
                [s role] eq {slave} &&
                [string match {*master_link_status:up*} [r info replication]]
            } else {
                fail "Can't turn the instance into a replica"
            }

            assert_equal [
                r eval {#!lua flags=no-writes
                    return redis.call('get','x')
                } 1 x
            ] "some value"

            assert_error {READONLY You can't write against a read only replica.} {
                r eval {#!lua
                    return redis.call('get','x')
                } 1 x
            }

<<<<<<< HEAD
            # test no-write inside multi-exec
            r multi
            r eval {#!lua flags=no-writes
                redis.call('get','x')
                return 1
            } 1 x
            assert_equal [r exec] 1

            # test no shebang without write inside multi-exec
            r multi
            r eval {
                redis.call('get','x')
                return 1
            } 1 x
            assert_equal [r exec] 1

            # temporarily set the server to master, so it doesn't block the queuing
            # and we can test the evaluation of the flags on exec
            r replicaof no one
            set rr [redis_client]
            set rr2 [redis_client]
            $rr multi
            $rr2 multi

            # test write inside multi-exec
            # we don't need to do any actual write
            $rr eval {#!lua
                return 1
            } 0

            # test no shebang with write inside multi-exec
            $rr2 eval {
                redis.call('set','x',1)
                return 1
            } 1 x

            r replicaof [srv -1 host] [srv -1 port]
            assert_error {EXECABORT Transaction discarded because of: READONLY *} {$rr exec}
            assert_error {READONLY You can't write against a read only replica. script: *} {$rr2 exec}
            $rr close
            $rr2 close
=======
            # sanity check on protocol after error reply
            assert_equal [r ping] PONG
        }
    }

    test "not enough good replicas" {
        r set x "some value"
        r config set min-replicas-to-write 1

        assert_equal [
            r eval {#!lua flags=no-writes
                return redis.call('get','x')
            } 1 x
        ] "some value"

        assert_equal [
            r eval {
                return redis.call('get','x')
            } 1 x
        ] "some value"

        assert_error {NOREPLICAS *} {
            r eval {#!lua
                return redis.call('get','x')
            } 1 x
>>>>>>> b2061de2
        }

        assert_error {NOREPLICAS *} {
            r eval {
                return redis.call('set','x', 1)
            } 1 x
        }

        r config set min-replicas-to-write 0
    }

    test "allow-stale shebang flag" {
        r config set replica-serve-stale-data no
        r replicaof 127.0.0.1 1

        assert_error {MASTERDOWN Link with MASTER is down and replica-serve-stale-data is set to 'no'.} {
            r eval {
                return redis.call('get','x')
            } 1 x
        }

        assert_error {MASTERDOWN Link with MASTER is down and replica-serve-stale-data is set to 'no'.} {
            r eval {#!lua flags=no-writes
                return 1
            } 0
        }

        assert_equal [
            r eval {#!lua flags=allow-stale,no-writes
                return 1
            } 0
        ] 1


        assert_error {*Can not execute the command on a stale replica*} {
            r eval {#!lua flags=allow-stale,no-writes
                return redis.call('get','x')
            } 1 x
        }
        
        assert_match {*redis_version*} [
            r eval {#!lua flags=allow-stale,no-writes
                return redis.call('info','server')
            } 0
        ]
        
        # Test again with EVALSHA
        set sha [
            r script load {#!lua flags=allow-stale,no-writes
                return redis.call('info','server')
            }
        ]
        assert_match {*redis_version*} [r evalsha $sha 0]
        
        r replicaof no one
        r config set replica-serve-stale-data yes
        set _ {}
    } {} {external:skip}

    test "reject script do not cause a Lua stack leak" {
        r config set maxmemory 1
        for {set i 0} {$i < 50} {incr i} {
            assert_error {OOM *} {r eval {#!lua
                return 1
            } 0}
        }
        r config set maxmemory 0
        assert_equal [r eval {#!lua
            return 1
        } 0] 1
    }
}

# Additional eval only tests
start_server {tags {"scripting"}} {
    test "Consistent eval error reporting" {
        r config resetstat
        r config set maxmemory 1
        # Script aborted due to Redis state (OOM) should report script execution error with detailed internal error
        assert_error {OOM command not allowed when used memory > 'maxmemory'*} {
            r eval {return redis.call('set','x','y')} 1 x
        }
        assert_equal [errorrstat OOM r] {count=1}
        assert_equal [s total_error_replies] {1}
        assert_match {calls=0*rejected_calls=1,failed_calls=0*} [cmdrstat set r]
        assert_match {calls=1*rejected_calls=0,failed_calls=1*} [cmdrstat eval r]

        # redis.pcall() failure due to Redis state (OOM) returns lua error table with Redis error message without '-' prefix
        r config resetstat
        assert_equal [
            r eval {
                local t = redis.pcall('set','x','y')
                if t['err'] == "OOM command not allowed when used memory > 'maxmemory'." then
                    return 1
                else
                    return 0
                end
            } 1 x
        ] 1
        # error stats were not incremented
        assert_equal [errorrstat ERR r] {}
        assert_equal [errorrstat OOM r] {count=1}
        assert_equal [s total_error_replies] {1}
        assert_match {calls=0*rejected_calls=1,failed_calls=0*} [cmdrstat set r]
        assert_match {calls=1*rejected_calls=0,failed_calls=0*} [cmdrstat eval r]
        
        # Returning an error object from lua is handled as a valid RESP error result.
        r config resetstat
        assert_error {OOM command not allowed when used memory > 'maxmemory'.} {
            r eval { return redis.pcall('set','x','y') } 1 x
        }
        assert_equal [errorrstat ERR r] {}
        assert_equal [errorrstat OOM r] {count=1}
        assert_equal [s total_error_replies] {1}
        assert_match {calls=0*rejected_calls=1,failed_calls=0*} [cmdrstat set r]
        assert_match {calls=1*rejected_calls=0,failed_calls=1*} [cmdrstat eval r]

        r config set maxmemory 0
        r config resetstat
        # Script aborted due to error result of Redis command
        assert_error {ERR DB index is out of range*} {
            r eval {return redis.call('select',99)} 0
        }
        assert_equal [errorrstat ERR r] {count=1}
        assert_equal [s total_error_replies] {1}
        assert_match {calls=1*rejected_calls=0,failed_calls=1*} [cmdrstat select r]
        assert_match {calls=1*rejected_calls=0,failed_calls=1*} [cmdrstat eval r]
        
        # redis.pcall() failure due to error in Redis command returns lua error table with redis error message without '-' prefix
        r config resetstat
        assert_equal [
            r eval {
                local t = redis.pcall('select',99)
                if t['err'] == "ERR DB index is out of range" then
                    return 1
                else
                    return 0
                end
            } 0
        ] 1
        assert_equal [errorrstat ERR r] {count=1} ;
        assert_equal [s total_error_replies] {1}
        assert_match {calls=1*rejected_calls=0,failed_calls=1*} [cmdrstat select r]
        assert_match {calls=1*rejected_calls=0,failed_calls=0*} [cmdrstat eval r]

        # Script aborted due to scripting specific error state (write cmd with eval_ro) should report script execution error with detailed internal error
        r config resetstat
        assert_error {ERR Write commands are not allowed from read-only scripts*} {
            r eval_ro {return redis.call('set','x','y')} 1 x
        }
        assert_equal [errorrstat ERR r] {count=1}
        assert_equal [s total_error_replies] {1}
        assert_match {calls=0*rejected_calls=1,failed_calls=0*} [cmdrstat set r]
        assert_match {calls=1*rejected_calls=0,failed_calls=1*} [cmdrstat eval_ro r]

        # redis.pcall() failure due to scripting specific error state (write cmd with eval_ro) returns lua error table with Redis error message without '-' prefix
        r config resetstat
        assert_equal [
            r eval_ro {
                local t = redis.pcall('set','x','y')
                if t['err'] == "ERR Write commands are not allowed from read-only scripts." then
                    return 1
                else
                    return 0
                end
            } 1 x
        ] 1
        assert_equal [errorrstat ERR r] {count=1}
        assert_equal [s total_error_replies] {1}
        assert_match {calls=0*rejected_calls=1,failed_calls=0*} [cmdrstat set r]
        assert_match {calls=1*rejected_calls=0,failed_calls=0*} [cmdrstat eval_ro r]

        r config resetstat
        # make sure geoadd will failed
        r set Sicily 1
        assert_error {WRONGTYPE Operation against a key holding the wrong kind of value*} {
            r eval {return redis.call('GEOADD', 'Sicily', '13.361389', '38.115556', 'Palermo', '15.087269', '37.502669', 'Catania')} 1 x
        }
        assert_equal [errorrstat WRONGTYPE r] {count=1}
        assert_equal [s total_error_replies] {1}
        assert_match {calls=1*rejected_calls=0,failed_calls=1*} [cmdrstat geoadd r]
        assert_match {calls=1*rejected_calls=0,failed_calls=1*} [cmdrstat eval r]
    } {} {cluster:skip}
    
    test "LUA redis.error_reply API" {
        r config resetstat
        assert_error {MY_ERR_CODE custom msg} {
            r eval {return redis.error_reply("MY_ERR_CODE custom msg")} 0
        }
        assert_equal [errorrstat MY_ERR_CODE r] {count=1}
    }

    test "LUA redis.error_reply API with empty string" {
        r config resetstat
        assert_error {ERR} {
            r eval {return redis.error_reply("")} 0
        }
        assert_equal [errorrstat ERR r] {count=1}
    }

    test "LUA redis.status_reply API" {
        r config resetstat
        r readraw 1
        assert_equal [
            r eval {return redis.status_reply("MY_OK_CODE custom msg")} 0
        ] {+MY_OK_CODE custom msg}
        r readraw 0
        assert_equal [errorrstat MY_ERR_CODE r] {} ;# error stats were not incremented
    }

    test "LUA test pcall" {
        assert_equal [
            r eval {local status, res = pcall(function() return 1 end); return 'status: ' .. tostring(status) .. ' result: ' .. res} 0
        ] {status: true result: 1}
    }

    test "LUA test pcall with error" {
        assert_match {status: false result:*Script attempted to access nonexistent global variable 'foo'} [
            r eval {local status, res = pcall(function() return foo end); return 'status: ' .. tostring(status) .. ' result: ' .. res} 0
        ]
    }
}
<|MERGE_RESOLUTION|>--- conflicted
+++ resolved
@@ -1495,7 +1495,6 @@
                 } 1 x
             }
 
-<<<<<<< HEAD
             # test no-write inside multi-exec
             r multi
             r eval {#!lua flags=no-writes
@@ -1537,9 +1536,6 @@
             assert_error {READONLY You can't write against a read only replica. script: *} {$rr2 exec}
             $rr close
             $rr2 close
-=======
-            # sanity check on protocol after error reply
-            assert_equal [r ping] PONG
         }
     }
 
@@ -1563,7 +1559,6 @@
             r eval {#!lua
                 return redis.call('get','x')
             } 1 x
->>>>>>> b2061de2
         }
 
         assert_error {NOREPLICAS *} {
