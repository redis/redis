--- conflicted
+++ resolved
@@ -59,11 +59,8 @@
     moduleconfigs.so \
     moduleconfigstwo.so \
     publish.so \
-<<<<<<< HEAD
+    usercall.so \
     postnotifications.so
-=======
-    usercall.so
->>>>>>> 6e993a5d
 
 .PHONY: all
 
