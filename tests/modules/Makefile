--- conflicted
+++ resolved
@@ -40,10 +40,6 @@
     hash.so \
     zset.so \
     stream.so \
-<<<<<<< HEAD
-    reply.so
-=======
->>>>>>> ac8b1df8
 
 
 .PHONY: all
