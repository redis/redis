--- conflicted
+++ resolved
@@ -470,33 +470,16 @@
     if (fsltype == NULL)
         return REDISMODULE_ERR;
 
-<<<<<<< HEAD
-    if (RedisModule_CreateCommand(ctx, "fsl.push", fsl_push,
-                                  "write", 0, 0, 0) == REDISMODULE_ERR)
-        return REDISMODULE_ERR;
-
-    if (RedisModule_CreateCommand(ctx, "fsl.bpop", fsl_bpop,
-                                  "write", 0, 0, 0) == REDISMODULE_ERR)
-        return REDISMODULE_ERR;
-
-    if (RedisModule_CreateCommand(ctx, "fsl.bpopgt", fsl_bpopgt,
-                                  "write", 0, 0, 0) == REDISMODULE_ERR)
-        return REDISMODULE_ERR;
-
-    if (RedisModule_CreateCommand(ctx, "fsl.bpoppush", fsl_bpoppush,
-                                  "write", 0, 0, 0) == REDISMODULE_ERR)
-=======
-    if (RedisModule_CreateCommand(ctx,"fsl.push",fsl_push,"",1,1,1) == REDISMODULE_ERR)
-        return REDISMODULE_ERR;
-
-    if (RedisModule_CreateCommand(ctx,"fsl.bpop",fsl_bpop,"",1,1,1) == REDISMODULE_ERR)
-        return REDISMODULE_ERR;
-
-    if (RedisModule_CreateCommand(ctx,"fsl.bpopgt",fsl_bpopgt,"",1,1,1) == REDISMODULE_ERR)
-        return REDISMODULE_ERR;
-
-    if (RedisModule_CreateCommand(ctx,"fsl.bpoppush",fsl_bpoppush,"",1,2,1) == REDISMODULE_ERR)
->>>>>>> cf860df5
+    if (RedisModule_CreateCommand(ctx,"fsl.push",fsl_push,"write",1,1,1) == REDISMODULE_ERR)
+        return REDISMODULE_ERR;
+
+    if (RedisModule_CreateCommand(ctx,"fsl.bpop",fsl_bpop,"write",1,1,1) == REDISMODULE_ERR)
+        return REDISMODULE_ERR;
+
+    if (RedisModule_CreateCommand(ctx,"fsl.bpopgt",fsl_bpopgt,"write",1,1,1) == REDISMODULE_ERR)
+        return REDISMODULE_ERR;
+
+    if (RedisModule_CreateCommand(ctx,"fsl.bpoppush",fsl_bpoppush,"write",1,2,1) == REDISMODULE_ERR)
         return REDISMODULE_ERR;
 
     if (RedisModule_CreateCommand(ctx,"fsl.getall",fsl_getall,"",1,1,1) == REDISMODULE_ERR)
