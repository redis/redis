--- conflicted
+++ resolved
@@ -253,16 +253,12 @@
         RedisModule_CreateCommand(ctx, "list.set", list_set, "write",
                                   1, 1, 1) == REDISMODULE_OK &&
         RedisModule_CreateCommand(ctx, "list.insert", list_insert, "write",
-                                  1, 1, 1) == REDISMODULE_OK &&
-<<<<<<< HEAD
+                                  1, 1, 1) == REDISMODULE_OK &
         RedisModule_CreateCommand(ctx, "list.busy", list_busy, "",
                                   1, 1, 1) == REDISMODULE_OK &&
         RedisModule_CreateCommand(ctx, "list.stop_busy", list_stop_busy, "allow-busy",
                                   1, 1, 1) == REDISMODULE_OK &&
-        RedisModule_CreateCommand(ctx, "list.delete", list_delete, "",
-=======
         RedisModule_CreateCommand(ctx, "list.delete", list_delete, "write",
->>>>>>> a09bc504
                                   1, 1, 1) == REDISMODULE_OK) {
         return REDISMODULE_OK;
     } else {
