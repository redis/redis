--- conflicted
+++ resolved
@@ -195,7 +195,6 @@
     return REDISMODULE_OK;
 }
 
-<<<<<<< HEAD
 int test_redisversion(RedisModuleCtx *ctx, RedisModuleString **argv, int argc){
     (void) argv;
     (void) argc;
@@ -208,7 +207,10 @@
     RedisModuleString* vStr = RedisModule_CreateStringPrintf(ctx, "%d.%d.%d", major, minor, patch);
     RedisModule_ReplyWithString(ctx, vStr);
     RedisModule_FreeString(ctx, vStr);
-=======
+  
+    return REDISMODULE_OK;
+}
+
 int test_getclientcert(RedisModuleCtx *ctx, RedisModuleString **argv, int argc)
 {
     (void) argv;
@@ -223,7 +225,6 @@
         RedisModule_FreeString(ctx, cert);
     }
 
->>>>>>> 0aec98dc
     return REDISMODULE_OK;
 }
 
@@ -315,13 +316,11 @@
         return REDISMODULE_ERR;
     if (RedisModule_CreateCommand(ctx,"test.clientinfo", test_clientinfo,"",0,0,0) == REDISMODULE_ERR)
         return REDISMODULE_ERR;
-<<<<<<< HEAD
     if (RedisModule_CreateCommand(ctx,"test.redisversion", test_redisversion,"",0,0,0) == REDISMODULE_ERR)
-=======
+        return REDISMODULE_ERR;
     if (RedisModule_CreateCommand(ctx,"test.getclientcert", test_getclientcert,"",0,0,0) == REDISMODULE_ERR)
         return REDISMODULE_ERR;
     if (RedisModule_CreateCommand(ctx,"test.log_tsctx", test_log_tsctx,"",0,0,0) == REDISMODULE_ERR)
->>>>>>> 0aec98dc
         return REDISMODULE_ERR;
 
     return REDISMODULE_OK;
