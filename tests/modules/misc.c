--- conflicted
+++ resolved
@@ -312,12 +312,6 @@
 
 /* wrapper for RM_Call */
 int test_rm_call(RedisModuleCtx *ctx, RedisModuleString **argv, int argc){
-<<<<<<< HEAD
-    UNUSED(argv);
-    UNUSED(argc);
-
-=======
->>>>>>> b2061de2
     if(argc < 2){
         return RedisModule_WrongArity(ctx);
     }
@@ -335,8 +329,6 @@
     return REDISMODULE_OK;
 }
 
-<<<<<<< HEAD
-=======
 /* wrapper for RM_Call with flags */
 int test_rm_call_flags(RedisModuleCtx *ctx, RedisModuleString **argv, int argc){
     if(argc < 3){
@@ -362,7 +354,6 @@
     return REDISMODULE_OK;
 }
 
->>>>>>> b2061de2
 int RedisModule_OnLoad(RedisModuleCtx *ctx, RedisModuleString **argv, int argc) {
     REDISMODULE_NOT_USED(argv);
     REDISMODULE_NOT_USED(argc);
@@ -406,11 +397,8 @@
         return REDISMODULE_ERR;
     if (RedisModule_CreateCommand(ctx, "test.rm_call", test_rm_call,"allow-stale", 0, 0, 0) == REDISMODULE_ERR)
         return REDISMODULE_ERR;
-<<<<<<< HEAD
-=======
     if (RedisModule_CreateCommand(ctx, "test.rm_call_flags", test_rm_call_flags,"allow-stale", 0, 0, 0) == REDISMODULE_ERR)
         return REDISMODULE_ERR;
->>>>>>> b2061de2
 
     return REDISMODULE_OK;
 }