#!/bin/sh
TCL_VERSIONS="8.5 8.6"
TCLSH=""
[ -z "$MAKE" ] && MAKE=make

for VERSION in $TCL_VERSIONS; do
	TCL=`which tclsh$VERSION 2>/dev/null` && TCLSH=$TCL
done

if [ -z $TCLSH ]
then
    echo "You need tcl 8.5 or newer in order to run the Redis ModuleApi test"
    exit 1
fi

<<<<<<< HEAD
make -C tests/modules && \
$TCLSH tests/test_helper.tcl --single unit/moduleapi/commandfilter "${@}"

make -C src/modules && \
$TCLSH tests/test_helper.tcl --single unit/moduleapi/testmodule "${@}"
=======
$MAKE -C tests/modules && \
$TCLSH tests/test_helper.tcl \
--single unit/moduleapi/commandfilter \
--single unit/moduleapi/fork \
--single unit/moduleapi/testrdb \
--single unit/moduleapi/infotest \
--single unit/moduleapi/infra \
--single unit/moduleapi/propagate \
--single unit/moduleapi/hooks \
--single unit/moduleapi/misc \
--single unit/moduleapi/blockonkeys \
--single unit/moduleapi/blockonbackground \
--single unit/moduleapi/scan \
--single unit/moduleapi/datatype \
--single unit/moduleapi/auth \
--single unit/moduleapi/keyspace_events \
--single unit/moduleapi/blockedclient \
--single unit/moduleapi/getkeys \
--single unit/moduleapi/test_lazyfree \
--single unit/moduleapi/defrag \
--single unit/moduleapi/hash \
--single unit/moduleapi/zset \
--single unit/moduleapi/stream \
--single unit/moduleapi/datatype2 \
"${@}"
>>>>>>> 96bb0785
<|MERGE_RESOLUTION|>--- conflicted
+++ resolved
@@ -13,16 +13,10 @@
     exit 1
 fi
 
-<<<<<<< HEAD
-make -C tests/modules && \
-$TCLSH tests/test_helper.tcl --single unit/moduleapi/commandfilter "${@}"
-
-make -C src/modules && \
-$TCLSH tests/test_helper.tcl --single unit/moduleapi/testmodule "${@}"
-=======
 $MAKE -C tests/modules && \
 $TCLSH tests/test_helper.tcl \
 --single unit/moduleapi/commandfilter \
+--single unit/moduleapi/testmodule \
 --single unit/moduleapi/fork \
 --single unit/moduleapi/testrdb \
 --single unit/moduleapi/infotest \
@@ -44,5 +38,4 @@
 --single unit/moduleapi/zset \
 --single unit/moduleapi/stream \
 --single unit/moduleapi/datatype2 \
-"${@}"
->>>>>>> 96bb0785
+"${@}"