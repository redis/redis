#!/bin/bash
<<<<<<< HEAD
=======
if [ $# != "1" ]
then
    echo "Usage: ./utils/releasetools/04_release_hash.sh <version_tag>"
    exit 1
fi

>>>>>>> 7bf665f1
SHA=$(curl -s http://download.redis.io/releases/redis-${1}.tar.gz | shasum -a 256 | cut -f 1 -d' ')
ENTRY="hash redis-${1}.tar.gz sha256 $SHA http://download.redis.io/releases/redis-${1}.tar.gz"
echo $ENTRY >> ~/hack/redis-hashes/README
vi ../redis-hashes/README
echo "Press any key to commit, Ctrl-C to abort)."
read yes
(cd ../redis-hashes; git commit -a -m "${1} hash."; git push)<|MERGE_RESOLUTION|>--- conflicted
+++ resolved
@@ -1,13 +1,10 @@
 #!/bin/bash
-<<<<<<< HEAD
-=======
 if [ $# != "1" ]
 then
     echo "Usage: ./utils/releasetools/04_release_hash.sh <version_tag>"
     exit 1
 fi
 
->>>>>>> 7bf665f1
 SHA=$(curl -s http://download.redis.io/releases/redis-${1}.tar.gz | shasum -a 256 | cut -f 1 -d' ')
 ENTRY="hash redis-${1}.tar.gz sha256 $SHA http://download.redis.io/releases/redis-${1}.tar.gz"
 echo $ENTRY >> ~/hack/redis-hashes/README
