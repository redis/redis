#!/usr/bin/env python3
import os
import glob
import json
import jsonschema
import subprocess
import redis
import time
import argparse

<<<<<<< HEAD
from jsonschema import Draft201909Validator
=======
>>>>>>> b9d74d74

lineno = 1

class Request(object):
    def __init__(self, f, docs):
        self.command = None
        self.schema = None
        self.argv = []
        while True:
            line = f.readline()
            global lineno
            lineno += 1
            if not line:
                break
            length = int(line)
            arg = str(f.read(length))
            f.read(2)  # read \r\n
            lineno += 1
            if arg == "__argv_end__":
                break
            self.argv.append(arg)

        if not self.argv:
            return

        self.command = self.argv[0].lower()

        doc = docs.get(self.command, {})
        if "subcommands" in doc and len(self.argv) > 1:
            fullname = "{}|{}".format(self.argv[0].lower(), self.argv[1].lower())
            for k, v in doc["subcommands"].items():
                if fullname == k:
                    self.command = fullname
                    doc = v
        if not doc:
            print(f"Warning, missing COMMAND DOCS for '{self.command}'")
        self.schema = doc.get("reply_schema")

    def __str__(self):
        return json.dumps(self.argv)


class Response(object):
    def __init__(self, f):
        self.error = False
        self.queued = False

        line = f.readline()[:-2]
        global lineno
        lineno += 1
        if line[0] == '+':
            self.json = line[1:]
            if self.json == "QUEUED":
                self.queued = True
        elif line[0] == '-':
            self.json = line[1:]
            self.error = True
        elif line[0] == '$':
            self.json = str(f.read(int(line[1:])))
            f.read(2)  # read \r\n
            lineno += 1
        elif line[0] == ':':
            self.json = int(line[1:])
        elif line[0] == ',':
            self.json = float(line[1:])
        elif line[0] == '_':
            self.json = None
        elif line[0] == '#':
            self.json = line[1] == 't'
        elif line[0] == '!':
            self.json = str(f.read(int(line[1:])))
            f.read(2)  # read \r\n
            lineno += 1
            self.error = True
        elif line[0] == '=':
            self.json = str(f.read(int(line[1:])))[4:]   # skip "txt:" or "mkd:"
            f.read(2)  # read \r\n
            lineno += 1 + self.json.count("\r\n")
        elif line[0] == '(':
            self.json = line[1:]  # big-number is actually a string
        elif line[0] in ['*', '~']:  # unfortunately JSON doesn't tell the difference between a list and a set
            self.json = []
            count = int(line[1:])
            for i in range(count):
                ele = Response(f)
                self.json.append(ele.json)
        elif line[0] == '%':
            self.json = {}
            count = int(line[1:])
            for i in range(count):
                field = Response(f)
                # Redis allows fields to be non-strings but JSON doesn't.
                # Luckily, for any kind of response we can validate, the fields are
                # always string (exmaple: XINFO STREAM)
                # The reason we can't always convert to string is because of DEBUG PROTOCOL MAP
                # which anyway doesn't have a schema
                if isinstance(field.json, str):
                    field = field.json
                value = Response(f)
                self.json[field] = value.json

    def __str__(self):
        return json.dumps(self.json)

        
# Figure out where the sources are
srcdir = os.path.abspath(os.path.dirname(os.path.abspath(__file__)) + "/../src")
testdir = os.path.abspath(os.path.dirname(os.path.abspath(__file__)) + "/../tests")

if __name__ == '__main__':
    parser = argparse.ArgumentParser()
    parser.add_argument('--server', type=str, default='%s/redis-server' % srcdir)
    parser.add_argument('--port', type=int, default=6534)
    parser.add_argument('--cli', type=str, default='%s/redis-cli' % srcdir)
    parser.add_argument('--module', type=str, action='append', default=[])
    args = parser.parse_args()

    print('Starting Redis server')
    redis_args = [args.server, '--port', str(args.port)]
    for module in args.module:
        redis_args += ['--loadmodule', 'tests/modules/%s.so' % module]
    redis_proc = subprocess.Popen(redis_args, stdout=subprocess.PIPE)
    
    while True:
        try:
            print('Connecting to Redis...')
            r = redis.Redis(port=args.port)
            r.ping()
            break
        except Exception as e:
            time.sleep(0.1)
            pass

    cli_proc = subprocess.Popen([args.cli, '-p', str(args.port), '--json', 'command', 'docs'], stdout=subprocess.PIPE)
    stdout, stderr = cli_proc.communicate()
    docs = json.loads(stdout)

    redis_proc.terminate()
    redis_proc.wait()

    # Create all command objects
    missing_schema = set()
    command_counter = dict()
    print("Processing files...")
    for filename in glob.glob('%s/tmp/*/*.reqres' % testdir):
        lineno = 0
        with open(filename, "r", newline="\r\n", encoding="latin-1") as f:
            print("Processing %s ..." % filename)
            while True:
                try:
                    req = Request(f, docs)
                    if not req.command:
                        break
                    res = Response(f)
                except json.decoder.JSONDecodeError as err:
                   print("JSON decoder error while processing %s:%d: %s" % (filename, i, err))
                   exit(1)
                except Exception as err:
                   print("General error while processing %s:%d: %s" % (filename, lineno, err))
                   exit(1)

                if res.error or res.queued:
                    continue

                command_counter[req.command] = command_counter.get(req.command, 0) + 1

                if not req.schema:
                    missing_schema.add(req.command)
                    continue                

                try:
                    jsonschema.validate(instance=res.json, schema=req.schema,
                                        cls=Draft201909Validator)
                except jsonschema.ValidationError as err:
                    print(f"JSON schema validation error on {filename}: {err}")
                    print(f"argv: {req.argv}")
                    try:
                        print(f"Response: {res}")
                    except UnicodeDecodeError as err:
                       print("Response: (unprintable)")
                    print(f"Schema: {json.dumps(req.schema, indent=2)}")
                    exit(1)
        
    print("Done.")
    print("Hits per command:")
    for k, v in sorted(command_counter.items()):
        print(f"  {k}: {v}")
    if missing_schema:
        print("WARNING! The following commands are missing a reply_schema:")
        for k in sorted(missing_schema):
            print(f"  {k}")


<|MERGE_RESOLUTION|>--- conflicted
+++ resolved
@@ -8,10 +8,7 @@
 import time
 import argparse
 
-<<<<<<< HEAD
 from jsonschema import Draft201909Validator
-=======
->>>>>>> b9d74d74
 
 lineno = 1
 
@@ -180,7 +177,7 @@
 
                 if not req.schema:
                     missing_schema.add(req.command)
-                    continue                
+                    continue
 
                 try:
                     jsonschema.validate(instance=res.json, schema=req.schema,
